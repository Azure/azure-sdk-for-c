{
    // Use IntelliSense to learn about possible attributes.
    // Hover to view descriptions of existing attributes.
    // For more information, visit: https://go.microsoft.com/fwlink/?linkid=830387
    "version": "0.2.0",
    "configurations": [
        {
            "name": "MainTests",
            "type": "gdb",
            "request": "launch",
            "target": "./Debug/sdk/core/core/test/cmocka/az_core_test",
<<<<<<< HEAD
=======
            "cwd": "${workspaceRoot}",
            "preLaunchTask": "build"
        },
        {
            "name": "iotTests",
            "type": "gdb",
            "request": "launch",
            "target": "./Debug/sdk/iot/core/test/cmocka/az_iot_test",
>>>>>>> e6e9b468
            "cwd": "${workspaceRoot}",
            "preLaunchTask": "build"
        },
        {
            "name": "KeyVault IT",
            "type": "gdb",
            "request": "launch",
            "target": "./Debug/sdk/keyvault/keyvault/az_keyvault_test",
            "cwd": "${workspaceRoot}",
            "preLaunchTask": "build"
        },
        {
            "name": "KeyVaultPOC",
            "type": "gdb",
            "request": "launch",
            "target": "./Debug/sdk/keyvault/keyvault/samples/keys_client_example",
            "cwd": "${workspaceRoot}",
            "preLaunchTask": "build",
            // Add ids and secrets here to use it when debuging KeyVaultPOC
            "env": {
                "tenant_id": "",
                "client_id": "",
                "client_secret": "",
                "test_uri": ""
            },
        },
        {
            "name": "CurlTransportTest",
            "type": "gdb",
            "request": "launch",
            "target": "./Debug/sdk/transport_policies/curl/az_transport_curl_test",
            "cwd": "${workspaceRoot}",
            "preLaunchTask": "build",
        }
    ]
}<|MERGE_RESOLUTION|>--- conflicted
+++ resolved
@@ -9,8 +9,6 @@
             "type": "gdb",
             "request": "launch",
             "target": "./Debug/sdk/core/core/test/cmocka/az_core_test",
-<<<<<<< HEAD
-=======
             "cwd": "${workspaceRoot}",
             "preLaunchTask": "build"
         },
@@ -19,7 +17,6 @@
             "type": "gdb",
             "request": "launch",
             "target": "./Debug/sdk/iot/core/test/cmocka/az_iot_test",
->>>>>>> e6e9b468
             "cwd": "${workspaceRoot}",
             "preLaunchTask": "build"
         },
