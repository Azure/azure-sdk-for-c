{
    "version": "2.0.0",
    "tasks": [
        {
            "label": "build",
            "type": "shell",
<<<<<<< HEAD
            "command": "cd Debug && rm -rf * && cmake -DUNIT_TESTING=ON -DCMAKE_BUILD_TYPE=Debug  .. && make"
=======
            "command": "cd Debug && rm -rf * && cmake -DCMAKE_BUILD_TYPE=Debug -DUNIT_TESTING=ON .. && make"
>>>>>>> e6e9b468
        }
    ]
}<|MERGE_RESOLUTION|>--- conflicted
+++ resolved
@@ -4,11 +4,7 @@
         {
             "label": "build",
             "type": "shell",
-<<<<<<< HEAD
-            "command": "cd Debug && rm -rf * && cmake -DUNIT_TESTING=ON -DCMAKE_BUILD_TYPE=Debug  .. && make"
-=======
             "command": "cd Debug && rm -rf * && cmake -DCMAKE_BUILD_TYPE=Debug -DUNIT_TESTING=ON .. && make"
->>>>>>> e6e9b468
         }
     ]
 }