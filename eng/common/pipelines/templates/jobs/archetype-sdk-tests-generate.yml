--- conflicted
+++ resolved
@@ -30,11 +30,7 @@
   default: azsdk-pool-mms-ubuntu-2004-general
 - name: OsVmImage
   type: string
-<<<<<<< HEAD
-  default: MMSUbuntu18.04
-=======
   default: MMSUbuntu20.04
->>>>>>> 1aea07e0
 # This parameter is only necessary if there are multiple invocations of this template within the SAME STAGE.
 # When that occurs, provide a name other than the default value.
 - name: GenerateJobName
