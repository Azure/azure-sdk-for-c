--- conflicted
+++ resolved
@@ -21,7 +21,6 @@
   LogDebug "Extracting entries from [${ChangeLogLocation}]."
   return Get-ChangeLogEntriesFromContent (Get-Content -Path $ChangeLogLocation)
 }
-<<<<<<< HEAD
 
 function Get-ChangeLogEntriesFromContent {
   param (
@@ -29,15 +28,6 @@
     $changeLogContent
   )
 
-=======
-
-function Get-ChangeLogEntriesFromContent {
-  param (
-    [Parameter(Mandatory = $true)]
-    $changeLogContent
-  )
-
->>>>>>> 1aea07e0
   if ($changeLogContent -is [string])
   {
     $changeLogContent = $changeLogContent.Split("`n")
@@ -166,20 +156,12 @@
         $releaseDate = [DateTime]$status
         if ($status -ne ($releaseDate.ToString($CHANGELOG_DATE_FORMAT)))
         {
-<<<<<<< HEAD
-          LogError "Date must be in the format $($CHANGELOG_DATE_FORMAT)"
-=======
           LogError "Date must be in the format $($CHANGELOG_DATE_FORMAT). See https://aka.ms/azsdk/guideline/changelogs for more info."
->>>>>>> 1aea07e0
           return $false
         }
         if (((Get-Date).AddMonths(-1) -gt $releaseDate) -or ($releaseDate -gt (Get-Date).AddMonths(1)))
         {
-<<<<<<< HEAD
-          LogError "The date must be within +/- one month from today."
-=======
           LogError "The date must be within +/- one month from today. See https://aka.ms/azsdk/guideline/changelogs for more info."
->>>>>>> 1aea07e0
           return $false
         }
       }
@@ -194,10 +176,7 @@
       return $false
     }
 
-<<<<<<< HEAD
-=======
     $foundRecomendedSection = $false
->>>>>>> 1aea07e0
     $emptySections = @()
     foreach ($key in $changeLogEntry.Sections.Keys)
     {
@@ -206,26 +185,20 @@
       {
         $emptySections += $key
       }
-<<<<<<< HEAD
-=======
       if ($RecommendedSectionHeaders -contains $key)
       {
         $foundRecomendedSection = $true
       }
->>>>>>> 1aea07e0
     }
     if ($emptySections.Count -gt 0)
     {
       LogError "The changelog entry has the following sections with no content ($($emptySections -join ', ')). Please ensure to either remove the empty sections or add content to the section."
       return $false
     }
-<<<<<<< HEAD
-=======
     if (!$foundRecomendedSection)
     {
       LogWarning "The changelog entry did not contain any of the recommended sections ($($RecommendedSectionHeaders -join ', ')), pease add at least one. See https://aka.ms/azsdk/guideline/changelogs for more info."
     }
->>>>>>> 1aea07e0
   }
   return $true
 }
@@ -264,24 +237,12 @@
   if (!$Content) {
     $Content = @()
     $Content += ""
-<<<<<<< HEAD
-    $Content += "### Features Added"
-    $Content += ""
-    $Content += "### Breaking Changes"
-    $Content += ""
-    $Content += "### Key Bugs Fixed"
-    $Content += ""
-    $Content += "### Fixed"
-    $Content += ""
-    $Content += ""
-=======
 
     foreach ($recommendedHeader in $RecommendedSectionHeaders)
     {
       $Content += "### $recommendedHeader"
       $Content += ""
     }
->>>>>>> 1aea07e0
   }
 
   $newChangeLogEntry = [pscustomobject]@{
