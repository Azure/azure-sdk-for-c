--- conflicted
+++ resolved
@@ -10,18 +10,11 @@
         vm.image: 'windows-2019'
         vcpkg.deps: 'curl[winssl]'
         VCPKG_DEFAULT_TRIPLET: 'x64-windows-static'
-<<<<<<< HEAD
-=======
 # disabling MAC until pipeline gest fixed for it : https://github.com/Azure/azure-sdk-for-c/issues/127
->>>>>>> 678378dc
 #      MacOS:
 #        vm.image: 'macOS-10.14'
 #        vcpkg.deps: 'curl[ssl]'
 #        VCPKG_DEFAULT_TRIPLET: 'x64-osx'
-<<<<<<< HEAD
-# vcpkg is not currently working on mac. Disabling for now
-=======
->>>>>>> 678378dc
   pool:
     vmImage: $(vm.image)
   steps:
