parameters:
  Artifacts: []
  ServiceDirectory: not-specified
  BuildReleaseArtifacts: true

jobs:
- job: Validate
  strategy:
    matrix:
      # Build with no dependencies at all (No samples) - PRECONDITIONS ON
      # WARNINGS_AS_ERRORS          ON
      # TRANSPORT_CURL              OFF
      # UNIT_TESTING                OFF
<<<<<<< HEAD
      # UNIT_TESTING_MOCK_ENABLED   OFF
      # TRANSPORT_PAHO              OFF
      # BUILD_PRECONDITIONS         ON
=======
      # UNIT_TESTING_MOCKS          OFF
      # BUILD_PAHO_TRANSPORT        OFF
      # PRECONDITIONS               ON
>>>>>>> 3bacc30b
      # AZ_PLATFORM_IMPL            AZ_PLATFORM_IMPL_NONE
      Linux_x64:
        vm.image: 'ubuntu-18.04'
        vcpkg.deps: ''
        VCPKG_DEFAULT_TRIPLET: 'x64-linux'
      Win_x86:
        vm.image: 'windows-2019'
        vcpkg.deps: ''
        VCPKG_DEFAULT_TRIPLET: 'x86-windows-static'
        CMAKE_GENERATOR: 'Visual Studio 16 2019'
        CMAKE_GENERATOR_PLATFORM: Win32
      Win_x64:
        vm.image: 'windows-2019'
        vcpkg.deps: ''
        VCPKG_DEFAULT_TRIPLET: 'x64-windows-static'
        CMAKE_GENERATOR: 'Visual Studio 16 2019'
        CMAKE_GENERATOR_PLATFORM: x64
      MacOS_x64:
       vm.image: 'macOS-10.15'
       vcpkg.deps: ''
       VCPKG_DEFAULT_TRIPLET: 'x64-osx'

      # Build with sample dependencies [curl for transport] - PRECONDITIONS ON
      # WARNINGS_AS_ERRORS          ON
      # TRANSPORT_CURL              ON
      # UNIT_TESTING                OFF
<<<<<<< HEAD
      # UNIT_TESTING_MOCK_ENABLED   OFF
      # TRANSPORT_PAHO              ON
      # BUILD_PRECONDITIONS         ON
=======
      # UNIT_TESTING_MOCKS          OFF
      # BUILD_PAHO_TRANSPORT        ON
      # PRECONDITIONS               ON
>>>>>>> 3bacc30b
      # AZ_PLATFORM_IMPL            AZ_PLATFORM_IMPL_POSIX / AZ_PLATFORM_IMPL_WIN32
      Linux_x64_with_samples:
        vm.image: 'ubuntu-18.04'
        vcpkg.deps: 'curl[ssl] paho-mqtt'
        VCPKG_DEFAULT_TRIPLET: 'x64-linux'
<<<<<<< HEAD
        build.args: ' -DBUILD_CURL_TRANSPORT=ON -DTRANSPORT_PAHO=ON -DAZ_PLATFORM_IMPL=POSIX'
=======
        build.args: ' -DTRANSPORT_CURL=ON -DBUILD_PAHO_TRANSPORT=ON -DAZ_PLATFORM_IMPL=POSIX'
>>>>>>> 3bacc30b
      Win_x86_with_samples:
        vm.image: 'windows-2019'
        vcpkg.deps: 'curl[winssl] paho-mqtt'
        VCPKG_DEFAULT_TRIPLET: 'x86-windows-static'
        CMAKE_GENERATOR: 'Visual Studio 16 2019'
        CMAKE_GENERATOR_PLATFORM: Win32
<<<<<<< HEAD
        build.args: ' -DBUILD_CURL_TRANSPORT=ON -DTRANSPORT_PAHO=ON -DAZ_PLATFORM_IMPL=WIN32'
=======
        build.args: ' -DTRANSPORT_CURL=ON -DBUILD_PAHO_TRANSPORT=ON -DAZ_PLATFORM_IMPL=WIN32'
>>>>>>> 3bacc30b
      Win_x64_with_samples:
        vm.image: 'windows-2019'
        vcpkg.deps: 'curl[winssl] paho-mqtt'
        VCPKG_DEFAULT_TRIPLET: 'x64-windows-static'
        CMAKE_GENERATOR: 'Visual Studio 16 2019'
        CMAKE_GENERATOR_PLATFORM: x64
<<<<<<< HEAD
        build.args: ' -DBUILD_CURL_TRANSPORT=ON -DTRANSPORT_PAHO=ON -DAZ_PLATFORM_IMPL=WIN32'
=======
        build.args: ' -DTRANSPORT_CURL=ON -DBUILD_PAHO_TRANSPORT=ON -DAZ_PLATFORM_IMPL=WIN32'
>>>>>>> 3bacc30b
      MacOS_x64_with_samples:
        vm.image: 'macOS-10.15'
        vcpkg.deps: 'curl[ssl] paho-mqtt'
        VCPKG_DEFAULT_TRIPLET: 'x64-osx'
<<<<<<< HEAD
        build.args: ' -DBUILD_CURL_TRANSPORT=ON -DTRANSPORT_PAHO=ON -DAZ_PLATFORM_IMPL=POSIX'
=======
        build.args: ' -DTRANSPORT_CURL=ON -DBUILD_PAHO_TRANSPORT=ON -DAZ_PLATFORM_IMPL=POSIX'
>>>>>>> 3bacc30b

      # Build with sample dependencies and unit testing [curl for transport and cmocka]  - PRECONDITIONS ON
      # WARNINGS_AS_ERRORS          ON
      # TRANSPORT_CURL              ON
      # UNIT_TESTING                ON
<<<<<<< HEAD
      # UNIT_TESTING_MOCK_ENABLED   OFF
      # TRANSPORT_PAHO              ON
      # BUILD_PRECONDITIONS         ON
=======
      # UNIT_TESTING_MOCKS          OFF
      # BUILD_PAHO_TRANSPORT        ON
      # PRECONDITIONS               ON
>>>>>>> 3bacc30b
      # AZ_PLATFORM_IMPL            AZ_PLATFORM_IMPL_POSIX / AZ_PLATFORM_IMPL_WIN32
      Linux_x64_with_samples_and_unit_test:
        vm.image: 'ubuntu-18.04'
        vcpkg.deps: 'curl[ssl] paho-mqtt cmocka'
        VCPKG_DEFAULT_TRIPLET: 'x64-linux'
<<<<<<< HEAD
        build.args: ' -DBUILD_CURL_TRANSPORT=ON -DTRANSPORT_PAHO=ON -DAZ_PLATFORM_IMPL=POSIX -DUNIT_TESTING=ON'
=======
        build.args: ' -DTRANSPORT_CURL=ON -DBUILD_PAHO_TRANSPORT=ON -DAZ_PLATFORM_IMPL=POSIX -DUNIT_TESTING=ON'
>>>>>>> 3bacc30b
      Win_x86_with_samples_and_unit_test:
        vm.image: 'windows-2019'
        vcpkg.deps: 'curl[winssl] paho-mqtt cmocka'
        VCPKG_DEFAULT_TRIPLET: 'x86-windows-static'
        CMAKE_GENERATOR: 'Visual Studio 16 2019'
        CMAKE_GENERATOR_PLATFORM: Win32
<<<<<<< HEAD
        build.args: ' -DBUILD_CURL_TRANSPORT=ON -DTRANSPORT_PAHO=ON -DAZ_PLATFORM_IMPL=WIN32 -DUNIT_TESTING=ON'
=======
        build.args: ' -DTRANSPORT_CURL=ON -DBUILD_PAHO_TRANSPORT=ON -DAZ_PLATFORM_IMPL=WIN32 -DUNIT_TESTING=ON'
>>>>>>> 3bacc30b
      Win_x64_with_samples_and_unit_test:
        vm.image: 'windows-2019'
        vcpkg.deps: 'curl[winssl] paho-mqtt cmocka'
        VCPKG_DEFAULT_TRIPLET: 'x64-windows-static'
        CMAKE_GENERATOR: 'Visual Studio 16 2019'
        CMAKE_GENERATOR_PLATFORM: x64
<<<<<<< HEAD
        build.args: ' -DBUILD_CURL_TRANSPORT=ON -DTRANSPORT_PAHO=ON -DAZ_PLATFORM_IMPL=WIN32 -DUNIT_TESTING=ON'
=======
        build.args: ' -DTRANSPORT_CURL=ON -DBUILD_PAHO_TRANSPORT=ON -DAZ_PLATFORM_IMPL=WIN32 -DUNIT_TESTING=ON'
>>>>>>> 3bacc30b
      MacOS_x64_with_samples_and_unit_test:
        vm.image: 'macOS-10.15'
        vcpkg.deps: 'curl[ssl] paho-mqtt cmocka'
        VCPKG_DEFAULT_TRIPLET: 'x64-osx'
<<<<<<< HEAD
        build.args: ' -DBUILD_CURL_TRANSPORT=ON -DTRANSPORT_PAHO=ON -DAZ_PLATFORM_IMPL=POSIX -DUNIT_TESTING=ON'
=======
        build.args: ' -DTRANSPORT_CURL=ON -DBUILD_PAHO_TRANSPORT=ON -DAZ_PLATFORM_IMPL=POSIX -DUNIT_TESTING=ON'
>>>>>>> 3bacc30b

      # Build with unit testing only. No samples [cmocka] - PRECONDITIONS ON
      # WARNINGS_AS_ERRORS          ON
      # TRANSPORT_CURL              OFF
      # UNIT_TESTING                ON
<<<<<<< HEAD
      # UNIT_TESTING_MOCK_ENABLED   ON
      # TRANSPORT_PAHO              OFF
      # BUILD_PRECONDITIONS         ON
=======
      # UNIT_TESTING_MOCKS          ON
      # BUILD_PAHO_TRANSPORT        OFF
      # PRECONDITIONS               ON
>>>>>>> 3bacc30b
      # AZ_PLATFORM_IMPL            AZ_PLATFORM_IMPL_NONE
      Linux_x64_with_unit_test:
        vm.image: 'ubuntu-18.04'
        vcpkg.deps: 'cmocka'
        VCPKG_DEFAULT_TRIPLET: 'x64-linux'
        # This is the only platform where we run mocking functions and generate CodeCoverage
        build.args: ' -DUNIT_TESTING=ON -DCMAKE_BUILD_TYPE=Debug -DUNIT_TESTING_MOCKS=ON'
        AZ_SDK_CODE_COV: 1
      Win_x86_with_unit_test:
        vm.image: 'windows-2019'
        vcpkg.deps: 'cmocka'
        VCPKG_DEFAULT_TRIPLET: 'x86-windows-static'
        CMAKE_GENERATOR: 'Visual Studio 16 2019'
        CMAKE_GENERATOR_PLATFORM: Win32
        build.args: ' -DUNIT_TESTING=ON'
      Win_x64_with_unit_test:
        vm.image: 'windows-2019'
        vcpkg.deps: 'cmocka'
        VCPKG_DEFAULT_TRIPLET: 'x64-windows-static'
        CMAKE_GENERATOR: 'Visual Studio 16 2019'
        CMAKE_GENERATOR_PLATFORM: x64
        build.args: ' -DUNIT_TESTING=ON'
      MacOS_x64_with_unit_test:
        vm.image: 'macOS-10.15'
        vcpkg.deps: 'cmocka'
        VCPKG_DEFAULT_TRIPLET: 'x64-osx'
        build.args: ' -DUNIT_TESTING=ON'

      # Build with unit testing only. No samples [cmocka] - PRECONDITIONS OFF
      # WARNINGS_AS_ERRORS          ON
      # TRANSPORT_CURL              OFF
      # UNIT_TESTING                ON
<<<<<<< HEAD
      # UNIT_TESTING_MOCK_ENABLED   OFF
      # TRANSPORT_PAHO              OFF
      # BUILD_PRECONDITIONS         OFF
=======
      # UNIT_TESTING_MOCKS          OFF
      # BUILD_PAHO_TRANSPORT        OFF
      # PRECONDITIONS               OFF
>>>>>>> 3bacc30b
      # AZ_PLATFORM_IMPL            AZ_PLATFORM_IMPL_NONE
      Linux_x64_with_unit_test_no_preconditions:
        vm.image: 'ubuntu-18.04'
        vcpkg.deps: 'cmocka'
        VCPKG_DEFAULT_TRIPLET: 'x64-linux'
        build.args: ' -DUNIT_TESTING=ON -DPRECONDITIONS=OFF'
      Win_x86_with_unit_test_no_preconditions:
        vm.image: 'windows-2019'
        vcpkg.deps: 'cmocka'
        VCPKG_DEFAULT_TRIPLET: 'x86-windows-static'
        CMAKE_GENERATOR: 'Visual Studio 16 2019'
        CMAKE_GENERATOR_PLATFORM: Win32
        build.args: ' -DUNIT_TESTING=ON -DPRECONDITIONS=OFF'
      Win_x64_with_unit_test_no_preconditions:
        vm.image: 'windows-2019'
        vcpkg.deps: 'cmocka'
        VCPKG_DEFAULT_TRIPLET: 'x64-windows-static'
        CMAKE_GENERATOR: 'Visual Studio 16 2019'
        CMAKE_GENERATOR_PLATFORM: x64
        build.args: ' -DUNIT_TESTING=ON -DPRECONDITIONS=OFF'
      MacOS_x64_with_unit_test_no_preconditions:
        vm.image: 'macOS-10.15'
        vcpkg.deps: 'cmocka'
        VCPKG_DEFAULT_TRIPLET: 'x64-osx'
        build.args: ' -DUNIT_TESTING=ON -DPRECONDITIONS=OFF'
  pool:
    vmImage: $(vm.image)
  variables:
    CMOCKA_XML_FILE: "%g-test-results.xml"
    CMOCKA_MESSAGE_OUTPUT: "xml"

  steps:
  - checkout: self
    submodules: recursive

  # Mac OS specific requirements
  - task: Bash@3
    inputs:
      targetType: inline
      script: |
        sudo xcode-select --switch /Applications/Xcode_11.3.1.app
        echo "xcode path:"
        sudo xcode-select --print-path

        # Install gcc 9
        brew install gcc@9
        gcc --version

        git clone https://github.com/Microsoft/vcpkg.git
        cd vcpkg
        git rev-parse --verify HEAD
        git status

        ./bootstrap-vcpkg.sh

        # Validate that vcpkg bootstrap succeeded
        ./vcpkg version
        if [ $? -ne 0 ]
        then
          echo "./bootstrap-vcpkg.sh FAILED"
          exit 1
        fi

        echo "##vso[task.prependpath]$(pwd)"
        echo "##vso[task.setvariable variable=VCPKG_INSTALLATION_ROOT;]$(pwd)"

    # Execute only for Mac and if there is at least one dependency to be installed
    condition: and(succeeded(), contains(variables['vm.image'], 'macOS'), not(eq(variables['vcpkg.deps'], '')))
    displayName: vcpkg bootstrap


  - script: |
      vcpkg install $(vcpkg.deps)
    displayName: vcpkg install dependencies
    # Execute only if there is at least one dependency to be installed
    condition: and(succeeded(), not(eq(variables['vcpkg.deps'], '')))

  - script: |
      sudo apt install -y gcovr lcov
      dotnet tool install -g dotnet-reportgenerator-globaltool
      dotnet tool install dotnet-reportgenerator-globaltool --tool-path tools
    displayName: Install coverage tools
    condition: eq(variables['AZ_SDK_CODE_COV'], 1)

  - task: CMake@1
    inputs:
      cmakeArgs: --version
    displayName: cmake version
  - task: CMake@1
    inputs:
      cmakeArgs: $(build.args) ..
    displayName: cmake generate
  - task: CMake@1
    inputs:
      cmakeArgs: --build .
    displayName: cmake build
  - script: |
      ctest -V
    workingDirectory: build
    displayName: ctest

  # Publish test results to Azure Pipelines
  - task: PublishTestResults@2
    inputs:
      testResultsFormat: 'JUnit'
      testResultsFiles: '**/*-test-results.xml'
      mergeTestResults: true
      testRunTitle: 'C99 - $(Agent.JobName)'
    condition: contains(variables['vcpkg.deps'], 'cmocka')

  # Make coverage targets (specified in coverage_targets.txt) and assemble
  # coverage report
  - bash: |
      make `cat coverage_targets.txt`
      ../tools/reportgenerator "-reports:sdk/*/*/*cov_xml.xml" "-targetdir:." "-reporttypes:Cobertura"
    workingDirectory: build
    displayName: Generate Code Coverage Data
    condition: eq(variables['AZ_SDK_CODE_COV'], 1)

  - task: PublishCodeCoverageResults@1
    inputs:
        codeCoverageTool: Cobertura
        summaryFileLocation: '$(Build.SourcesDirectory)/**/Cobertura.xml'
    displayName: Publish Code Coverage to DevOps
    condition: eq(variables['AZ_SDK_CODE_COV'], 1)

  - task: mspremier.BuildQualityChecks.QualityChecks-task.BuildQualityChecks@6
    displayName: Check line coverage
    inputs:
      checkCoverage: true
      coverageFailOption: fixed
      coverageType: line
      # 85% minimum line coverage
      coverageThreshold: 85
    condition: eq(variables['AZ_SDK_CODE_COV'], 1)

  - task: mspremier.BuildQualityChecks.QualityChecks-task.BuildQualityChecks@6
    displayName: Check branch coverage
    inputs:
      checkCoverage: true
      coverageFailOption: fixed
      coverageType: branch
      # 60% minimum branch coverage
      coverageThreshold: 60
    condition: eq(variables['AZ_SDK_CODE_COV'], 1)

# Disable build for c - client
- ${{ if ne(parameters.ServiceDirectory, 'not-specified' )}}:
  - job: GenerateReleaseArtifacts
    pool:
      vmImage: windows-2019
    steps:
      # Generate package spec JSON files for tagging the repo
      - ${{ each artifact in parameters.Artifacts }}:
          - pwsh: >-
              New-Item
              -ItemType directory
              -Path $(Build.ArtifactStagingDirectory)
              -Name packages/${{ artifact.Name }}
            displayName: Create package info artifact location

          - pwsh: |
              $outputPath = Join-Path -Path $(Build.ArtifactStagingDirectory) packages/${{ artifact.Name }}/package-info.json
              $version = Get-Content -Path sdk/${{ parameters.ServiceDirectory }}/${{ artifact.Path }}/version.txt
              $outputObject = @{ version = $version.ToString(); name = '${{ artifact.Name }}' } | ConvertTo-Json

              Set-Content -Path $outputPath -Value $outputObject
            displayName: Create package info JSON file

          - pwsh: |
              $outputPath = Join-Path -Path $(Build.ArtifactStagingDirectory) packages/${{ artifact.Name }}
              $changelogPath = "sdk/${{ parameters.ServiceDirectory }}/${{ artifact.Path }}/CHANGELOG.md"

              if (Test-Path $changeLogPath) {
                Copy-Item sdk/${{ parameters.ServiceDirectory }}/${{ artifact.Path }}/CHANGELOG.md $outputPath
              } else {
                Write-Warning "$changeLogPath does not exist"
              }
            displayName: Copy CHANGELOG.md to package artifact

      # This assumes that there are entries in parameters.Artifacts
      - task: PublishPipelineArtifact@1
        inputs:
          artifactName: packages
          path: $(Build.ArtifactStagingDirectory)/packages

      # Generate Documentation
      - pwsh: |
          $setupFile="doxygen-1.8.18-setup.exe";

          Invoke-WebRequest `
            -MaximumRetryCount 10 `
            -Uri "https://azuresdktooling.blob.core.windows.net/dependencies/$setupFile" `
            -OutFile $setupFile `
          | Wait-Process;

          Start-Process -Filepath .\$setupFile -ArgumentList @("/VERYSILENT") -Wait
        workingDirectory: $(Agent.TempDirectory)
        displayName: Download and Install Doxygen

      - ${{ each artifact in parameters.Artifacts }}:
        - pwsh: Write-Host "##vso[task.setvariable variable=PackageVersion]$(Get-Content .\sdk\${{ parameters.ServiceDirectory }}\${{ artifact.Path }}\version.txt)"
          displayName: Set $(PackageVersion) from version.txt file - ${{ artifact.Name }}
        - pwsh: >-
            python eng/docs/api/generate_docs.py
            --TemplateFile="eng/docs/api/Doxyfile.template"
            --PackagePath="sdk/${{ parameters.ServiceDirectory }}/${{ artifact.Path }}"
            --PackageName="${{ artifact.Name }}"
            --PackageVersion="$(PackageVersion)"
            --AssetsPath="eng/docs/api/assets"
            --DoxygenPath="c:\\program files\\doxygen\\bin\\doxygen.exe"
          displayName: Generate docs - ${{ artifact.Name }}

        - pwsh: New-Item -ItemType directory -Path $(Build.ArtifactStagingDirectory) -Name docs/${{ artifact.Name }}
          displayName: Create doc artifact location - ${{ artifact.Name }}

        - task: CopyFiles@2
          inputs:
            sourceFolder: sdk/${{ parameters.ServiceDirectory }}/${{ artifact.Path }}/html
            targetFolder: $(Build.ArtifactStagingDirectory)/docs/${{ artifact.Name }}
          displayName: Copy documentation - ${{ artifact.Name }}

        - pwsh: |
            $packageInfoPath = Join-Path -Path $(Build.ArtifactStagingDirectory) packages/${{ artifact.Name }}/package-info.json
            Copy-Item -Path $packageInfoPath -Destination $(Build.ArtifactStagingDirectory)/docs/${{ artifact.Name }}/package-info.json
          displayName: Copy package-info.json to documentation path

      - task: PublishPipelineArtifact@1
        inputs:
          artifactName: docs
          path: $(Build.ArtifactStagingDirectory)/docs<|MERGE_RESOLUTION|>--- conflicted
+++ resolved
@@ -11,15 +11,9 @@
       # WARNINGS_AS_ERRORS          ON
       # TRANSPORT_CURL              OFF
       # UNIT_TESTING                OFF
-<<<<<<< HEAD
-      # UNIT_TESTING_MOCK_ENABLED   OFF
+      # UNIT_TESTING_MOCKS          OFF
       # TRANSPORT_PAHO              OFF
-      # BUILD_PRECONDITIONS         ON
-=======
-      # UNIT_TESTING_MOCKS          OFF
-      # BUILD_PAHO_TRANSPORT        OFF
       # PRECONDITIONS               ON
->>>>>>> 3bacc30b
       # AZ_PLATFORM_IMPL            AZ_PLATFORM_IMPL_NONE
       Linux_x64:
         vm.image: 'ubuntu-18.04'
@@ -46,125 +40,75 @@
       # WARNINGS_AS_ERRORS          ON
       # TRANSPORT_CURL              ON
       # UNIT_TESTING                OFF
-<<<<<<< HEAD
-      # UNIT_TESTING_MOCK_ENABLED   OFF
+      # UNIT_TESTING_MOCKS          OFF
       # TRANSPORT_PAHO              ON
-      # BUILD_PRECONDITIONS         ON
-=======
-      # UNIT_TESTING_MOCKS          OFF
-      # BUILD_PAHO_TRANSPORT        ON
       # PRECONDITIONS               ON
->>>>>>> 3bacc30b
       # AZ_PLATFORM_IMPL            AZ_PLATFORM_IMPL_POSIX / AZ_PLATFORM_IMPL_WIN32
       Linux_x64_with_samples:
         vm.image: 'ubuntu-18.04'
         vcpkg.deps: 'curl[ssl] paho-mqtt'
         VCPKG_DEFAULT_TRIPLET: 'x64-linux'
-<<<<<<< HEAD
-        build.args: ' -DBUILD_CURL_TRANSPORT=ON -DTRANSPORT_PAHO=ON -DAZ_PLATFORM_IMPL=POSIX'
-=======
-        build.args: ' -DTRANSPORT_CURL=ON -DBUILD_PAHO_TRANSPORT=ON -DAZ_PLATFORM_IMPL=POSIX'
->>>>>>> 3bacc30b
+        build.args: ' -DTRANSPORT_CURL=ON -DTRANSPORT_PAHO=ON -DAZ_PLATFORM_IMPL=POSIX'
       Win_x86_with_samples:
         vm.image: 'windows-2019'
         vcpkg.deps: 'curl[winssl] paho-mqtt'
         VCPKG_DEFAULT_TRIPLET: 'x86-windows-static'
         CMAKE_GENERATOR: 'Visual Studio 16 2019'
         CMAKE_GENERATOR_PLATFORM: Win32
-<<<<<<< HEAD
-        build.args: ' -DBUILD_CURL_TRANSPORT=ON -DTRANSPORT_PAHO=ON -DAZ_PLATFORM_IMPL=WIN32'
-=======
-        build.args: ' -DTRANSPORT_CURL=ON -DBUILD_PAHO_TRANSPORT=ON -DAZ_PLATFORM_IMPL=WIN32'
->>>>>>> 3bacc30b
+        build.args: ' -DTRANSPORT_CURL=ON -DTRANSPORT_PAHO=ON -DAZ_PLATFORM_IMPL=WIN32'
       Win_x64_with_samples:
         vm.image: 'windows-2019'
         vcpkg.deps: 'curl[winssl] paho-mqtt'
         VCPKG_DEFAULT_TRIPLET: 'x64-windows-static'
         CMAKE_GENERATOR: 'Visual Studio 16 2019'
         CMAKE_GENERATOR_PLATFORM: x64
-<<<<<<< HEAD
-        build.args: ' -DBUILD_CURL_TRANSPORT=ON -DTRANSPORT_PAHO=ON -DAZ_PLATFORM_IMPL=WIN32'
-=======
-        build.args: ' -DTRANSPORT_CURL=ON -DBUILD_PAHO_TRANSPORT=ON -DAZ_PLATFORM_IMPL=WIN32'
->>>>>>> 3bacc30b
+        build.args: ' -DTRANSPORT_CURL=ON -DTRANSPORT_PAHO=ON -DAZ_PLATFORM_IMPL=WIN32'
       MacOS_x64_with_samples:
         vm.image: 'macOS-10.15'
         vcpkg.deps: 'curl[ssl] paho-mqtt'
         VCPKG_DEFAULT_TRIPLET: 'x64-osx'
-<<<<<<< HEAD
-        build.args: ' -DBUILD_CURL_TRANSPORT=ON -DTRANSPORT_PAHO=ON -DAZ_PLATFORM_IMPL=POSIX'
-=======
-        build.args: ' -DTRANSPORT_CURL=ON -DBUILD_PAHO_TRANSPORT=ON -DAZ_PLATFORM_IMPL=POSIX'
->>>>>>> 3bacc30b
+        build.args: ' -DTRANSPORT_CURL=ON -DTRANSPORT_PAHO=ON -DAZ_PLATFORM_IMPL=POSIX'
 
       # Build with sample dependencies and unit testing [curl for transport and cmocka]  - PRECONDITIONS ON
       # WARNINGS_AS_ERRORS          ON
       # TRANSPORT_CURL              ON
       # UNIT_TESTING                ON
-<<<<<<< HEAD
-      # UNIT_TESTING_MOCK_ENABLED   OFF
+      # UNIT_TESTING_MOCKS          OFF
       # TRANSPORT_PAHO              ON
-      # BUILD_PRECONDITIONS         ON
-=======
-      # UNIT_TESTING_MOCKS          OFF
-      # BUILD_PAHO_TRANSPORT        ON
       # PRECONDITIONS               ON
->>>>>>> 3bacc30b
       # AZ_PLATFORM_IMPL            AZ_PLATFORM_IMPL_POSIX / AZ_PLATFORM_IMPL_WIN32
       Linux_x64_with_samples_and_unit_test:
         vm.image: 'ubuntu-18.04'
         vcpkg.deps: 'curl[ssl] paho-mqtt cmocka'
         VCPKG_DEFAULT_TRIPLET: 'x64-linux'
-<<<<<<< HEAD
-        build.args: ' -DBUILD_CURL_TRANSPORT=ON -DTRANSPORT_PAHO=ON -DAZ_PLATFORM_IMPL=POSIX -DUNIT_TESTING=ON'
-=======
-        build.args: ' -DTRANSPORT_CURL=ON -DBUILD_PAHO_TRANSPORT=ON -DAZ_PLATFORM_IMPL=POSIX -DUNIT_TESTING=ON'
->>>>>>> 3bacc30b
+        build.args: ' -DTRANSPORT_CURL=ON -DTRANSPORT_PAHO=ON -DAZ_PLATFORM_IMPL=POSIX -DUNIT_TESTING=ON'
       Win_x86_with_samples_and_unit_test:
         vm.image: 'windows-2019'
         vcpkg.deps: 'curl[winssl] paho-mqtt cmocka'
         VCPKG_DEFAULT_TRIPLET: 'x86-windows-static'
         CMAKE_GENERATOR: 'Visual Studio 16 2019'
         CMAKE_GENERATOR_PLATFORM: Win32
-<<<<<<< HEAD
-        build.args: ' -DBUILD_CURL_TRANSPORT=ON -DTRANSPORT_PAHO=ON -DAZ_PLATFORM_IMPL=WIN32 -DUNIT_TESTING=ON'
-=======
-        build.args: ' -DTRANSPORT_CURL=ON -DBUILD_PAHO_TRANSPORT=ON -DAZ_PLATFORM_IMPL=WIN32 -DUNIT_TESTING=ON'
->>>>>>> 3bacc30b
+        build.args: ' -DTRANSPORT_CURL=ON -DTRANSPORT_PAHO=ON -DAZ_PLATFORM_IMPL=WIN32 -DUNIT_TESTING=ON'
       Win_x64_with_samples_and_unit_test:
         vm.image: 'windows-2019'
         vcpkg.deps: 'curl[winssl] paho-mqtt cmocka'
         VCPKG_DEFAULT_TRIPLET: 'x64-windows-static'
         CMAKE_GENERATOR: 'Visual Studio 16 2019'
         CMAKE_GENERATOR_PLATFORM: x64
-<<<<<<< HEAD
-        build.args: ' -DBUILD_CURL_TRANSPORT=ON -DTRANSPORT_PAHO=ON -DAZ_PLATFORM_IMPL=WIN32 -DUNIT_TESTING=ON'
-=======
-        build.args: ' -DTRANSPORT_CURL=ON -DBUILD_PAHO_TRANSPORT=ON -DAZ_PLATFORM_IMPL=WIN32 -DUNIT_TESTING=ON'
->>>>>>> 3bacc30b
+        build.args: ' -DTRANSPORT_CURL=ON -DTRANSPORT_PAHO=ON -DAZ_PLATFORM_IMPL=WIN32 -DUNIT_TESTING=ON'
       MacOS_x64_with_samples_and_unit_test:
         vm.image: 'macOS-10.15'
         vcpkg.deps: 'curl[ssl] paho-mqtt cmocka'
         VCPKG_DEFAULT_TRIPLET: 'x64-osx'
-<<<<<<< HEAD
-        build.args: ' -DBUILD_CURL_TRANSPORT=ON -DTRANSPORT_PAHO=ON -DAZ_PLATFORM_IMPL=POSIX -DUNIT_TESTING=ON'
-=======
-        build.args: ' -DTRANSPORT_CURL=ON -DBUILD_PAHO_TRANSPORT=ON -DAZ_PLATFORM_IMPL=POSIX -DUNIT_TESTING=ON'
->>>>>>> 3bacc30b
+        build.args: ' -DTRANSPORT_CURL=ON -DTRANSPORT_PAHO=ON -DAZ_PLATFORM_IMPL=POSIX -DUNIT_TESTING=ON'
 
       # Build with unit testing only. No samples [cmocka] - PRECONDITIONS ON
       # WARNINGS_AS_ERRORS          ON
       # TRANSPORT_CURL              OFF
       # UNIT_TESTING                ON
-<<<<<<< HEAD
-      # UNIT_TESTING_MOCK_ENABLED   ON
+      # UNIT_TESTING_MOCKS          ON
       # TRANSPORT_PAHO              OFF
-      # BUILD_PRECONDITIONS         ON
-=======
-      # UNIT_TESTING_MOCKS          ON
-      # BUILD_PAHO_TRANSPORT        OFF
       # PRECONDITIONS               ON
->>>>>>> 3bacc30b
       # AZ_PLATFORM_IMPL            AZ_PLATFORM_IMPL_NONE
       Linux_x64_with_unit_test:
         vm.image: 'ubuntu-18.04'
@@ -197,15 +141,9 @@
       # WARNINGS_AS_ERRORS          ON
       # TRANSPORT_CURL              OFF
       # UNIT_TESTING                ON
-<<<<<<< HEAD
-      # UNIT_TESTING_MOCK_ENABLED   OFF
+      # UNIT_TESTING_MOCKS          OFF
       # TRANSPORT_PAHO              OFF
-      # BUILD_PRECONDITIONS         OFF
-=======
-      # UNIT_TESTING_MOCKS          OFF
-      # BUILD_PAHO_TRANSPORT        OFF
       # PRECONDITIONS               OFF
->>>>>>> 3bacc30b
       # AZ_PLATFORM_IMPL            AZ_PLATFORM_IMPL_NONE
       Linux_x64_with_unit_test_no_preconditions:
         vm.image: 'ubuntu-18.04'
