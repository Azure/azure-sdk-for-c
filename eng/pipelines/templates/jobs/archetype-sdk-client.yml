parameters:
  Artifacts: []
  ServiceDirectory: not-specified
  BuildReleaseArtifacts: true

jobs:
- job: Validate
  strategy:
    matrix:
      # Build with no dependencies at all (No samples)
      Linux_x64:
        vm.image: 'ubuntu-18.04'
        vcpkg.deps: ''
        VCPKG_DEFAULT_TRIPLET: 'x64-linux'
      Win_x86:
        vm.image: 'windows-2019'
        vcpkg.deps: ''
        VCPKG_DEFAULT_TRIPLET: 'x86-windows-static'
        CMAKE_GENERATOR: 'Visual Studio 16 2019'
        CMAKE_GENERATOR_PLATFORM: Win32
      Win_x64:
        vm.image: 'windows-2019'
        vcpkg.deps: ''
        VCPKG_DEFAULT_TRIPLET: 'x64-windows-static'
        CMAKE_GENERATOR: 'Visual Studio 16 2019'
        CMAKE_GENERATOR_PLATFORM: x64
      MacOS_x64:
        vm.image: 'macOS-10.14'
        vcpkg.deps: ''
        VCPKG_DEFAULT_TRIPLET: 'x64-osx'

      # Build with sample dependencies [curl for transport]
      Linux_x64_with_samples:
        vm.image: 'ubuntu-18.04'
        vcpkg.deps: 'curl[ssl]'
        VCPKG_DEFAULT_TRIPLET: 'x64-linux'
        build.args: ' -DBUILD_CURL_TRANSPORT=ON -DAZ_PLATFORM_IMPL=POSIX'
      Win_x86_with_samples:
        vm.image: 'windows-2019'
        vcpkg.deps: 'curl[winssl]'
        VCPKG_DEFAULT_TRIPLET: 'x86-windows-static'
        CMAKE_GENERATOR: 'Visual Studio 16 2019'
        CMAKE_GENERATOR_PLATFORM: Win32
        build.args: ' -DBUILD_CURL_TRANSPORT=ON -DAZ_PLATFORM_IMPL=WIN32'
      Win_x64_with_samples:
        vm.image: 'windows-2019'
        vcpkg.deps: 'curl[winssl]'
        VCPKG_DEFAULT_TRIPLET: 'x64-windows-static'
        CMAKE_GENERATOR: 'Visual Studio 16 2019'
        CMAKE_GENERATOR_PLATFORM: x64
        build.args: ' -DBUILD_CURL_TRANSPORT=ON -DAZ_PLATFORM_IMPL=WIN32'
      MacOS_x64_with_samples:
        vm.image: 'macOS-10.14'
        vcpkg.deps: 'curl[ssl]'
        VCPKG_DEFAULT_TRIPLET: 'x64-osx'
        build.args: ' -DBUILD_CURL_TRANSPORT=ON -DAZ_PLATFORM_IMPL=POSIX'

      # Build with sample dependencies and unit testing [curl for transport and cmoka]
      Linux_x64_with_samples_and_unit_test:
        vm.image: 'ubuntu-18.04'
        vcpkg.deps: 'curl[ssl] cmocka'
        VCPKG_DEFAULT_TRIPLET: 'x64-linux'
        build.args: ' -DBUILD_CURL_TRANSPORT=ON -DAZ_PLATFORM_IMPL=POSIX -DUNIT_TESTING=ON'
      Win_x86_with_samples_and_unit_test:
        vm.image: 'windows-2019'
        vcpkg.deps: 'curl[winssl] cmocka'
        VCPKG_DEFAULT_TRIPLET: 'x86-windows-static'
        CMAKE_GENERATOR: 'Visual Studio 16 2019'
        CMAKE_GENERATOR_PLATFORM: Win32
        build.args: ' -DBUILD_CURL_TRANSPORT=ON -DAZ_PLATFORM_IMPL=WIN32 -DUNIT_TESTING=ON'
      Win_x64_with_samples_and_unit_test:
        vm.image: 'windows-2019'
        vcpkg.deps: 'curl[winssl] cmocka'
        VCPKG_DEFAULT_TRIPLET: 'x64-windows-static'
        CMAKE_GENERATOR: 'Visual Studio 16 2019'
        CMAKE_GENERATOR_PLATFORM: x64
        build.args: ' -DBUILD_CURL_TRANSPORT=ON -DAZ_PLATFORM_IMPL=WIN32 -DUNIT_TESTING=ON'
      MacOS_x64_with_samples_and_unit_test:
        vm.image: 'macOS-10.14'
        vcpkg.deps: 'curl[ssl] cmocka'
        VCPKG_DEFAULT_TRIPLET: 'x64-osx'
        build.args: ' -DBUILD_CURL_TRANSPORT=ON -DAZ_PLATFORM_IMPL=POSIX -DUNIT_TESTING=ON'

      # Build with unit testing only. No samples [cmoka]
      Linux_x64_with_unit_test:
        vm.image: 'ubuntu-18.04'
        vcpkg.deps: 'cmocka'
        VCPKG_DEFAULT_TRIPLET: 'x64-linux'
        build.args: ' -DUNIT_TESTING=ON -DCMAKE_BUILD_TYPE=Debug'
        AZ_SDK_CODE_COV: 1
      Win_x86_with_unit_test:
        vm.image: 'windows-2019'
        vcpkg.deps: 'cmocka'
        VCPKG_DEFAULT_TRIPLET: 'x86-windows-static'
        CMAKE_GENERATOR: 'Visual Studio 16 2019'
        CMAKE_GENERATOR_PLATFORM: Win32
        build.args: ' -DUNIT_TESTING=ON'
      Win_x64_with_unit_test:
        vm.image: 'windows-2019'
        vcpkg.deps: 'cmocka'
        VCPKG_DEFAULT_TRIPLET: 'x64-windows-static'
        CMAKE_GENERATOR: 'Visual Studio 16 2019'
        CMAKE_GENERATOR_PLATFORM: x64
        build.args: ' -DUNIT_TESTING=ON'
      MacOS_x64_with_unit_test:
        vm.image: 'macOS-10.14'
        vcpkg.deps: 'cmocka'
        VCPKG_DEFAULT_TRIPLET: 'x64-osx'
        build.args: ' -DUNIT_TESTING=ON'
  pool:
    vmImage: $(vm.image)
  variables:
    CMOCKA_XML_FILE: "%g-test-results.xml"
    CMOCKA_MESSAGE_OUTPUT: "xml"

  steps:
  - checkout: self
    submodules: recursive

  # Mac OS specific requirements
  - task: Bash@3
    inputs:
      targetType: inline
      script: |
        sudo xcode-select --switch /Applications/Xcode_9.4.1.app
        echo "xcode path:"
        sudo xcode-select --print-path

        # Expect failure:
        brew install gcc
        git clone https://github.com/Microsoft/vcpkg.git
        cd vcpkg
        ./bootstrap-vcpkg.sh

        # Validate that vcpkg bootstrap succeeded
        ./vcpkg version
        if [ $? -ne 0 ]
        then
          echo "./bootstrap-vcpkg.sh FAILED"
          exit 1
        fi

        echo "##vso[task.prependpath]$(pwd)"
        echo "##vso[task.setvariable variable=VCPKG_INSTALLATION_ROOT;]$(pwd)"

    # Execute only for Mac and if there is at least one dependency to be installed
    condition: and(succeeded(), contains(variables['vm.image'], 'macOS'), not(eq(variables['vcpkg.deps'], '')))
    displayName: vcpkg bootstrap


  - script: |
      vcpkg install $(vcpkg.deps)
    displayName: vcpkg install dependencies
    # Execute only if there is at least one dependency to be installed
    condition: and(succeeded(), not(eq(variables['vcpkg.deps'], '')))

  - script: |
      sudo apt install -y gcovr lcov
      dotnet tool install -g dotnet-reportgenerator-globaltool
      dotnet tool install dotnet-reportgenerator-globaltool --tool-path tools
    displayName: Install coverage tools
    condition: eq(variables['AZ_SDK_CODE_COV'], 1)

  - task: CMake@1
    inputs:
      cmakeArgs: --version
    displayName: cmake version
  - task: CMake@1
    inputs:
      cmakeArgs: $(build.args) ..
    displayName: cmake generate
  - task: CMake@1
    inputs:
      cmakeArgs: --build .
    displayName: cmake build
  - script: |
      ctest -C Debug
    workingDirectory: build
    displayName: ctest

  # Publish test results to Azure Pipelines
  - task: PublishTestResults@2
    inputs:
      testResultsFormat: 'JUnit'
      testResultsFiles: '**/*-test-results.xml'
      mergeTestResults: true
      testRunTitle: 'C99 - $(Agent.JobName)'
    condition: contains(variables['vcpkg.deps'], 'cmocka')

<<<<<<< HEAD

# Disable build for c - client while it still exists. This can be removed after
# c - client is gone.
- ${{ if ne(parameters.ServiceDirectory, 'not-specified' )}}:
  - job: GenerateReleaseArtifacts
    pool:
      vmImage: windows-2019
    steps:
      # Generate package spec JSON files for tagging the repo
      - ${{ each artifact in parameters.Artifacts }}:
          - pwsh: >-
              New-Item
              -ItemType directory
              -Path $(Build.ArtifactStagingDirectory)
              -Name packages/${{ artifact.Name }}
            displayName: Create package info artifact location

          - pwsh: |
              $outputPath = Join-Path -Path $(Build.ArtifactStagingDirectory) packages/${{ artifact.Name }}/package-info.json
              $version = Get-Content -Path sdk/${{ parameters.ServiceDirectory }}/${{ artifact.Path }}/version.txt
              $outputObject = @{ version = $version.ToString(); name = '${{ artifact.Name }}' } | ConvertTo-Json

              Set-Content -Path $outputPath -Value $outputObject
            displayName: Create package info JSON file

          - pwsh: |
              $outputPath = Join-Path -Path $(Build.ArtifactStagingDirectory) packages/${{ artifact.Name }}
              $changelogPath = "sdk/${{ parameters.ServiceDirectory }}/${{ artifact.Path }}/CHANGELOG.md"

              if (Test-Path $changeLogPath) {
                Copy-Item sdk/${{ parameters.ServiceDirectory }}/${{ artifact.Path }}/CHANGELOG.md $outputPath
              } else {
                Write-Warning "$changeLogPath does not exist"
              }
            displayName: Copy CHANGELOG.md to package artifact

          - task: PublishPipelineArtifact@1
            inputs:
              artifactName: packages
              path: $(Build.ArtifactStagingDirectory)/packages

      # Generate Documentation
      - pwsh: >-
          choco install doxygen.install
        displayName: Install Doxygen

      - ${{ each artifact in parameters.Artifacts }}:
        - pwsh: Write-Host "##vso[task.setvariable variable=PackageVersion]$(Get-Content .\sdk\${{ parameters.ServiceDirectory }}\${{ artifact.Path }}\version.txt)"
          displayName: Set $(PackageVersion) from version.txt file - ${{ artifact.Name }}
        - pwsh: >-
            python eng/docs/api/generate_docs.py
            --TemplateFile="eng/docs/api/Doxyfile.template"
            --PackagePath="sdk/${{ parameters.ServiceDirectory }}/${{ artifact.Path }}"
            --PackageName="${{ artifact.Name }}"
            --PackageVersion="$(PackageVersion)"
            --AssetsPath="eng/docs/api/assets"
            --DoxygenPath="c:\\program files\\doxygen\\bin\\doxygen.exe"
          displayName: Generate docs - ${{ artifact.Name }}

        - pwsh: New-Item -ItemType directory -Path $(Build.ArtifactStagingDirectory) -Name docs/${{ artifact.Name }}
          displayName: Create doc artifact location - ${{ artifact.Name }}

        - task: CopyFiles@2
          inputs:
            sourceFolder: sdk/${{ parameters.ServiceDirectory }}/${{ artifact.Path }}/html
            targetFolder: $(Build.ArtifactStagingDirectory)/docs/${{ artifact.Name }}
          displayName: Copy documentation - ${{ artifact.Name }}

        - pwsh: |
            $packageInfoPath = Join-Path -Path $(Build.ArtifactStagingDirectory) packages/${{ artifact.Name }}/package-info.json
            Copy-Item -Path $packageInfoPath -Destination $(Build.ArtifactStagingDirectory)/docs/${{ artifact.Name }}/package-info.json
          displayName: Copy package-info.json to documentation path

      - task: PublishPipelineArtifact@1
        inputs:
          artifactName: docs
          path: $(Build.ArtifactStagingDirectory)/docs
=======
  - script: |
      make az_core_cov_xml
      make az_iot_cov_xml
      make az_keyvault_cov_xml
      make az_storage_blobs_cov_xml
      ../tools/reportgenerator "-reports:sdk/*/*/*cov_xml.xml" "-targetdir:." "-reporttypes:Cobertura"
    workingDirectory: build
    displayName: Generate Code Coverage Data
    condition: eq(variables['AZ_SDK_CODE_COV'], 1)

  - task: PublishCodeCoverageResults@1
    inputs:
        codeCoverageTool: Cobertura
        summaryFileLocation: '$(Build.SourcesDirectory)/**/Cobertura.xml'
    displayName: Publish Code Coverage to DevOps
    condition: eq(variables['AZ_SDK_CODE_COV'], 1)
>>>>>>> bd3fc7ec
<|MERGE_RESOLUTION|>--- conflicted
+++ resolved
@@ -187,10 +187,25 @@
       testRunTitle: 'C99 - $(Agent.JobName)'
     condition: contains(variables['vcpkg.deps'], 'cmocka')
 
-<<<<<<< HEAD
-
-# Disable build for c - client while it still exists. This can be removed after
-# c - client is gone.
+  - script: |
+      make az_core_cov_xml
+      make az_iot_cov_xml
+      make az_keyvault_cov_xml
+      make az_storage_blobs_cov_xml
+      ../tools/reportgenerator "-reports:sdk/*/*/*cov_xml.xml" "-targetdir:." "-reporttypes:Cobertura"
+    workingDirectory: build
+    displayName: Generate Code Coverage Data
+    condition: eq(variables['AZ_SDK_CODE_COV'], 1)
+
+  - task: PublishCodeCoverageResults@1
+    inputs:
+        codeCoverageTool: Cobertura
+        summaryFileLocation: '$(Build.SourcesDirectory)/**/Cobertura.xml'
+    displayName: Publish Code Coverage to DevOps
+    condition: eq(variables['AZ_SDK_CODE_COV'], 1)
+
+
+# Disable build for c - client 
 - ${{ if ne(parameters.ServiceDirectory, 'not-specified' )}}:
   - job: GenerateReleaseArtifacts
     pool:
@@ -264,22 +279,4 @@
       - task: PublishPipelineArtifact@1
         inputs:
           artifactName: docs
-          path: $(Build.ArtifactStagingDirectory)/docs
-=======
-  - script: |
-      make az_core_cov_xml
-      make az_iot_cov_xml
-      make az_keyvault_cov_xml
-      make az_storage_blobs_cov_xml
-      ../tools/reportgenerator "-reports:sdk/*/*/*cov_xml.xml" "-targetdir:." "-reporttypes:Cobertura"
-    workingDirectory: build
-    displayName: Generate Code Coverage Data
-    condition: eq(variables['AZ_SDK_CODE_COV'], 1)
-
-  - task: PublishCodeCoverageResults@1
-    inputs:
-        codeCoverageTool: Cobertura
-        summaryFileLocation: '$(Build.SourcesDirectory)/**/Cobertura.xml'
-    displayName: Publish Code Coverage to DevOps
-    condition: eq(variables['AZ_SDK_CODE_COV'], 1)
->>>>>>> bd3fc7ec
+          path: $(Build.ArtifactStagingDirectory)/docs