--- conflicted
+++ resolved
@@ -86,26 +86,26 @@
         OSVmImage: 'ubuntu-18.04'
         vcpkg.deps: 'curl[ssl] paho-mqtt'
         VCPKG_DEFAULT_TRIPLET: 'x64-linux'
-        build.args: ' -DTRANSPORT_CURL=ON -DTRANSPORT_PAHO=ON -DAZ_PLATFORM_IMPL=POSIX -DCMAKE_BUILD_TYPE=Release'
+        build.args: ' -DTRANSPORT_CURL=ON -DTRANSPORT_PAHO=ON -DAZ_PLATFORM_IMPL=POSIX'
       Win_x86_with_samples:
         OSVmImage: 'windows-2019'
         vcpkg.deps: 'curl[winssl] paho-mqtt'
         VCPKG_DEFAULT_TRIPLET: 'x86-windows-static'
         CMAKE_GENERATOR: 'Visual Studio 16 2019'
         CMAKE_GENERATOR_PLATFORM: Win32
-        build.args: ' -DTRANSPORT_CURL=ON -DTRANSPORT_PAHO=ON -DAZ_PLATFORM_IMPL=WIN32 -DCMAKE_BUILD_TYPE=Release'
+        build.args: ' -DTRANSPORT_CURL=ON -DTRANSPORT_PAHO=ON -DAZ_PLATFORM_IMPL=WIN32'
       Win_x64_with_samples:
         OSVmImage: 'windows-2019'
         vcpkg.deps: 'curl[winssl] paho-mqtt'
         VCPKG_DEFAULT_TRIPLET: 'x64-windows-static'
         CMAKE_GENERATOR: 'Visual Studio 16 2019'
         CMAKE_GENERATOR_PLATFORM: x64
-        build.args: ' -DTRANSPORT_CURL=ON -DTRANSPORT_PAHO=ON -DAZ_PLATFORM_IMPL=WIN32 -DCMAKE_BUILD_TYPE=Release'
+        build.args: ' -DTRANSPORT_CURL=ON -DTRANSPORT_PAHO=ON -DAZ_PLATFORM_IMPL=WIN32'
       MacOS_x64_with_samples:
         OSVmImage: 'macOS-10.15'
         vcpkg.deps: 'curl[ssl] paho-mqtt'
         VCPKG_DEFAULT_TRIPLET: 'x64-osx'
-        build.args: ' -DTRANSPORT_CURL=ON -DTRANSPORT_PAHO=ON -DAZ_PLATFORM_IMPL=POSIX -DCMAKE_BUILD_TYPE=Release'
+        build.args: ' -DTRANSPORT_CURL=ON -DTRANSPORT_PAHO=ON -DAZ_PLATFORM_IMPL=POSIX'
 
       # Build with sample dependencies and unit testing [curl for transport and cmocka]  - PRECONDITIONS ON
       # WARNINGS_AS_ERRORS          ON
@@ -120,26 +120,26 @@
         OSVmImage: 'ubuntu-18.04'
         vcpkg.deps: 'curl[ssl] paho-mqtt cmocka'
         VCPKG_DEFAULT_TRIPLET: 'x64-linux'
-        build.args: ' -DTRANSPORT_CURL=ON -DTRANSPORT_PAHO=ON -DAZ_PLATFORM_IMPL=POSIX -DUNIT_TESTING=ON -DCMAKE_BUILD_TYPE=Release'
+        build.args: ' -DTRANSPORT_CURL=ON -DTRANSPORT_PAHO=ON -DAZ_PLATFORM_IMPL=POSIX -DUNIT_TESTING=ON'
       Win_x86_with_samples_and_unit_test:
         OSVmImage: 'windows-2019'
         vcpkg.deps: 'curl[winssl] paho-mqtt cmocka'
         VCPKG_DEFAULT_TRIPLET: 'x86-windows-static'
         CMAKE_GENERATOR: 'Visual Studio 16 2019'
         CMAKE_GENERATOR_PLATFORM: Win32
-        build.args: ' -DTRANSPORT_CURL=ON -DTRANSPORT_PAHO=ON -DAZ_PLATFORM_IMPL=WIN32 -DUNIT_TESTING=ON -DCMAKE_BUILD_TYPE=Release'
+        build.args: ' -DTRANSPORT_CURL=ON -DTRANSPORT_PAHO=ON -DAZ_PLATFORM_IMPL=WIN32 -DUNIT_TESTING=ON'
       Win_x64_with_samples_and_unit_test:
         OSVmImage: 'windows-2019'
         vcpkg.deps: 'curl[winssl] paho-mqtt cmocka'
         VCPKG_DEFAULT_TRIPLET: 'x64-windows-static'
         CMAKE_GENERATOR: 'Visual Studio 16 2019'
         CMAKE_GENERATOR_PLATFORM: x64
-        build.args: ' -DTRANSPORT_CURL=ON -DTRANSPORT_PAHO=ON -DAZ_PLATFORM_IMPL=WIN32 -DUNIT_TESTING=ON -DCMAKE_BUILD_TYPE=Release'
+        build.args: ' -DTRANSPORT_CURL=ON -DTRANSPORT_PAHO=ON -DAZ_PLATFORM_IMPL=WIN32 -DUNIT_TESTING=ON'
       MacOS_x64_with_samples_and_unit_test:
         OSVmImage: 'macOS-10.15'
         vcpkg.deps: 'curl[ssl] paho-mqtt cmocka'
         VCPKG_DEFAULT_TRIPLET: 'x64-osx'
-        build.args: ' -DTRANSPORT_CURL=ON -DTRANSPORT_PAHO=ON -DAZ_PLATFORM_IMPL=POSIX -DUNIT_TESTING=ON -DCMAKE_BUILD_TYPE=Release'
+        build.args: ' -DTRANSPORT_CURL=ON -DTRANSPORT_PAHO=ON -DAZ_PLATFORM_IMPL=POSIX -DUNIT_TESTING=ON'
 
       # Build with unit testing only. No samples [cmocka] - PRECONDITIONS ON
       # WARNINGS_AS_ERRORS          ON
@@ -166,7 +166,7 @@
         VCPKG_DEFAULT_TRIPLET: 'x86-windows-static'
         CMAKE_GENERATOR: 'Visual Studio 16 2019'
         CMAKE_GENERATOR_PLATFORM: Win32
-        build.args: ' -DUNIT_TESTING=ON -DCMAKE_BUILD_TYPE=Release'
+        build.args: ' -DUNIT_TESTING=ON'
         AZ_SDK_C_NO_SAMPLES: 'true'
       Win_x64_with_unit_test:
         OSVmImage: 'windows-2019'
@@ -174,13 +174,13 @@
         VCPKG_DEFAULT_TRIPLET: 'x64-windows-static'
         CMAKE_GENERATOR: 'Visual Studio 16 2019'
         CMAKE_GENERATOR_PLATFORM: x64
-        build.args: ' -DUNIT_TESTING=ON -DCMAKE_BUILD_TYPE=Release'
+        build.args: ' -DUNIT_TESTING=ON'
         AZ_SDK_C_NO_SAMPLES: 'true'
       MacOS_x64_with_unit_test:
         OSVmImage: 'macOS-10.15'
         vcpkg.deps: 'cmocka'
         VCPKG_DEFAULT_TRIPLET: 'x64-osx'
-        build.args: ' -DUNIT_TESTING=ON -DCMAKE_BUILD_TYPE=Release'
+        build.args: ' -DUNIT_TESTING=ON'
         AZ_SDK_C_NO_SAMPLES: 'true'
 
       # Build with unit testing only. No samples [cmocka] - PRECONDITIONS OFF
@@ -196,12 +196,7 @@
         OSVmImage: 'ubuntu-18.04'
         vcpkg.deps: 'cmocka'
         VCPKG_DEFAULT_TRIPLET: 'x64-linux'
-<<<<<<< HEAD
-        build.args: ' -DUNIT_TESTING=ON -DPRECONDITIONS=OFF -DCMAKE_BUILD_TYPE=Release'
-=======
         build.args: ' -DUNIT_TESTING=ON -DPRECONDITIONS=OFF'
-        BuildType: Release
->>>>>>> 5eb66d5d
         AZ_SDK_C_NO_SAMPLES: 'true'
         PublishMapFiles: 'true'
       Win_x86_with_unit_test_no_preconditions:
@@ -210,12 +205,7 @@
         VCPKG_DEFAULT_TRIPLET: 'x86-windows-static'
         CMAKE_GENERATOR: 'Visual Studio 16 2019'
         CMAKE_GENERATOR_PLATFORM: Win32
-<<<<<<< HEAD
-        build.args: ' -DUNIT_TESTING=ON -DPRECONDITIONS=OFF -DCMAKE_BUILD_TYPE=Release'
-=======
         build.args: ' -DUNIT_TESTING=ON -DPRECONDITIONS=OFF'
-        BuildType: Release
->>>>>>> 5eb66d5d
         AZ_SDK_C_NO_SAMPLES: 'true'
         PublishMapFiles: 'true'
       Win_x64_with_unit_test_no_preconditions:
@@ -224,24 +214,14 @@
         VCPKG_DEFAULT_TRIPLET: 'x64-windows-static'
         CMAKE_GENERATOR: 'Visual Studio 16 2019'
         CMAKE_GENERATOR_PLATFORM: x64
-<<<<<<< HEAD
-        build.args: ' -DUNIT_TESTING=ON -DPRECONDITIONS=OFF -DCMAKE_BUILD_TYPE=Release'
-=======
         build.args: ' -DUNIT_TESTING=ON -DPRECONDITIONS=OFF'
-        BuildType: Release
->>>>>>> 5eb66d5d
         AZ_SDK_C_NO_SAMPLES: 'true'
         PublishMapFiles: 'true'
       MacOS_x64_with_unit_test_no_preconditions:
         OSVmImage: 'macOS-10.15'
         vcpkg.deps: 'cmocka'
         VCPKG_DEFAULT_TRIPLET: 'x64-osx'
-<<<<<<< HEAD
-        build.args: ' -DUNIT_TESTING=ON -DPRECONDITIONS=OFF -DCMAKE_BUILD_TYPE=Release'
-=======
         build.args: ' -DUNIT_TESTING=ON -DPRECONDITIONS=OFF'
-        BuildType: Release
->>>>>>> 5eb66d5d
         AZ_SDK_C_NO_SAMPLES: 'true'
         PublishMapFiles: 'true'
 
@@ -258,13 +238,13 @@
         OSVmImage: 'ubuntu-18.04'
         vcpkg.deps: 'curl[ssl] paho-mqtt cmocka'
         VCPKG_DEFAULT_TRIPLET: 'x64-linux'
-        build.args: ' -DTRANSPORT_CURL=ON -DTRANSPORT_PAHO=ON -DAZ_PLATFORM_IMPL=POSIX -DUNIT_TESTING=ON -DPRECONDITIONS=OFF -DLOGGING=OFF -DCMAKE_BUILD_TYPE=Release'
+        build.args: ' -DTRANSPORT_CURL=ON -DTRANSPORT_PAHO=ON -DAZ_PLATFORM_IMPL=POSIX -DUNIT_TESTING=ON -DPRECONDITIONS=OFF -DLOGGING=OFF'
   pool:
     vmImage: $(OSVmImage)
   variables:
     CMOCKA_XML_FILE: "%g-test-results.xml"
     CMOCKA_MESSAGE_OUTPUT: "xml"
-    BuildType: Debug
+    BuildType: Release
 
   steps:
   - checkout: self
