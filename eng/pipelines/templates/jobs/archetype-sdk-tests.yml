--- conflicted
+++ resolved
@@ -14,10 +14,6 @@
           build.args: ' -DTRANSPORT_PAHO=ON'
           test_type: 'iot'
           os: 'linux'
-<<<<<<< HEAD
-        # Test on the win 2019
-        Win2019_x64_with_iot_samples:
-=======
         Linux_ubuntu_2204_x64_with_iot_samples:
           Pool: azsdk-pool-mms-ubuntu-2204-general
           OSVmImage: MMSUbuntu22.04
@@ -25,8 +21,8 @@
           build.args: ' -DTRANSPORT_PAHO=ON'
           test_type: 'iot'
           os: 'linux'
-        Win_x64_with_iot_samples:
->>>>>>> 34256f07
+        # Test on the win 2019
+        Win2019_x64_with_iot_samples:
           Pool: azsdk-pool-mms-win-2019-general
           OSVmImage: MMS2019
           VCPKG_DEFAULT_TRIPLET: 'x64-windows-static'
