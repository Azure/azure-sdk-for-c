--- conflicted
+++ resolved
@@ -29,8 +29,7 @@
           OSVmImage: 'macOS-10.15'
           vcpkg.deps: 'curl[ssl]'
           VCPKG_DEFAULT_TRIPLET: 'x64-osx'
-<<<<<<< HEAD
-          build.args: ' -DTRANSPORT_CURL=ON'
+          build.args: ' -DTRANSPORT_CURL=ON -DAZ_PLATFORM_IMPL=POSIX'
         Win_x64_with_iot_samples:
           OSVmImage: 'windows-2019'
           vcpkg.deps: 'curl[winssl] cmocka paho-mqtt'
@@ -45,10 +44,6 @@
           VCPKG_DEFAULT_TRIPLET: 'x64-linux'
           build.args: ' -DTRANSPORT_PAHO=ON'
           test_type: 'iot'
-=======
-          build.args: ' -DTRANSPORT_CURL=ON  -DAZ_PLATFORM_IMPL=POSIX'
-
->>>>>>> 2ad6432e
     pool:
       vmImage: $(OSVmImage)
 
