--- conflicted
+++ resolved
@@ -53,32 +53,6 @@
     condition: >-
       and(
         succeeded(),
-<<<<<<< HEAD
-        ne(variables['VcpkgRestoredFromCache'], 'true'),
-        not(contains(variables['OSVmImage'], 'macOS')),
-        not(eq(variables['${{ parameters.DependenciesVariableName }}'], ''))
-      )
-    displayName: Non-MacOS - vcpkg bootstrap
-
-  - script: vcpkg version
-    displayName: vcpkg version
-    condition: >-
-      and(
-        succeeded(),
-        not(eq(variables['${{ parameters.DependenciesVariableName }}'], ''))
-      )
-
-  - script: |
-      vcpkg install $(${{ parameters.DependenciesVariableName }})
-      vcpkg integrate install
-    displayName: Install Dependencies (vcpkg)
-    # Execute only if there is at least one dependency to be installed
-    condition: >-
-      and(
-        succeeded(),
-        not(eq(variables['${{ parameters.DependenciesVariableName }}'], ''))
-=======
         not(eq(variables['${{ parameters.DependenciesVariableName }}'], '')),
         ne(variables['VcpkgRestoredFromCache'], true)
->>>>>>> 4087aea7
       )