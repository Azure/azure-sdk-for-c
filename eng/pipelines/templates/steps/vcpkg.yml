--- conflicted
+++ resolved
@@ -24,26 +24,6 @@
         not(eq(variables['${{ parameters.DependenciesVariableName }}'], ''))
       )
 
-<<<<<<< HEAD
-#  - task: Cache@2
-#    inputs:
-#      key: >-
-#        $(Agent.JobName)
-#        | "$(VcpkgCommit)"
-#        | $(Agent.Os)
-#        | $(${{ parameters.DependenciesVariableName }})
-#      path: $(VCPKG_INSTALLATION_ROOT)
-#      cacheHitVar: VcpkgRestoredFromCache
-#    displayName: Vcpkg Cache
-#    condition: >-
-#      and(
-#        succeeded(),
-#        not(eq(variables['${{ parameters.DependenciesVariableName }}'], '')),
-#        not(eq(variables['Skip.VcpkgCache'], 'true'))
-#      )
-
-=======
->>>>>>> 5a086646
   - task: PowerShell@2
     inputs:
       targetType: filePath
