--- conflicted
+++ resolved
@@ -31,10 +31,6 @@
         | "$(VcpkgCommit)"
         | $(Agent.Os)
         | $(${{ parameters.DependenciesVariableName }})
-<<<<<<< HEAD
-        | $(VCPKG_DEFAULT_TRIPLET)
-=======
->>>>>>> de644528
       path: $(VCPKG_INSTALLATION_ROOT)
       cacheHitVar: VcpkgRestoredFromCache
     displayName: Vcpkg Cache
