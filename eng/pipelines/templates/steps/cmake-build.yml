--- conflicted
+++ resolved
@@ -14,10 +14,6 @@
     workingDirectory: build
     displayName: cmake generate
 
-<<<<<<< HEAD
-  - script: cmake --build . --config Release
-=======
   - script: cmake --build . --config ${{ parameters.BuildType }}
->>>>>>> 5eb66d5d
     workingDirectory: build
     displayName: cmake build