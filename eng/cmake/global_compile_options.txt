--- conflicted
+++ resolved
@@ -6,17 +6,6 @@
   )
 endif()
 
-<<<<<<< HEAD
-  add_compile_options(-Xclang -Wall -Wextra -pedantic  ${WARNINGS_AS_ERRORS_FLAG} -Wdocumentation -Wdocumentation-unknown-command -fcomment-block-commands=retval -Wcast-qual -Wunused -Wuninitialized -Wmissing-declarations -Wconversion -Wpointer-arith -Wshadow -Wfloat-equal)
-elseif(CMAKE_C_COMPILER_ID MATCHES "GNU")
-  if(WARNINGS_AS_ERRORS)
-    set(WARNINGS_AS_ERRORS_FLAG "-Werror")
-  endif()
-
-  add_compile_options(-Wall -Wextra -pedantic  ${WARNINGS_AS_ERRORS_FLAG} -Wcast-qual -Wunused -Wuninitialized -Wmissing-declarations -Wconversion -Wpointer-arith -Wshadow -Wlogical-op -Wfloat-equal)
-else()
-  message(WARNING "Using an unsupported compiler. Disabling stricter compiler flags.")
-=======
 # Turn on strict compiler flags only for testing to allow better compatability with diverse platforms.
 if(UNIT_TESTING)
   if(MSVC)
@@ -41,5 +30,4 @@
   else()
     message(WARNING "Using an unsupported compiler. Disabling stricter compiler flags.")
   endif()
->>>>>>> 1aea07e0
 endif()