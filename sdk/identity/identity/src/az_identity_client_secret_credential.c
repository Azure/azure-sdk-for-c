--- conflicted
+++ resolved
@@ -3,17 +3,10 @@
 
 #include <az_identity_client_secret_credential.h>
 
-<<<<<<< HEAD
+#include <az_clock_internal.h>
 #include <az_contract_internal.h>
 #include <az_http.h>
 #include <az_http_pipeline_internal.h>
-=======
-#include <az_clock_internal.h>
-#include <az_contract.h>
-#include <az_http_pipeline.h>
-#include <az_http_request_builder.h>
-#include <az_http_response_parser.h>
->>>>>>> 669fe8ca
 #include <az_identity_access_token_context.h>
 #include <az_identity_credential.h>
 #include <az_json.h>
@@ -59,13 +52,7 @@
     az_span auth_body_buf,
     az_span hrb_buf,
     az_http_response * response,
-<<<<<<< HEAD
-    clock_t * const requested_at) {
-  (void)hrb_buf; // TODO: after refactoring HTTP request, we need to refactor this span as probably
-                 // we don't need
-=======
     uint64_t * const requested_at_msec) {
->>>>>>> 669fe8ca
   AZ_CONTRACT_ARG_NOT_NULL(token_context->_internal.credential);
   az_identity_client_secret_credential const * const credential
       = (az_identity_client_secret_credential const *)(token_context->_internal.credential);
@@ -127,13 +114,8 @@
 
 AZ_INLINE AZ_NODISCARD az_result _az_identity_client_secret_credential_ms_oauth2_get_token(
     az_identity_access_token_context const * const token_context,
-<<<<<<< HEAD
-    az_http_response * response) {
-  clock_t requested_at = 0;
-=======
     az_http_response * const response) {
   uint64_t requested_at_msec = 0;
->>>>>>> 669fe8ca
   {
     uint8_t auth_url_buf[_az_IDENTITY_CLIENT_SECRET_CREDENTIAL_AUTH_URL_BUF_SIZE] = { 0 };
     uint8_t auth_body_buf[_az_IDENTITY_CLIENT_SECRET_CREDENTIAL_AUTH_BODY_BUF_SIZE] = { 0 };
@@ -166,15 +148,6 @@
   {
     az_json_token token;
 
-<<<<<<< HEAD
-    clock_t expiration_clock = 0;
-    if (requested_at > 0) {
-      double expiration_seconds = 0;
-      if (az_succeeded(az_json_parse_by_pointer(body, AZ_SPAN_FROM_STR("/expires_in"), &token))
-          && az_succeeded(az_json_token_get_number(token, &expiration_seconds))) {
-        if (expiration_seconds > 0) {
-          expiration_clock = (((clock_t)expiration_seconds) - (3 * 60)) * CLOCKS_PER_SEC;
-=======
     uint64_t expires_in_msec = 0;
     if (requested_at_msec > 0) {
       double expires_in_seconds = 0;
@@ -184,7 +157,6 @@
         double const norefresh_period_msec = (expires_in_seconds - (double)(3 * 60)) * 1000;
         if (((int64_t)norefresh_period_msec) > 0) {
           expires_in_msec = (uint64_t)norefresh_period_msec;
->>>>>>> 669fe8ca
         }
       }
     }
@@ -247,12 +219,8 @@
 
 static AZ_NODISCARD az_result _az_identity_client_secret_credential_credential_func(
     az_identity_access_token_context const * const token_context,
-<<<<<<< HEAD
     az_http_request * const hrb) {
-=======
-    az_http_request_builder * const hrb) {
   // TODO: thread safety
->>>>>>> 669fe8ca
   AZ_CONTRACT_ARG_NOT_NULL(token_context);
   AZ_CONTRACT_ARG_NOT_NULL(token_context->_internal.token);
   AZ_CONTRACT_ARG_NOT_NULL(hrb);
