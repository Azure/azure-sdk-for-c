--- conflicted
+++ resolved
@@ -17,11 +17,7 @@
 
 /// The version in string format used for telemetry following the `semver.org` standard
 /// (https://semver.org).
-<<<<<<< HEAD
-#define AZ_SDK_VERSION_STRING "1.1.0-beta.3"
-=======
 #define AZ_SDK_VERSION_STRING "1.1.0-beta.4"
->>>>>>> 44c48953
 
 /// Major numeric identifier.
 #define AZ_SDK_VERSION_MAJOR 1
@@ -33,10 +29,6 @@
 #define AZ_SDK_VERSION_PATCH 0
 
 /// Optional pre-release identifier. SDK is in a pre-release state when present.
-<<<<<<< HEAD
-#define AZ_SDK_VERSION_PRERELEASE "beta.3"
-=======
 #define AZ_SDK_VERSION_PRERELEASE "beta.4"
->>>>>>> 44c48953
 
 #endif //_az_VERSION_H