// Copyright (c) Microsoft Corporation. All rights reserved.
// SPDX-License-Identifier: MIT

/**
 * @file
 *
 * @brief Definition of #az_mqtt5_rpc_server. You use the RPC server to receive commands.
 *
 * @note You MUST NOT use any symbols (macros, functions, structures, enums, etc.)
 * prefixed with an underscore ('_') directly in your application code. These symbols
 * are part of Azure SDK's internal implementation; we do not document these symbols
 * and they are subject to change in future versions of the SDK which would break your code.
 */

#ifndef _az_MQTT5_RPC_SERVER_H
#define _az_MQTT5_RPC_SERVER_H

#include <azure/core/az_mqtt5_connection.h>
#include <azure/core/az_result.h>
#include <azure/core/az_span.h>

#include <azure/core/_az_cfg_prefix.h>

<<<<<<< HEAD
#define AZ_MQTT5_RPC_SERVER_MINIMUM_TIMEOUT_SECONDS 10
#define AZ_MQTT5_RPC_DEFAULT_QOS 1
=======
/**
 * @brief The default timeout in seconds for subscribing.
 */
#define AZ_MQTT5_RPC_SERVER_DEFAULT_TIMEOUT_SECONDS 10
>>>>>>> a206317e

/**
 * @brief The MQTT5 RPC Server.
 *
 */
typedef struct az_mqtt5_rpc_server az_mqtt5_rpc_server;

/**
 * @brief Event types for the MQTT5 RPC Server.
 *
 */
enum az_event_type_mqtt5_rpc_server
{
  /**
   * @brief Event representing the application finishing processing the command.
   *
   */
  AZ_EVENT_RPC_SERVER_EXECUTE_COMMAND_RESP = _az_MAKE_EVENT(_az_FACILITY_CORE_MQTT5, 21),
  /**
   * @brief Event representing the rpc server requesting the execution of a command by the
   * application.
   */
  AZ_EVENT_RPC_SERVER_EXECUTE_COMMAND_REQ = _az_MAKE_EVENT(_az_FACILITY_CORE_MQTT5, 22)
};

/**
<<<<<<< HEAD
=======
 * @brief The command that is currently waiting to be executed
 */
typedef struct
{
  /**
   * @brief The property containing the topic for the response of the pending command
   */
  az_mqtt5_property_string response_topic_property;
  /**
   * @brief The property containing the correlation id of the pending command
   */
  az_mqtt5_property_binarydata correlation_data_property;
} az_mqtt5_rpc_server_pending_command;

/**
>>>>>>> a206317e
 * @brief MQTT5 RPC Server options.
 *
 */
typedef struct
{
  /**
   * @brief QOS to use for subscribing
   */
  int8_t sub_qos;
  /**
   * @brief QOS to use for sending responses
   */
  int8_t response_qos;
<<<<<<< HEAD
=======
  /**
   * @brief The topic to subscribe to for commands
   */
  az_span sub_topic;
  /**
   * @brief name/type of command handled by this subclient
   */
  az_span command_name;
  /**
   * @brief The model id of the device
   */
  az_span model_id;
>>>>>>> a206317e

} az_mqtt5_rpc_server_options;

/**
 * @brief Memory used by the rpc server policy that must be allocated by the application.
 */
typedef struct az_mqtt5_rpc_server_memory
{
  /**
   * @brief The property bag used by the rpc server policy for sending response messages
   */
  az_mqtt5_property_bag property_bag;
  az_span sub_topic;

  struct
  {
    /**
     * @brief the message id of the pending subscribe for the command topic
     */
    int32_t _az_mqtt5_rpc_server_pending_sub_id;
    /**
     * @brief timer used for the subscribe of the command topic
     */
    _az_event_pipeline_timer rpc_server_timer;
<<<<<<< HEAD
    uint32_t retry_after_seconds;
=======
    /**
     * @brief timeout in seconds for subscribing
     */
    uint32_t subscribe_timeout_in_seconds;
    /**
     * @brief the command that is currently waiting to finish executing
     */
    az_mqtt5_rpc_server_pending_command pending_command;
>>>>>>> a206317e
  } _internal;

} az_mqtt5_rpc_server_memory;

/**
 * @brief The MQTT5 RPC Server.
 *
 */
struct az_mqtt5_rpc_server
{
  struct
  {
    /**
     * @brief RPC Server policy for the MQTT5 RPC Server.
     *
     */
    _az_hfsm rpc_server_policy;

    /**
     * @brief The subclient used by the MQTT5 RPC Server.
     */
    _az_event_client subclient;

    /**
     * @brief The MQTT5 connection linked to the MQTT5 RPC Server.
     */
    az_mqtt5_connection* connection;

    /**
     * @brief The memory used by the MQTT5 RPC Server that is allocated by the application.
     */
    az_mqtt5_rpc_server_memory rpc_server_memory;

    /**
     * @brief Options for the MQTT5 RPC Server.
     */
    az_mqtt5_rpc_server_options options;
  } _internal;
};

/**
 * @brief The MQTT5 RPC Server status codes to include on the response.
 */
typedef enum
{
  // Default, unset value
  AZ_MQTT5_RPC_STATUS_UNKNOWN = 0,

  // Service success codes
  AZ_MQTT5_RPC_STATUS_OK = 200,
  // AZ_MQTT5_RPC_STATUS_ACCEPTED = 202,
  // AZ_MQTT5_RPC_STATUS_NO_CONTENT = 204,

  // Service error codes
  AZ_MQTT5_RPC_STATUS_BAD_REQUEST = 400,
  AZ_MQTT5_RPC_STATUS_UNAUTHORIZED = 401,
  AZ_MQTT5_RPC_STATUS_FORBIDDEN = 403,
  AZ_MQTT5_RPC_STATUS_NOT_FOUND = 404,
  AZ_MQTT5_RPC_STATUS_NOT_ALLOWED = 405,
  AZ_MQTT5_RPC_STATUS_NOT_CONFLICT = 409,
  AZ_MQTT5_RPC_STATUS_PRECONDITION_FAILED = 412,
  AZ_MQTT5_RPC_STATUS_REQUEST_TOO_LARGE = 413,
  AZ_MQTT5_RPC_STATUS_UNSUPPORTED_TYPE = 415,
  AZ_MQTT5_RPC_STATUS_THROTTLED = 429,
  AZ_MQTT5_RPC_STATUS_CLIENT_CLOSED = 499,
  AZ_MQTT5_RPC_STATUS_SERVER_ERROR = 500,
  AZ_MQTT5_RPC_STATUS_BAD_GATEWAY = 502,
  AZ_MQTT5_RPC_STATUS_SERVICE_UNAVAILABLE = 503,
  AZ_MQTT5_RPC_STATUS_TIMEOUT = 504,
} az_mqtt5_rpc_status;

// Event data types

/**
 * @brief Event data for #AZ_EVENT_RPC_SERVER_EXECUTE_COMMAND_RESP.
 */
typedef struct az_mqtt5_rpc_server_execution_resp_event_data
{
  /**
   * @brief The correlation id of the command.
   */
  az_span correlation_id;
  /**
   * @brief The topic to send the response to.
   */
  az_span response_topic;
  /**
   * @brief The status code of the execution.
   */
  az_mqtt5_rpc_status status;
  /**
   * @brief The response payload.
   * @note Will be AZ_SPAN_EMPTY when the status is an error status.
   */
  az_span response;
  /**
   * @brief The error message if the status is an error status.
   * @note Will be AZ_SPAN_EMPTY when the status is not an error status.
   *      Can be AZ_SPAN_EMPTY on error as well.
   */
  az_span error_message;
  /**
   * @brief The content type of the response.
   */
  az_span content_type;
} az_mqtt5_rpc_server_execution_resp_event_data;

/**
 * @brief Event data for #AZ_EVENT_RPC_SERVER_EXECUTE_COMMAND_REQ.
 */
typedef struct
{
  /**
   * @brief The correlation id of the command.
   */
  az_span correlation_id;
  /**
   * @brief The topic to send the response to.
   */
  az_span response_topic;
<<<<<<< HEAD
  az_span request_topic;
=======
  /**
   * @brief The command name.
   */
  az_span command_name;
  /**
   * @brief The command request payload.
   */
>>>>>>> a206317e
  az_span request_data;
  /**
   * @brief The content type of the request.
   */
  az_span content_type;
} az_mqtt5_rpc_server_execution_req_event_data;

/**
 * @brief Starts the MQTT5 RPC Server.
 */
AZ_NODISCARD az_result az_mqtt5_rpc_server_register(az_mqtt5_rpc_server* client);

AZ_NODISCARD az_mqtt5_rpc_server_options az_mqtt5_rpc_server_options_default();

/**
 * @brief Initializes an MQTT5 RPC Server.
 *
 * @param[out] client The az_mqtt5_rpc_server to initialize.
 * @param[in] connection The az_mqtt5_connection to use for the RPC Server.
 * @param[in] rpc_server_memory The allocated az_mqtt5_rpc_server_memory to use for the RPC Server.
 * @param[in] model_id The model id to use for the subscription topic.
 * @param[in] client_id The client id to use for the subscription topic.
 * @param[in] command_name The command name to use for the subscription topic.
 * @param[in] options Any az_mqtt5_rpc_server_options to use for the RPC Server.
 *
 * @return #az_result
 */
AZ_NODISCARD az_result az_rpc_server_init(
    az_mqtt5_rpc_server* client,
    az_mqtt5_connection* connection,
    az_mqtt5_rpc_server_memory* rpc_server_memory,
<<<<<<< HEAD
    az_span model_id,
    az_span client_id,
    az_span command_name,
    az_mqtt5_rpc_server_options* options
    );
=======
    az_mqtt5_rpc_server_options* options);
>>>>>>> a206317e

/**
 * @brief Triggers an AZ_EVENT_RPC_SERVER_EXECUTE_COMMAND_RESP event from the application
 *
 * @param[in] client The az_mqtt5_rpc_server to use.
 * @param[in] data The information for the execution response
 *
 * @return #az_result
 */
AZ_NODISCARD az_result az_mqtt5_rpc_server_execution_finish(
    az_mqtt5_rpc_server* client,
    az_mqtt5_rpc_server_execution_resp_event_data* data);

#include <azure/core/_az_cfg_suffix.h>

#endif // _az_MQTT5_RPC_SERVER_H<|MERGE_RESOLUTION|>--- conflicted
+++ resolved
@@ -21,15 +21,11 @@
 
 #include <azure/core/_az_cfg_prefix.h>
 
-<<<<<<< HEAD
-#define AZ_MQTT5_RPC_SERVER_MINIMUM_TIMEOUT_SECONDS 10
+/**
+ * @brief The default timeout in seconds for subscribing.
+ */
+#define AZ_MQTT5_RPC_SERVER_DEFAULT_TIMEOUT_SECONDS 10
 #define AZ_MQTT5_RPC_DEFAULT_QOS 1
-=======
-/**
- * @brief The default timeout in seconds for subscribing.
- */
-#define AZ_MQTT5_RPC_SERVER_DEFAULT_TIMEOUT_SECONDS 10
->>>>>>> a206317e
 
 /**
  * @brief The MQTT5 RPC Server.
@@ -56,30 +52,12 @@
 };
 
 /**
-<<<<<<< HEAD
-=======
- * @brief The command that is currently waiting to be executed
+ * @brief MQTT5 RPC Server options.
+ *
  */
 typedef struct
 {
   /**
-   * @brief The property containing the topic for the response of the pending command
-   */
-  az_mqtt5_property_string response_topic_property;
-  /**
-   * @brief The property containing the correlation id of the pending command
-   */
-  az_mqtt5_property_binarydata correlation_data_property;
-} az_mqtt5_rpc_server_pending_command;
-
-/**
->>>>>>> a206317e
- * @brief MQTT5 RPC Server options.
- *
- */
-typedef struct
-{
-  /**
    * @brief QOS to use for subscribing
    */
   int8_t sub_qos;
@@ -87,33 +65,21 @@
    * @brief QOS to use for sending responses
    */
   int8_t response_qos;
-<<<<<<< HEAD
-=======
+
+} az_mqtt5_rpc_server_options;
+
+/**
+ * @brief Memory used by the rpc server policy that must be allocated by the application.
+ */
+typedef struct az_mqtt5_rpc_server_memory
+{
+  /**
+   * @brief The property bag used by the rpc server policy for sending response messages
+   */
+  az_mqtt5_property_bag property_bag;
   /**
    * @brief The topic to subscribe to for commands
    */
-  az_span sub_topic;
-  /**
-   * @brief name/type of command handled by this subclient
-   */
-  az_span command_name;
-  /**
-   * @brief The model id of the device
-   */
-  az_span model_id;
->>>>>>> a206317e
-
-} az_mqtt5_rpc_server_options;
-
-/**
- * @brief Memory used by the rpc server policy that must be allocated by the application.
- */
-typedef struct az_mqtt5_rpc_server_memory
-{
-  /**
-   * @brief The property bag used by the rpc server policy for sending response messages
-   */
-  az_mqtt5_property_bag property_bag;
   az_span sub_topic;
 
   struct
@@ -126,18 +92,10 @@
      * @brief timer used for the subscribe of the command topic
      */
     _az_event_pipeline_timer rpc_server_timer;
-<<<<<<< HEAD
-    uint32_t retry_after_seconds;
-=======
     /**
      * @brief timeout in seconds for subscribing
      */
     uint32_t subscribe_timeout_in_seconds;
-    /**
-     * @brief the command that is currently waiting to finish executing
-     */
-    az_mqtt5_rpc_server_pending_command pending_command;
->>>>>>> a206317e
   } _internal;
 
 } az_mqtt5_rpc_server_memory;
@@ -258,17 +216,13 @@
    * @brief The topic to send the response to.
    */
   az_span response_topic;
-<<<<<<< HEAD
+  /**
+   * @brief The request topic.
+   */
   az_span request_topic;
-=======
-  /**
-   * @brief The command name.
-   */
-  az_span command_name;
   /**
    * @brief The command request payload.
    */
->>>>>>> a206317e
   az_span request_data;
   /**
    * @brief The content type of the request.
@@ -300,15 +254,11 @@
     az_mqtt5_rpc_server* client,
     az_mqtt5_connection* connection,
     az_mqtt5_rpc_server_memory* rpc_server_memory,
-<<<<<<< HEAD
     az_span model_id,
     az_span client_id,
     az_span command_name,
     az_mqtt5_rpc_server_options* options
     );
-=======
-    az_mqtt5_rpc_server_options* options);
->>>>>>> a206317e
 
 /**
  * @brief Triggers an AZ_EVENT_RPC_SERVER_EXECUTE_COMMAND_RESP event from the application
