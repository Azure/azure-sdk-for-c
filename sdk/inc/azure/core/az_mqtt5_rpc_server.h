// Copyright (c) Microsoft Corporation. All rights reserved.
// SPDX-License-Identifier: MIT

/**
 * @file
 *
 * @brief Definition of #az_mqtt5_rpc_server. You use the RPC server to receive commands.
 *
 * @note The state diagram for this HFSM is in sdk/docs/core/rpc_server.puml
 *
 * @note You MUST NOT use any symbols (macros, functions, structures, enums, etc.)
 * prefixed with an underscore ('_') directly in your application code. These symbols
 * are part of Azure SDK's internal implementation; we do not document these symbols
 * and they are subject to change in future versions of the SDK which would break your code.
 */

#ifndef _az_MQTT5_RPC_SERVER_H
#define _az_MQTT5_RPC_SERVER_H

#include <azure/core/az_mqtt5_connection.h>
#include <azure/core/az_mqtt5_rpc.h>
#include <azure/core/az_result.h>
#include <azure/core/az_span.h>

#include <azure/core/_az_cfg_prefix.h>

// ~~~~~~~~~~~~~~~~~~~~ Codec Public API ~~~~~~~~~~~~~~~~~

/**
 * @brief MQTT5 RPC Server options.
 *
 */
typedef struct
{
  /**
   * @brief timeout in seconds for subscribing acknowledgement
   */
  uint32_t subscribe_timeout_in_seconds;
<<<<<<< HEAD
  /**
   * @brief The topic format to use for the subscription topic.
   * 
   * @note Can include {name} for command name, {serviceId} for model id, and/or {executorId} for the server's client_id
  */
  az_span subscription_topic_format;
=======
>>>>>>> f4d0b04a

} az_mqtt5_rpc_server_options;

/**
 * @brief The MQTT5 RPC Server.
 *
 */
typedef struct az_mqtt5_rpc_server
{
  struct
  {
    /**
<<<<<<< HEAD
     * @brief The model id to use for the subscription topic. May be AZ_SPAN_EMPTY if not used in the subscription topic.
    */
    az_span model_id;
    /**
     * @brief The server client id to use for the subscription topic. May be AZ_SPAN_EMPTY if not used in the subscription topic.
    */
=======
     * @brief The model id to use for the subscription topic. May be AZ_SPAN_EMPTY if not used in
     * the subscription topic.
     */
    az_span model_id;
    /**
     * @brief The server client id to use for the subscription topic. May be AZ_SPAN_EMPTY if not
     * used in the subscription topic.
     */
>>>>>>> f4d0b04a
    az_span client_id;
    /**
     * @brief The command name to use for the subscription topic. May be AZ_SPAN_EMPTY to have this
     * rpc server handle all commands for this topic.
<<<<<<< HEAD
    */
=======
     */
>>>>>>> f4d0b04a
    az_span command_name;
    /**
     * @brief The topic to subscribe to for commands
     */
    az_span subscription_topic;

    /**
     * @brief Options for the MQTT5 RPC Server.
     */
    az_mqtt5_rpc_server_options options;
  } _internal;
} az_mqtt5_rpc_server;

/**
 * @brief Initializes a RPC server options object with default values.
 *
 * @return An #az_mqtt5_rpc_server_options object with default values.
 */
AZ_NODISCARD az_mqtt5_rpc_server_options az_mqtt5_rpc_server_options_default();

/**
 * @brief Generates the subscription topic for the RPC Server.
 *
 * @param[in] client The #az_mqtt5_rpc_server to use.
 * @param[out] out_subscription_topic The buffer to write the subscription topic to.
 *
 * @return An #az_result value indicating the result of the operation.
 */
AZ_NODISCARD az_result
az_rpc_server_get_subscription_topic(az_mqtt5_rpc_server* client, az_span out_subscription_topic);

/**
 * @brief Initializes an MQTT5 RPC Server.
 *
 * @param[out] client The #az_mqtt5_rpc_server to initialize.
<<<<<<< HEAD
 * @param[in] model_id The model id to use for the subscription topic. May be AZ_SPAN_EMPTY if not used in the subscription topic.
 * @param[in] client_id The client id to use for the subscription topic. May be AZ_SPAN_EMPTY if not used in the subscription topic.
 * @param[in] command_name The command name to use for the subscription topic or AZ_SPAN_EMPTY to have this
 * rpc server handle all commands for this topic.
=======
 * @param[in] model_id The model id to use for the subscription topic. May be AZ_SPAN_EMPTY if not
 * used in the subscription topic.
 * @param[in] client_id The client id to use for the subscription topic. May be AZ_SPAN_EMPTY if not
 * used in the subscription topic.
 * @param[in] command_name The command name to use for the subscription topic or AZ_SPAN_EMPTY to
 * have this rpc server handle all commands for this topic.
>>>>>>> f4d0b04a
 * @param[in] subscription_topic The application allocated az_span to use for the subscription topic
 * @param[in] options Any #az_mqtt5_rpc_server_options to use for the RPC Server or NULL to use the
 * defaults
 *
 * @return An #az_result value indicating the result of the operation.
 */
AZ_NODISCARD az_result az_rpc_server_init(
    az_mqtt5_rpc_server* client,
    az_span model_id,
    az_span client_id,
    az_span command_name,
    az_span subscription_topic,
    az_mqtt5_rpc_server_options* options);

// ~~~~~~~~~~~~~~~~~~~~ RPC Server Policy API ~~~~~~~~~~~~~~~~~

/**
 * @brief Event types for the MQTT5 RPC Server.
 *
 */
enum az_event_type_mqtt5_rpc_server
{
  /**
   * @brief Event representing the application finishing processing the command.
   *
   */
  AZ_MQTT5_EVENT_RPC_SERVER_EXECUTE_COMMAND_RSP = _az_MAKE_EVENT(_az_FACILITY_RPC_SERVER, 1),
  /**
   * @brief Event representing the RPC server requesting the execution of a command by the
   * application.
   */
  AZ_MQTT5_EVENT_RPC_SERVER_EXECUTE_COMMAND_REQ = _az_MAKE_EVENT(_az_FACILITY_RPC_SERVER, 2)
};

/**
 * @brief The MQTT5 RPC Server Policy.
 *
 */
typedef struct az_mqtt5_rpc_server_policy
{
  struct
  {
    /**
     * @brief RPC Server hfsm for the MQTT5 RPC Server Policy.
     *
     */
    _az_hfsm rpc_server_hfsm;

    /**
     * @brief The subclient used by the MQTT5 RPC Server Policy.
     */
    _az_event_client subclient;

    /**
     * @brief The MQTT5 connection linked to the MQTT5 RPC Server Policy.
     */
    az_mqtt5_connection* connection;

    /**
     * @brief The property bag used by the RPC server policy for sending response messages
     */
    az_mqtt5_property_bag property_bag;

    /**
     * @brief the message id of the pending subscribe for the command topic
     */
    int32_t pending_subscription_id;

    /**
     * @brief timer used for the subscribe of the command topic
     */
    _az_event_pipeline_timer rpc_server_timer;

    /**
     * @brief #az_mqtt5_rpc_server associated with this policy
     */
    az_mqtt5_rpc_server* rpc_server;
  } _internal;
} az_mqtt5_rpc_server_policy;

// Event data types

/**
 * @brief Event data for #AZ_MQTT5_EVENT_RPC_SERVER_EXECUTE_COMMAND_RSP.
 */
typedef struct az_mqtt5_rpc_server_execution_rsp_event_data
{
  /**
   * @brief The correlation id of the command.
   */
  az_span correlation_id;
  /**
   * @brief The request topic to make sure the right RPC server sends the response.
   */
  az_span request_topic;
  /**
   * @brief The topic to send the response to.
   */
  az_span response_topic;
  /**
   * @brief The status code of the execution.
   */
  az_mqtt5_rpc_status status;
  /**
   * @brief The response payload.
   * @note Will be AZ_SPAN_EMPTY when the status is an error status.
   */
  az_span response;
  /**
   * @brief The error message if the status is an error status.
   * @note Will be AZ_SPAN_EMPTY when the status is not an error status.
   *      Can be AZ_SPAN_EMPTY on error as well.
   */
  az_span error_message;
  /**
   * @brief The content type of the response.
   */
  az_span content_type;
} az_mqtt5_rpc_server_execution_rsp_event_data;

/**
 * @brief Event data for #AZ_MQTT5_EVENT_RPC_SERVER_EXECUTE_COMMAND_REQ.
 */
typedef struct
{
  /**
   * @brief The correlation id of the command.
   */
  az_span correlation_id;
  /**
   * @brief The topic to send the response to.
   */
  az_span response_topic;
  /**
   * @brief The request topic.
   */
  az_span request_topic;
  /**
   * @brief The command request payload.
   */
  az_span request_data;
  /**
   * @brief The content type of the request.
   */
  az_span content_type;
} az_mqtt5_rpc_server_execution_req_event_data;

/**
 * @brief Starts the MQTT5 RPC Server Policy.
 *
 * @param[in] client The #az_mqtt5_rpc_server_policy to start.
 *
 * @return An #az_result value indicating the result of the operation.
 */
AZ_NODISCARD az_result az_mqtt5_rpc_server_register(az_mqtt5_rpc_server_policy* client);

/**
 * @brief Initializes an MQTT5 RPC Server Policy.
 *
 * @param[out] client The #az_mqtt5_rpc_server_policy to initialize.
<<<<<<< HEAD
 * @param[in] rpc_server The #az_mqtt5_rpc_server to initialize and use within the RPC Server Policy.
 * @param[in] connection The #az_mqtt5_connection to use for the RPC Server Policy.
 * @param[in] property_bag The application allocated #az_mqtt5_property_bag to use for the
 * RPC Server Policy.
 * @param[in] subscription_topic The application allocated #az_span to use for the subscription topic
 * @param[in] model_id The model id to use for the subscription topic. May be AZ_SPAN_EMPTY if not used in the subscription topic.
 * @param[in] client_id The client id to use for the subscription topic. May be AZ_SPAN_EMPTY if not used in the subscription topic.
 * @param[in] command_name The command name to use for the subscription topic or AZ_SPAN_EMPTY to have this
 * rpc server handle all commands for this topic.
=======
 * @param[in] rpc_server The #az_mqtt5_rpc_server to initialize and use within the RPC Server
 * Policy.
 * @param[in] connection The #az_mqtt5_connection to use for the RPC Server Policy.
 * @param[in] property_bag The application allocated #az_mqtt5_property_bag to use for the
 * RPC Server Policy.
 * @param[in] subscription_topic The application allocated #az_span to use for the subscription
 * topic
 * @param[in] model_id The model id to use for the subscription topic. May be AZ_SPAN_EMPTY if not
 * used in the subscription topic.
 * @param[in] client_id The client id to use for the subscription topic. May be AZ_SPAN_EMPTY if not
 * used in the subscription topic.
 * @param[in] command_name The command name to use for the subscription topic or AZ_SPAN_EMPTY to
 * have this rpc server handle all commands for this topic.
>>>>>>> f4d0b04a
 * @param[in] options Any #az_mqtt5_rpc_server_options to use for the RPC Server.
 *
 * @return An #az_result value indicating the result of the operation.
 */
AZ_NODISCARD az_result az_rpc_server_policy_init(
    az_mqtt5_rpc_server_policy* client,
    az_mqtt5_rpc_server* rpc_server,
    az_mqtt5_connection* connection,
    az_mqtt5_property_bag property_bag,
    az_span subscription_topic,
    az_span model_id,
    az_span client_id,
    az_span command_name,
    az_mqtt5_rpc_server_options* options);

/**
 * @brief Triggers an AZ_MQTT5_EVENT_RPC_SERVER_EXECUTE_COMMAND_RSP event from the application
 *
 * @note This should be called from the application when it has finished processing the command,
 * regardless of whether that is a successful execution, a failed execution, a timeout, etc.
 *
 * @param[in] client The #az_mqtt5_rpc_server_policy to use.
 * @param[in] data The information for the execution response
 *
 * @return An #az_result value indicating the result of the operation.
 */
AZ_NODISCARD az_result az_mqtt5_rpc_server_execution_finish(
    az_mqtt5_rpc_server_policy* client,
    az_mqtt5_rpc_server_execution_rsp_event_data* data);

#include <azure/core/_az_cfg_suffix.h>

#endif // _az_MQTT5_RPC_SERVER_H<|MERGE_RESOLUTION|>--- conflicted
+++ resolved
@@ -36,15 +36,12 @@
    * @brief timeout in seconds for subscribing acknowledgement
    */
   uint32_t subscribe_timeout_in_seconds;
-<<<<<<< HEAD
   /**
    * @brief The topic format to use for the subscription topic.
    * 
    * @note Can include {name} for command name, {serviceId} for model id, and/or {executorId} for the server's client_id
   */
   az_span subscription_topic_format;
-=======
->>>>>>> f4d0b04a
 
 } az_mqtt5_rpc_server_options;
 
@@ -57,14 +54,6 @@
   struct
   {
     /**
-<<<<<<< HEAD
-     * @brief The model id to use for the subscription topic. May be AZ_SPAN_EMPTY if not used in the subscription topic.
-    */
-    az_span model_id;
-    /**
-     * @brief The server client id to use for the subscription topic. May be AZ_SPAN_EMPTY if not used in the subscription topic.
-    */
-=======
      * @brief The model id to use for the subscription topic. May be AZ_SPAN_EMPTY if not used in
      * the subscription topic.
      */
@@ -73,16 +62,11 @@
      * @brief The server client id to use for the subscription topic. May be AZ_SPAN_EMPTY if not
      * used in the subscription topic.
      */
->>>>>>> f4d0b04a
     az_span client_id;
     /**
      * @brief The command name to use for the subscription topic. May be AZ_SPAN_EMPTY to have this
      * rpc server handle all commands for this topic.
-<<<<<<< HEAD
-    */
-=======
-     */
->>>>>>> f4d0b04a
+     */
     az_span command_name;
     /**
      * @brief The topic to subscribe to for commands
@@ -118,19 +102,12 @@
  * @brief Initializes an MQTT5 RPC Server.
  *
  * @param[out] client The #az_mqtt5_rpc_server to initialize.
-<<<<<<< HEAD
- * @param[in] model_id The model id to use for the subscription topic. May be AZ_SPAN_EMPTY if not used in the subscription topic.
- * @param[in] client_id The client id to use for the subscription topic. May be AZ_SPAN_EMPTY if not used in the subscription topic.
- * @param[in] command_name The command name to use for the subscription topic or AZ_SPAN_EMPTY to have this
- * rpc server handle all commands for this topic.
-=======
  * @param[in] model_id The model id to use for the subscription topic. May be AZ_SPAN_EMPTY if not
  * used in the subscription topic.
  * @param[in] client_id The client id to use for the subscription topic. May be AZ_SPAN_EMPTY if not
  * used in the subscription topic.
  * @param[in] command_name The command name to use for the subscription topic or AZ_SPAN_EMPTY to
  * have this rpc server handle all commands for this topic.
->>>>>>> f4d0b04a
  * @param[in] subscription_topic The application allocated az_span to use for the subscription topic
  * @param[in] options Any #az_mqtt5_rpc_server_options to use for the RPC Server or NULL to use the
  * defaults
@@ -291,17 +268,6 @@
  * @brief Initializes an MQTT5 RPC Server Policy.
  *
  * @param[out] client The #az_mqtt5_rpc_server_policy to initialize.
-<<<<<<< HEAD
- * @param[in] rpc_server The #az_mqtt5_rpc_server to initialize and use within the RPC Server Policy.
- * @param[in] connection The #az_mqtt5_connection to use for the RPC Server Policy.
- * @param[in] property_bag The application allocated #az_mqtt5_property_bag to use for the
- * RPC Server Policy.
- * @param[in] subscription_topic The application allocated #az_span to use for the subscription topic
- * @param[in] model_id The model id to use for the subscription topic. May be AZ_SPAN_EMPTY if not used in the subscription topic.
- * @param[in] client_id The client id to use for the subscription topic. May be AZ_SPAN_EMPTY if not used in the subscription topic.
- * @param[in] command_name The command name to use for the subscription topic or AZ_SPAN_EMPTY to have this
- * rpc server handle all commands for this topic.
-=======
  * @param[in] rpc_server The #az_mqtt5_rpc_server to initialize and use within the RPC Server
  * Policy.
  * @param[in] connection The #az_mqtt5_connection to use for the RPC Server Policy.
@@ -315,7 +281,6 @@
  * used in the subscription topic.
  * @param[in] command_name The command name to use for the subscription topic or AZ_SPAN_EMPTY to
  * have this rpc server handle all commands for this topic.
->>>>>>> f4d0b04a
  * @param[in] options Any #az_mqtt5_rpc_server_options to use for the RPC Server.
  *
  * @return An #az_result value indicating the result of the operation.
