// Copyright (c) Microsoft Corporation. All rights reserved.
// SPDX-License-Identifier: MIT

/**
 * @file az_json.h
 *
 * @brief This header defines the types and functions your application uses
 *        to build or parse JSON objects.
 *
 * @note You MUST NOT use any symbols (macros, functions, structures, enums, etc.)
 * prefixed with an underscore ('_') directly in your application code. These symbols
 * are part of Azure SDK's internal implementation; we do not document these symbols
 * and they are subject to change in future versions of the SDK which would break your code.
 */

#ifndef _az_JSON_H
#define _az_JSON_H

#include <azure/core/az_result.h>
#include <azure/core/az_span.h>

#include <stdbool.h>
#include <stdint.h>

#include <azure/core/_az_cfg_prefix.h>

/**
 * @brief Defines symbols for the various kinds of JSON tokens that make up any JSON text.
 */
typedef enum
{
  AZ_JSON_TOKEN_NONE, ///< There is no value (as distinct from #AZ_JSON_TOKEN_NULL).
  AZ_JSON_TOKEN_BEGIN_OBJECT, ///< The token kind is the start of a JSON object.
  AZ_JSON_TOKEN_END_OBJECT, ///< The token kind is the end of a JSON object.
  AZ_JSON_TOKEN_BEGIN_ARRAY, ///< The token kind is the start of a JSON array.
  AZ_JSON_TOKEN_END_ARRAY, ///< The token kind is the end of a JSON array.
  AZ_JSON_TOKEN_PROPERTY_NAME, ///< The token kind is a JSON property name.
  AZ_JSON_TOKEN_STRING, ///< The token kind is a JSON string.
  AZ_JSON_TOKEN_NUMBER, ///< The token kind is a JSON number.
  AZ_JSON_TOKEN_TRUE, ///< The token kind is the JSON literal `true`.
  AZ_JSON_TOKEN_FALSE, ///< The token kind is the JSON literal `false`.
  AZ_JSON_TOKEN_NULL, ///< The token kind is the JSON literal `null`.
} az_json_token_kind;

/**
 * @brief A limited stack used by the #az_json_builder to track state information for validation.
 */
typedef struct
{
  struct
  {
    // This uint64_t container represents a tiny stack to track the state during nested transitions.
    // The first bit represents the state of the current depth (1 == object, 0 == array).
    // Each subsequent bit is the parent / containing type (object or array).
    uint64_t az_json_stack;
    int32_t current_depth;
  } _internal;
} _az_json_bit_stack;

/**
 * @brief Represents a JSON token. The kind field indicates the type of the JSON token and the slice
 * represents the portion of the JSON payload that points to the token value.
 */
typedef struct
{
  az_json_token_kind kind;
  az_span slice;

  struct
  {
    bool string_has_escaped_chars;
  } _internal;
} az_json_token;

/**
 * @brief Returns the JSON token's boolean.
 *
 * @param json_token A pointer to an #az_json_token instance.
 * @param out_value A pointer to a variable to receive the value.
 * @return AZ_OK if the boolean is returned.<br>
 * AZ_ERROR_JSON_INVALID_STATE if the kind is not AZ_JSON_TOKEN_BOOLEAN.
 */
AZ_NODISCARD az_result az_json_token_get_boolean(az_json_token const* json_token, bool* out_value);

/**
 * @brief Returns the JSON token's number as a 64-bit unsigned integer.
 *
 * @param json_token A pointer to an #az_json_token instance.
 * @param out_value A pointer to a variable to receive the value.
 * @return AZ_OK if the number is returned.<br>
 * AZ_ERROR_JSON_INVALID_STATE if the kind != AZ_JSON_TOKEN_NUMBER.
 */
AZ_NODISCARD az_result
az_json_token_get_uint64(az_json_token const* json_token, uint64_t* out_value);

/**
 * @brief Returns the JSON token's number as a 32-bit unsigned integer.
 *
 * @param json_token A pointer to an #az_json_token instance.
 * @param out_value A pointer to a variable to receive the value.
 * @return AZ_OK if the number is returned.<br>
 * AZ_ERROR_JSON_INVALID_STATE if the kind != AZ_JSON_TOKEN_NUMBER.
 */
AZ_NODISCARD az_result
az_json_token_get_uint32(az_json_token const* json_token, uint32_t* out_value);

/**
 * @brief Returns the JSON token's string after unescaping it, if required.
 *
 * @param json_token A pointer to an #az_json_token instance.
 * @param destination A pointer to a buffer where the string should be copied into.
 * @param destination_max_size The maximum available space within the buffer referred to by
 * \p destination.
 * @param[out] out_string_length __[nullable]__ Contains the number of bytes written to the \p
 * destination which denote the length of the unescaped string. If `NULL` is passed, the parameter
 * is ignored.
 * @return AZ_OK if the string is returned.<br>
 * AZ_ERROR_JSON_INVALID_STATE if the kind != AZ_JSON_TOKEN_STRING.<br>
 * AZ_ERROR_INSUFFICIENT_SPAN_SIZE if \p destination does not have enough size.
 */
AZ_NODISCARD az_result az_json_token_get_string(
    az_json_token const* json_token,
    char* destination,
    int32_t destination_max_size,
    int32_t* out_string_length);

/**
 * @brief Determines whether the unescaped JSON token value that the #az_json_token points to is
 * equal to the expected text within the provided byte span by doing a case-sensitive comparison.
 *
 * @param[in] json_token A pointer to an #az_json_token instance containing the JSON string token.
 * @param[in] expected_text The lookup text to compare the token against.
 *
 * @return `true` if the current JSON token value in the JSON source semantically matches the
 * expected lookup text, with the exact casing; otherwise, false.
 *
 * @remarks This operation is only valid for the string and property name token kinds. For all other
 * token kinds, it returns false.
 */
AZ_NODISCARD bool az_json_token_is_text_equal(
    az_json_token const* json_token,
    az_span expected_text);

/************************************ JSON BUILDER ******************/

/**
 * @brief Allows the user to define custom behavior when building JSON using the #az_json_builder.
 *
 */
typedef struct
{
  struct
  {
    // Currently, this is unused, but needed as a placeholder since we can't have an empty struct.
    bool unused;
  } _internal;
} az_json_builder_options;

/**
 * @brief Gets the default json builder options which builds minimized JSON (with no extra white
 * space) according to the JSON RFC.
 * @details Call this to obtain an initialized #az_json_builder_options structure that can be
 * modified and passed to #az_json_builder_init().
 *
 * @return The default #az_json_builder_options.
 */
AZ_NODISCARD AZ_INLINE az_json_builder_options az_json_builder_options_default()
{
  az_json_builder_options options = (az_json_builder_options) {
    ._internal = {
      .unused = false,
    },
  };

  return options;
}

/**
 * @brief Provides forward-only, non-cached building of UTF-8 encoded JSON text into the provided
 * buffer.
 *
 * @remarks #az_json_builder builds the text sequentially with no caching and by default adheres to
 * the JSON RFC: https://tools.ietf.org/html/rfc8259.
 *
 */
typedef struct
{
  struct
  {
    az_span destination_buffer;
    int32_t bytes_written;
    bool need_comma;
    az_json_token_kind token_kind; // needed for validation, potentially #if/def with preconditions.
    _az_json_bit_stack bit_stack; // needed for validation, potentially #if/def with preconditions.
    az_json_builder_options options;
  } _internal;
} az_json_builder;

/**
 * @brief Initializes an #az_json_builder which writes JSON text into a buffer.
 *
 * @param[out] json_builder A pointer to an #az_json_builder instance to initialize.
 * @param[in] destination_buffer An #az_span over the byte buffer where the JSON text is to be
 * written.
 * @param[in] options __[nullable]__ A reference to an #az_json_builder_options
 * structure which defines custom behavior of the #az_json_builder. If `NULL` is passed, the builder
 * will use the default options (i.e. #az_json_builder_options_default()).
 *
 * @return An #az_result value indicating the result of the operation:
 *         - #AZ_OK if the az_json_builder is initialized successfully
 */
AZ_NODISCARD az_result az_json_builder_init(
    az_json_builder* json_builder,
    az_span destination_buffer,
<<<<<<< HEAD
    az_json_builder_options const* options);
=======
    az_json_builder_options const* options)
{
  *json_builder = (az_json_builder){
    ._internal = {
      .destination_buffer = destination_buffer,
      .bytes_written = 0,
      .need_comma = false,
      .token_kind = AZ_JSON_TOKEN_NONE,
      .bit_stack = { 0 },
      .options = options == NULL ? az_json_builder_options_default() : *options,
    },
  };
  return AZ_OK;
}
>>>>>>> c9396dc3

/**
 * @brief Returns the #az_span containing the JSON text written to the underlying buffer so far.
 *
 * @param[in] json_builder A pointer to an #az_json_builder instance wrapping the destination
 * buffer.
 *
 * @note Do NOT modify or override the contents of the returned #az_span unless you are no longer
 * building JSON text into it.
 *
 * @return An #az_span containing the JSON text built so far.
 */
AZ_NODISCARD AZ_INLINE az_span az_json_builder_get_json(az_json_builder const* json_builder)
{
  return az_span_slice(
      json_builder->_internal.destination_buffer, 0, json_builder->_internal.bytes_written);
}

/**
 * @brief Appends the UTF-8 text value (as a JSON string) into the buffer.
 *
 * @param[in] json_builder A pointer to an #az_json_builder instance containing the buffer to append
 * the string value to.
 * @param[in] value The UTF-8 encoded value to be written as a JSON string. The value is escaped
 * before writing.
 *
 * @remarks If \p value is #AZ_SPAN_NULL, the empty JSON string value is written (i.e. "").
 *
 * @return An #az_result value indicating the result of the operation:
 *         - #AZ_OK if the string value was appended successfully
 *         - #AZ_ERROR_INSUFFICIENT_SPAN_SIZE if the buffer is too small
 */
AZ_NODISCARD az_result az_json_builder_append_string(az_json_builder* json_builder, az_span value);

/**
 * @brief Appends the UTF-8 property name (as a JSON string) which is the first part of a name/value
 * pair of a JSON object.
 *
 * @param[in] json_builder A pointer to an #az_json_builder instance containing the buffer to append
 * the property name to.
 * @param[in] name The UTF-8 encoded property name of the JSON value to be written. The name is
 * escaped before writing.
 *
 * @return An #az_result value indicating the result of the operation:
 *         - #AZ_OK if the property name was appended successfully
 *         - #AZ_ERROR_INSUFFICIENT_SPAN_SIZE if the buffer is too small
 */
AZ_NODISCARD az_result
az_json_builder_append_property_name(az_json_builder* json_builder, az_span name);

/**
 * @brief Appends a boolean value (as a JSON literal `true` or `false`).
 *
 * @param[in] json_builder A pointer to an #az_json_builder instance containing the buffer to append
 * the boolean to.
 * @param[in] value The value to be written as a JSON literal true or false.
 *
 * @return An #az_result value indicating the result of the operation:
 *         - #AZ_OK if the boolean was appended successfully
 *         - #AZ_ERROR_INSUFFICIENT_SPAN_SIZE if the buffer is too small
 */
AZ_NODISCARD az_result az_json_builder_append_bool(az_json_builder* json_builder, bool value);

/**
 * @brief Appends an int32_t number value.
 *
 * @param[in] json_builder A pointer to an #az_json_builder instance containing the buffer to append
 * the number to.
 * @param[in] value The value to be written as a JSON number.
 *
 * @return An #az_result value indicating the result of the operation:
 *         - #AZ_OK if the number was appended successfully
 *         - #AZ_ERROR_INSUFFICIENT_SPAN_SIZE if the buffer is too small
 */
AZ_NODISCARD az_result
az_json_builder_append_int32_number(az_json_builder* json_builder, int32_t value);

/**
 * @brief Appends a double number value.
 *
 * @param[in] json_builder A pointer to an #az_json_builder instance containing the buffer to append
 * the number to.
 * @param[in] value The value to be written as a JSON number.
 * @param[in] fractional_digits The number of digits of the \p value to write after the decimal
 * point and truncate the rest.
 * @return An #az_result value indicating the result of the operation:
 *         - #AZ_OK if the number was appended successfully
 *         - #AZ_ERROR_INSUFFICIENT_SPAN_SIZE if the buffer is too small
 *         - #AZ_ERROR_NOT_SUPPORTED if the \p value contains an integer component that is too
 * large and would overflow beyond 2^53 - 1.
 *
 * @remark Non-significant trailing zeros (after the decimal point) are not written, even if \p
 * fractional_digits is large enough to allow the zero padding.
 *
 * @remark The \p fractional_digits must be between 0 and 15 (inclusive). Any value passed in that
 * is larger will be clamped down to 15.
 */
AZ_NODISCARD az_result az_json_builder_append_double_number(
    az_json_builder* json_builder,
    double value,
    int32_t fractional_digits);

/**
 * @brief Appends the JSON literal `null`.
 *
 * @param[in] json_builder A pointer to an #az_json_builder instance containing the buffer to append
 * the `null` literal to.
 *
 * @return An #az_result value indicating the result of the operation:
 *         - #AZ_OK if `null` was appended successfully
 *         - #AZ_ERROR_INSUFFICIENT_SPAN_SIZE if the buffer is too small
 */
AZ_NODISCARD az_result az_json_builder_append_null(az_json_builder* json_builder);

/**
 * @brief Appends the beginning of a JSON object (i.e. `{`).
 *
 * @param[in] json_builder A pointer to an #az_json_builder instance containing the buffer to append
 * the start of object to.
 *
 * @return An #az_result value indicating the result of the operation:
 *         - #AZ_OK if object start was appended successfully
 *         - #AZ_ERROR_INSUFFICIENT_SPAN_SIZE if the buffer is too small
 *         - #AZ_ERROR_JSON_NESTING_OVERFLOW if the depth of the JSON exceeds the maximum allowed
 *           depth of 64
 */
AZ_NODISCARD az_result az_json_builder_append_begin_object(az_json_builder* json_builder);

/**
 * @brief Appends the beginning of a JSON array (i.e. `[`).
 *
 * @param[in] json_builder A pointer to an #az_json_builder instance containing the buffer to append
 * the start of array to.
 *
 * @return An #az_result value indicating the result of the operation:
 *         - #AZ_OK if array start was appended successfully
 *         - #AZ_ERROR_INSUFFICIENT_SPAN_SIZE if the buffer is too small
 *         - #AZ_ERROR_JSON_NESTING_OVERFLOW if the depth of the JSON exceeds the maximum allowed
 *           depth of 64
 */
AZ_NODISCARD az_result az_json_builder_append_begin_array(az_json_builder* json_builder);

/**
 * @brief Appends the end of the current JSON object (i.e. `}`).
 *
 * @param[in] json_builder A pointer to an #az_json_builder instance containing the buffer to append
 * the closing character to.
 *
 * @return An #az_result value indicating the result of the operation:
 *         - #AZ_OK if object end was appended successfully
 *         - #AZ_ERROR_INSUFFICIENT_SPAN_SIZE if the buffer is too small
 */
AZ_NODISCARD az_result az_json_builder_append_end_object(az_json_builder* json_builder);

/**
 * @brief Appends the end of the current JSON array (i.e. `]`).
 *
 * @param[in] json_builder A pointer to an #az_json_builder instance containing the buffer to append
 * the closing character to.
 *
 * @return An #az_result value indicating the result of the operation:
 *         - #AZ_OK if array end was appended successfully
 *         - #AZ_ERROR_INSUFFICIENT_SPAN_SIZE if the buffer is too small
 */
AZ_NODISCARD az_result az_json_builder_append_end_array(az_json_builder* json_builder);

/************************************ JSON PARSER ******************/

/**
 * @brief Allows the user to define custom behavior when parsing JSON using the #az_json_parser.
 *
 */
typedef struct
{
  struct
  {
    // Currently, this is unused, but needed as a placeholder since we can't have an empty struct.
    bool unused;
  } _internal;
} az_json_parser_options;

/**
 * @brief Gets the default json parser options which parses the JSON strictly according to the JSON
 * RFC.
 * @details Call this to obtain an initialized #az_json_parser_options structure that can be
 * modified and passed to #az_json_parser_init().
 *
 * @return The default #az_json_parser_options.
 */
AZ_NODISCARD AZ_INLINE az_json_parser_options az_json_parser_options_default()
{
  az_json_parser_options options = (az_json_parser_options) {
    ._internal = {
      .unused = false,
    },
  };

  return options;
}

/**
 * @brief Returns the JSON tokens contained within a JSON buffer, one at a time.
 *
 * @remarks The token field is meant to be used as read-only to return the #az_json_token while
 * parsing the JSON. Do NOT modify it.
 */
typedef struct
{
  az_json_token
      token; ///< This read-only field gives access to the current token that the #az_json_parser
             ///< has processed, and it shouldn't be modified by the caller.

  struct
  {
    az_span json_buffer;
    int32_t bytes_consumed;
    bool is_complex_json;
    _az_json_bit_stack bit_stack;
    az_json_parser_options options;
  } _internal;
} az_json_parser;

/**
 * @brief Initializes an #az_json_parser to parse the JSON payload contained within the provided
 * buffer.
 *
 * @param[out] json_parser A pointer to an #az_json_parser instance to initialize.
 * @param[in] json_buffer An #az_span over the byte buffer containing the JSON text to parse.
 * @param[in] options __[nullable]__ A reference to an #az_json_parser_options
 * structure which defines custom behavior of the #az_json_parser. If `NULL` is passed, the parser
 * will use the default options (i.e. #az_json_parser_options_default()).
 *
 * @return An #az_result value indicating the result of the operation:
 *         - #AZ_OK if the az_json_parser is initialized successfully
 *         - #AZ_ERROR_EOF if the provided json buffer is empty
 */
AZ_NODISCARD az_result az_json_parser_init(
    az_json_parser* json_parser,
    az_span json_buffer,
    az_json_parser_options const* options);

/**
 * @brief Reads the next token in the JSON text and updates the parser state.
 *
 * @param json_parser A pointer to an #az_json_parser instance containing the JSON to parse.
 *
 * @return AZ_OK if the token was parsed successfully.<br>
 *         AZ_ERROR_EOF when the end of the JSON document is reached.<br>
 *         AZ_ERROR_PARSER_UNEXPECTED_CHAR when an invalid character is detected.
 */
AZ_NODISCARD az_result az_json_parser_next_token(az_json_parser* json_parser);

/**
 * @brief Parses and skips over any nested JSON elements.
 *
 * @param json_parser A pointer to an #az_json_parser instance containing the JSON to parse.
 *
 * @return AZ_OK if the children of the current JSON token are skipped successfully.<br>
 *         AZ_ERROR_EOF when the end of the JSON document is reached.<br>
 *         AZ_ERROR_PARSER_UNEXPECTED_CHAR when an invalid character is detected.
 *
 * @remarks If the current token kind is a property name, the parser first moves to the property
 * value. Then, if the token kind is start of an object or array, the parser moves to the matching
 * end object or array. For all other token kinds, the parser doesn't move and returns #AZ_OK.
 */
AZ_NODISCARD az_result az_json_parser_skip_children(az_json_parser* json_parser);

#include <azure/core/_az_cfg_suffix.h>

#endif // _az_JSON_H<|MERGE_RESOLUTION|>--- conflicted
+++ resolved
@@ -212,24 +212,7 @@
 AZ_NODISCARD az_result az_json_builder_init(
     az_json_builder* json_builder,
     az_span destination_buffer,
-<<<<<<< HEAD
     az_json_builder_options const* options);
-=======
-    az_json_builder_options const* options)
-{
-  *json_builder = (az_json_builder){
-    ._internal = {
-      .destination_buffer = destination_buffer,
-      .bytes_written = 0,
-      .need_comma = false,
-      .token_kind = AZ_JSON_TOKEN_NONE,
-      .bit_stack = { 0 },
-      .options = options == NULL ? az_json_builder_options_default() : *options,
-    },
-  };
-  return AZ_OK;
-}
->>>>>>> c9396dc3
 
 /**
  * @brief Returns the #az_span containing the JSON text written to the underlying buffer so far.
