--- conflicted
+++ resolved
@@ -48,13 +48,8 @@
 
 /**
  * @brief The application root #az_context instances.
-<<<<<<< HEAD
- * @details The #az_context_application never expires but you can explicitly cancel it by passing its address to
- * #az_context_cancel() which effectively cancels all its #az_context child nodes.
-=======
  * @details The #az_context_application never expires but you can explicitly cancel it by passing
  * its address to #az_context_cancel() which effectively cancels all its #az_context child nodes.
->>>>>>> 283f8c80
  */
 extern az_context az_context_application;
 
