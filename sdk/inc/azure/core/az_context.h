--- conflicted
+++ resolved
@@ -27,13 +27,8 @@
 /**
  * @brief A context is a node within a tree that represents expiration times and key/value
  * pairs.
-<<<<<<< HEAD
  * @details The root node in the tree (ultimate parent) is #az_context_application which is a context for the
  * entire application. Each new node is a child of some parent.
-=======
- * @details The root node in the tree (ultimate parent) is #az_context_application which is a
- * context for the entire application. Each new node is a child of some parent.
->>>>>>> d393f201
  */
 struct az_context
 {
@@ -49,64 +44,36 @@
 #define _az_CONTEXT_MAX_EXPIRATION 0x7FFFFFFFFFFFFFFF
 
 /**
-<<<<<<< HEAD
  * @brief az_context_application is the ultimate root of all az_context instances. It allows you to cancel
  * your entire application. The az_context_application never expires but you can explicitly cancel it by
  * passing its address to az_context_cancel which effectively cancels all the az_context child
  * nodes.
-=======
- * @brief The ultimate root of all #az_context instances. It allows you to cancel
- * your entire application. The #az_context_application never expires but you can explicitly cancel
- * it by passing its address to #az_context_cancel which effectively cancels all the #az_context
- * child nodes.
->>>>>>> d393f201
  */
 extern az_context az_context_application;
 
 /**
  * @brief Creates a new expiring #az_context node that is a child of the specified parent.
  *
-<<<<<<< HEAD
  * @param[in] parent The az_context node that the new node is to be a child of; passing NULL sets
  * the parent to az_context_application.
  * @param[in] expiration The time when this new child node should be canceled
  * @return The new child az_context node
-=======
- * @param[in] parent The #az_context node that the new node is to be a child of; passing `NULL` sets
- * the parent to #az_context_application.
- * @param[in] expiration The time when this new child node should be canceled.
- * @return The new child #az_context node.
->>>>>>> d393f201
  */
 AZ_NODISCARD AZ_INLINE az_context
 az_context_create_with_expiration(az_context const* parent, int64_t expiration)
 {
-<<<<<<< HEAD
   return (az_context){ ._internal = { .parent = ((parent != NULL) ? parent : &az_context_application),
                                       .expiration = expiration } };
-=======
-  return (az_context){ ._internal
-                       = { .parent = ((parent != NULL) ? parent : &az_context_application),
-                           .expiration = expiration } };
->>>>>>> d393f201
 }
 
 /**
  * @brief Creates a new key/value az_context node that is a child of the specified parent.
  *
-<<<<<<< HEAD
  * @param[in] parent The az_context node that the new node is to be a child of; passing NULL sets
  * the parent to az_context_application.
  * @param[in] key A pointer to the key of this new az_context node
  * @param[in] value A pointer to the value of this new az_context node
  * @return The new child az_context node
-=======
- * @param[in] parent The #az_context node that the new node is to be a child of; passing `NULL` sets
- * the parent to #az_context_application.
- * @param[in] key A pointer to the key of this new #az_context node.
- * @param[in] value A pointer to the value of this new #az_context node.
- * @return The new child #az_context node.
->>>>>>> d393f201
  */
 AZ_NODISCARD AZ_INLINE az_context
 az_context_create_with_value(az_context const* parent, void const* key, void const* value)
@@ -120,13 +87,8 @@
 /**
  * @brief Cancels the specified #az_context node; this cancels all the child nodes as well.
  *
-<<<<<<< HEAD
  * @param[in] context A pointer to the az_context node to be canceled; passing NULL cancels the root
  * az_context_application.
-=======
- * @param[in] context A pointer to the #az_context node to be canceled; passing `NULL` cancels the
- * root #az_context_app.
->>>>>>> d393f201
  */
 AZ_INLINE void az_context_cancel(az_context* context)
 {
@@ -146,13 +108,8 @@
  * @brief Returns true if this #az_context node or any of its parent nodes' expiration is before the
  * current time.
  *
-<<<<<<< HEAD
  * @param[in] context A pointer to the az_context node to check; passing NULL checks the root
  * az_context_application.
-=======
- * @param[in] context A pointer to the #az_context node to check; passing `NULL` checks the root
- * #az_context_application.
->>>>>>> d393f201
  * @param[in] current_time The current time.
  */
 AZ_NODISCARD AZ_INLINE bool az_context_has_expired(az_context const* context, int64_t current_time)
