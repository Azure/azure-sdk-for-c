--- conflicted
+++ resolved
@@ -83,15 +83,9 @@
  */
 // When updating this macro, also update AZ_PAIR_NULL, which should be using this macro, but can't
 // due to warnings, and so it is using an expansion of this macro instead.
-<<<<<<< HEAD
-#define AZ_SPAN_EMPTY \
-  (az_span) \
-  { \
-=======
-#define AZ_SPAN_NULL                       \
+#define AZ_SPAN_EMPTY                      \
   (az_span)                                \
   {                                        \
->>>>>>> cd1f2e71
     ._internal = {.ptr = NULL, .size = 0 } \
   }
 
