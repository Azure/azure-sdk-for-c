--- conflicted
+++ resolved
@@ -125,11 +125,7 @@
 az_storage_blobs_blob_upload_options_default()
 {
   return (az_storage_blobs_blob_upload_options){ .context = &az_context_application,
-<<<<<<< HEAD
-                                                 ._internal = { .unused = AZ_SPAN_EMPTY } };
-=======
                                                  ._internal = { .unused = false } };
->>>>>>> 6d250828
 }
 
 /**
