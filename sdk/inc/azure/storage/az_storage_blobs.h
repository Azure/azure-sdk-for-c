// Copyright (c) Microsoft Corporation. All rights reserved.
// SPDX-License-Identifier: MIT

/**
 * @file
 *
 * @brief Definition for the Azure Storage Blobs client.
 *
 * @note You MUST NOT use any symbols (macros, functions, structures, enums, etc.)
 * prefixed with an underscore ('_') directly in your application code. These symbols
 * are part of Azure SDK's internal implementation; we do not document these symbols
 * and they are subject to change in future versions of the SDK which would break your code.
 */

#ifndef _az_STORAGE_BLOBS_H
#define _az_STORAGE_BLOBS_H

#include <azure/core/az_config.h>
#include <azure/core/az_context.h>
#include <azure/core/az_credentials.h>
#include <azure/core/az_http.h>
#include <azure/core/az_http_transport.h>
#include <azure/core/az_result.h>
#include <azure/core/az_span.h>
#include <azure/core/internal/az_http_internal.h>

#include <stdint.h>

#include <azure/core/_az_cfg_prefix.h>

/**
 * @brief Client is fixed to a specific version of the Azure Storage Blobs service.
 */
static az_span const AZ_STORAGE_API_VERSION = AZ_SPAN_LITERAL_FROM_STR("2019-02-02");

/**
 * @brief Allows customization of the blob client.
 */
typedef struct
{
  /// Optional values used to override the default retry policy options.
  az_http_policy_retry_options retry_options;

  struct
  {
    /// Services pass API versions in the header or in query parameters used by the API Version
    /// policy.
    _az_http_policy_apiversion_options api_version;

    /// Options for the telemetry policy.
    _az_http_policy_telemetry_options telemetry_options;
  } _internal;
} az_storage_blobs_blob_client_options;

/**
 * @brief Azure Storage Blobs Blob Client.
 */
typedef struct
{
  struct
  {
    // buffer to copy customer url. Then it stays immutable
    uint8_t endpoint_buffer[AZ_HTTP_REQUEST_URL_BUFFER_SIZE];
    // this url will point to endpoint_buffer
    az_span endpoint;
    _az_http_pipeline pipeline;
    az_storage_blobs_blob_client_options options;
    _az_credential* credential;
  } _internal;
} az_storage_blobs_blob_client;

/**
 * @brief Initialize a client with default options.
 *
 * @param[out] out_client The blob client instance to initialize.
 * @param[in] endpoint A URL to a blob storage account.
 * @param credential The object used for authentication. #AZ_CREDENTIAL_ANONYMOUS should be
 * used for SAS.
 * @param[in] options A reference to an #az_storage_blobs_blob_client_options structure which
 * defines custom behavior of the client.
 *
 * @return An #az_result value indicating the result of the operation.
 * @retval #AZ_OK Success.
 * @retval other Failure.
 */
AZ_NODISCARD az_result az_storage_blobs_blob_client_init(
    az_storage_blobs_blob_client* out_client,
    az_span endpoint,
    void* credential,
    az_storage_blobs_blob_client_options const* options);

/**
 * @brief Allows customization of the upload operation.
 */
typedef struct
{
  az_context* context; ///< Operation context.
  struct
  {
<<<<<<< HEAD
    bool unused;
=======
    /// Currently, this is unused, but needed as a placeholder since we can't have an empty struct.
    az_span unused;
>>>>>>> f3a74661
  } _internal;
} az_storage_blobs_blob_upload_options;

/**
 * @brief Gets the default blob storage options.
 *
 * @details Call this to obtain an initialized #az_storage_blobs_blob_client_options structure that
 * can be modified and passed to #az_storage_blobs_blob_client_init().
 *
 * @remark Use this, for instance, when only caring about setting one option by calling this
 * function and then overriding that specific option.
 */
AZ_NODISCARD az_storage_blobs_blob_client_options az_storage_blobs_blob_client_options_default();

/**
 * @brief Gets the default blob upload options.
 *
 * @details Call this to obtain an initialized #az_storage_blobs_blob_upload_options structure.
 *
 * @remark Use this, for instance, when only caring about setting one option by calling this
 * function and then overriding that specific option.
 */
AZ_NODISCARD AZ_INLINE az_storage_blobs_blob_upload_options
az_storage_blobs_blob_upload_options_default()
{
  return (az_storage_blobs_blob_upload_options){ .context = &az_context_application,
                                                 ._internal = { .unused = true } };
}

/**
 * @brief Uploads the contents to blob storage.
 *
 * @param[in,out] ref_client An #az_storage_blobs_blob_client structure.
 * @param[in] content The blob content to upload.
 * @param[in] options __[nullable]__ A reference to an #az_storage_blobs_blob_upload_options
 * structure which defines custom behavior for uploading the blob. If `NULL` is passed, the client
 * will use the default options (i.e. #az_storage_blobs_blob_upload_options_default()).
 * @param[in,out] ref_response An initialized #az_http_response where to write HTTP response into.
 *
 * @return An #az_result value indicating the result of the operation.
 * @retval #AZ_OK Success.
 * @retval other Failure.
 */
AZ_NODISCARD az_result az_storage_blobs_blob_upload(
    az_storage_blobs_blob_client* ref_client,
    az_span content,
    az_storage_blobs_blob_upload_options const* options,
    az_http_response* ref_response);

#include <azure/core/_az_cfg_suffix.h>

#endif // _az_STORAGE_BLOBS_H<|MERGE_RESOLUTION|>--- conflicted
+++ resolved
@@ -97,12 +97,7 @@
   az_context* context; ///< Operation context.
   struct
   {
-<<<<<<< HEAD
     bool unused;
-=======
-    /// Currently, this is unused, but needed as a placeholder since we can't have an empty struct.
-    az_span unused;
->>>>>>> f3a74661
   } _internal;
 } az_storage_blobs_blob_upload_options;
 
