# Copyright (c) Microsoft Corporation. All rights reserved.
# SPDX-License-Identifier: MIT

cmake_minimum_required (VERSION 3.12)

project (az_core LANGUAGES C)

set(CMAKE_C_STANDARD 99)
find_package(CURL CONFIG)
if(NOT CURL_FOUND)
  find_package(CURL REQUIRED)
endif()

<<<<<<< HEAD
add_library (az_core 
=======
add_library (
  az_core
>>>>>>> f7cea60a
  src/az_assumptions.c
  src/az_base64.c
  src/az_curl_adapter.c
  src/az_http_request.c
  src/az_json_read.c
  src/az_pair.c
  src/az_span.c
  src/az_span_seq.c
  src/az_uri.c
<<<<<<< HEAD
  src/az_write_span_iter.c)
=======
  src/az_write_span_iter.c
  )
>>>>>>> f7cea60a

if(MSVC)
  target_compile_options(az_core PRIVATE /W4 /WX)
else()
  target_compile_options(az_core PRIVATE -Wall -Wextra -pedantic -Werror)
endif()

target_include_directories (az_core PUBLIC inc)

# make sure that users can consume the project as a library.
add_library (az::core ALIAS az_core)

add_executable (az_core_test test/main.c)

target_link_libraries(az_core_test PRIVATE az_core)

# curl easy perform POC
add_executable (curl_easy_perform_poc test/curl_easy_perform_poc.c)
target_link_libraries(curl_easy_perform_poc PRIVATE 
  az_core 
  CURL::libcurl)

target_link_libraries(az_core PRIVATE CURL::libcurl)

if (MOCK_CURL)
  MESSAGE("Will mock all calls to http client with static responses")
  add_definitions(-DMOCK_CURL="MOCK")
endif()

if (UNIX)
  target_link_libraries(az_core_test PRIVATE m)
  target_link_libraries(curl_easy_perform_poc PRIVATE m)
endif()

add_test(NAME az_core_test COMMAND az_core_test)<|MERGE_RESOLUTION|>--- conflicted
+++ resolved
@@ -11,12 +11,8 @@
   find_package(CURL REQUIRED)
 endif()
 
-<<<<<<< HEAD
-add_library (az_core 
-=======
 add_library (
   az_core
->>>>>>> f7cea60a
   src/az_assumptions.c
   src/az_base64.c
   src/az_curl_adapter.c
@@ -26,12 +22,8 @@
   src/az_span.c
   src/az_span_seq.c
   src/az_uri.c
-<<<<<<< HEAD
-  src/az_write_span_iter.c)
-=======
   src/az_write_span_iter.c
   )
->>>>>>> f7cea60a
 
 if(MSVC)
   target_compile_options(az_core PRIVATE /W4 /WX)
