--- conflicted
+++ resolved
@@ -84,11 +84,8 @@
     test/test_json_get_by_pointer.c
     test/test_json_pointer.c
     test/test_json_string.c
-<<<<<<< HEAD
-=======
     test/test_json_value.c
     test/test_mut_span.c
->>>>>>> 1620325b
     test/test_pair_span.c
     test/test_span_builder_replace.c
     test/test_span_span.c
