# Copyright (c) Microsoft Corporation. All rights reserved.
# SPDX-License-Identifier: MIT

cmake_minimum_required (VERSION 3.12)

project (az_core LANGUAGES C)

set(CMAKE_C_STANDARD 99)

add_library (
  az_core
  src/az_aad.c
  src/az_credentials.c
  src/az_http_pipeline.c
  src/az_http_policy.c
  src/az_http_request.c
  src/az_http_response.c
  src/az_json_builder.c
  src/az_json_get.c
  src/az_json_parser.c
  src/az_json_pointer.c
  src/az_json_string.c
  src/az_json_token.c
  src/az_log.c
  src/az_span.c
  )

if(MSVC)
  if(WARNINGS_AS_ERRORS)
    set(WARNINGS_AS_ERRORS_FLAG "/WX")
  endif()

  target_compile_options(az_core PRIVATE /Wall ${WARNINGS_AS_ERRORS_FLAG} /wd5031 /wd4668 /wd4820 /wd4255 /analyze)
elseif(CMAKE_C_COMPILER_ID MATCHES "Clang")
  if(WARNINGS_AS_ERRORS)
    set(WARNINGS_AS_ERRORS_FLAG "-Werror")
  endif()

  target_compile_options(az_core PRIVATE -Xclang -Wall -Wextra -pedantic ${WARNINGS_AS_ERRORS_FLAG} -Wdocumentation -Wdocumentation-unknown-command -fcomment-block-commands=retval -Wcast-qual)
else()
  if(WARNINGS_AS_ERRORS)
    set(WARNINGS_AS_ERRORS_FLAG "-Werror")
  endif()

  target_compile_options(az_core PRIVATE -Wall -Wextra -pedantic ${WARNINGS_AS_ERRORS_FLAG})
endif()

target_include_directories (az_core PUBLIC $<BUILD_INTERFACE:${CMAKE_CURRENT_SOURCE_DIR}/inc> $<INSTALL_INTERFACE:include/az>)
# include internal headers
target_include_directories(az_core PUBLIC $<BUILD_INTERFACE:${CMAKE_CURRENT_SOURCE_DIR}/internal> $<INSTALL_INTERFACE:include/az_internal>)

set(AZ_PLATFORM_IMPL "NONE" CACHE STRING "Platform implementation to use")
set_property(CACHE AZ_PLATFORM_IMPL PROPERTY STRINGS NONE WIN32 POSIX USER)

set(AZ_USER_PLATFORM_IMPL_NAME "" CACHE STRING "Name of the implementation target")

if(AZ_PLATFORM_IMPL STREQUAL "USER")
  set(AZ_PLATFORM_IMPL_USER ON)
elseif(AZ_PLATFORM_IMPL STREQUAL "POSIX")
  set(AZ_PLATFORM_IMPL_POSIX ON)
elseif(AZ_PLATFORM_IMPL STREQUAL "WIN32")
  set(AZ_PLATFORM_IMPL_WIN32 ON)
else()
  set(AZ_PLATFORM_IMPL_NONE ON)
endif()

if(AZ_PLATFORM_IMPL_USER)
  target_link_libraries(az_core PRIVATE ${AZ_USER_PLATFORM_IMPL_NAME})
elseif(AZ_PLATFORM_IMPL_POSIX)
  target_link_libraries(az_core PRIVATE az_posix)
elseif(AZ_PLATFORM_IMPL_WIN32)
  target_link_libraries(az_core PRIVATE az_win32)
elseif(AZ_PLATFORM_IMPL_NONE)
  target_link_libraries(az_core PRIVATE az_noplatform)
endif()

if (BUILD_CURL_TRANSPORT)
  target_link_libraries(az_core PRIVATE az_curl)
else()
  target_link_libraries(az_core PRIVATE az_nohttp)
endif()

# make sure that users can consume the project as a library.
<<<<<<< HEAD
add_library (az::core ALIAS az_core)

add_executable (
    az_core_test 
    test/main.c 
    test/test_http_response_read_and_parse.c
    test/test_json_builder.c
    test/test_json_get_by_pointer.c
    test/test_json_pointer.c
    test/test_json_string.c
    test/test_json_value.c
    test/test_log.c
    test/test_mut_span.c
    test/test_span_builder_replace.c
    test/test_az_span.c
    )

target_link_libraries(az_core_test PRIVATE az_core az_core_internal)
target_include_directories (az_core_test PRIVATE src)

if (UNIX)
    target_link_libraries(az_core_test PRIVATE m)
endif()

target_include_directories (az_core_test PRIVATE test)

add_test(NAME az_core_test COMMAND az_core_test)
=======
add_library (az::core ALIAS az_core)
>>>>>>> 0aa2a9b3
<|MERGE_RESOLUTION|>--- conflicted
+++ resolved
@@ -81,7 +81,6 @@
 endif()
 
 # make sure that users can consume the project as a library.
-<<<<<<< HEAD
 add_library (az::core ALIAS az_core)
 
 add_executable (
@@ -108,7 +107,4 @@
 
 target_include_directories (az_core_test PRIVATE test)
 
-add_test(NAME az_core_test COMMAND az_core_test)
-=======
-add_library (az::core ALIAS az_core)
->>>>>>> 0aa2a9b3
+add_test(NAME az_core_test COMMAND az_core_test)