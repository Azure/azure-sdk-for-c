--- conflicted
+++ resolved
@@ -25,16 +25,12 @@
   src/az_json_read.c
   src/az_mut_span.c
   src/az_pair.c
-<<<<<<< HEAD
-=======
+  src/az_span_builder.c
+  src/az_span_emitter.c
+  src/az_span_reader.c
   src/az_span.c
   src/az_span_seq.c
   src/az_str.c
-  src/az_uri.c
->>>>>>> bfdfced4
-  src/az_span_builder.c
-  src/az_span_emitter.c
-  src/az_span_reader.c
   src/az_uri.c
   src/az_url.c
   )
