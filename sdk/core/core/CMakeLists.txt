# Copyright (c) Microsoft Corporation. All rights reserved.
# SPDX-License-Identifier: MIT

cmake_minimum_required (VERSION 3.12)

project (az_core LANGUAGES C)

set(CMAKE_C_STANDARD 99)
find_package(CURL CONFIG)
if(NOT CURL_FOUND)
  find_package(CURL REQUIRED)
endif()

add_library (
  az_core
  src/az_assumptions.c
  src/az_base64.c
  src/az_curl_adapter.c
  src/az_curl_slist.c
  src/az_http_header.c
  src/az_http_pipeline.c
  src/az_http_policy.c
  src/az_http_query.c
  src/az_http_request.c
  src/az_http_request_builder.c
  src/az_http_response_parser.c
  src/az_json_builder.c
  src/az_json_get.c
  src/az_json_parser.c
  src/az_json_pointer.c
  src/az_json_string.c
  src/az_json_token.c
<<<<<<< HEAD
  src/az_mut_span.c
=======
>>>>>>> 9460facd
  src/az_pair.c
  src/az_span.c
  src/az_span_builder.c
  src/az_span_malloc.c
  src/az_span_span.c
  src/az_span_reader.c
  src/az_span_writer.c
  src/az_str.c
  src/az_uri.c
  src/az_url.c
  )

if(MSVC)
  if(WARNINGS_AS_ERRORS)
    set(WARNINGS_AS_ERRORS_FLAG "/WX")
  endif()

  target_compile_options(az_core PRIVATE /Wall ${WARNINGS_AS_ERRORS_FLAG} /wd5031 /wd4668 /wd4820 /wd4255 /analyze)
elseif(CMAKE_C_COMPILER_ID MATCHES "Clang")
  if(WARNINGS_AS_ERRORS)
    set(WARNINGS_AS_ERRORS_FLAG "-Werror")
  endif()

  target_compile_options(az_core PRIVATE -Xclang -Wall -Wextra -pedantic  ${WARNINGS_AS_ERRORS_FLAG} -Wdocumentation -Wdocumentation-unknown-command -Wcast-qual)
else()
  if(WARNINGS_AS_ERRORS)
    set(WARNINGS_AS_ERRORS_FLAG "-Werror")
  endif()

  target_compile_options(az_core PRIVATE -Wall -Wextra -pedantic  ${WARNINGS_AS_ERRORS_FLAG})
endif()

target_include_directories (az_core PUBLIC inc)

# make sure that users can consume the project as a library.
add_library (az::core ALIAS az_core)

add_executable (
    az_core_test 
    test/main.c 
    test/test_json_builder.c
    test/test_json_get_by_pointer.c
    test/test_json_pointer.c
    test/test_json_string.c  
    test/test_url_parse.c
    )

target_link_libraries(az_core_test PRIVATE az_core)

target_link_libraries(az_core PRIVATE CURL::libcurl)

if (MOCK_CURL)
  MESSAGE("Will mock all calls to http client with static responses")
  add_definitions(-DMOCK_CURL="MOCK")
endif()

if (UNIX)
  target_link_libraries(az_core_test PRIVATE m)
endif()

add_test(NAME az_core_test COMMAND az_core_test)<|MERGE_RESOLUTION|>--- conflicted
+++ resolved
@@ -30,10 +30,7 @@
   src/az_json_pointer.c
   src/az_json_string.c
   src/az_json_token.c
-<<<<<<< HEAD
   src/az_mut_span.c
-=======
->>>>>>> 9460facd
   src/az_pair.c
   src/az_span.c
   src/az_span_builder.c
