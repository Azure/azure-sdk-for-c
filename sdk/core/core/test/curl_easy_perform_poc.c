--- conflicted
+++ resolved
@@ -105,27 +105,7 @@
     return get_response;
   }
 
-<<<<<<< HEAD
-  /****** -------------  Create request from arrays ---------******/
-  az_pair const query_array[] = { { .key = AZ_STR("key"), .value = AZ_STR("value") } };
-  az_pair_span const query = AZ_SPAN_FROM_ARRAY(query_array);
-  az_pair const header_array[] = { { .key = AZ_STR("key"), .value = AZ_STR("value") } };
-  az_pair_span const header = AZ_SPAN_FROM_ARRAY(header_array);
-
-  az_span req_body
-      = AZ_STR("grant_type=client_credentials&client_id=4317a660-6bfb-4585-9ce9-8f222314879c&"
-               "client_secret=O2CT[Y:dkTqblml5V/T]ZEi9x1W1zoBW&resource=https://vault.azure.net");
-  az_http_request const request = {
-    .method = AZ_STR("POST"),
-    .path
-    = AZ_STR("https://login.microsoftonline.com/72f988bf-86f1-41af-91ab-2d7cd011db47/oauth2/token"),
-    .query = az_pair_span_emit_action(&query),
-    .headers = az_pair_span_emit_action(&header),
-    .body = req_body,
-  };
-=======
   free(buffer_for_header);
->>>>>>> bfdfced4
 
   return 0;
 }