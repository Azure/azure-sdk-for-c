// Copyright (c) Microsoft Corporation. All rights reserved.
// SPDX-License-Identifier: MIT

#include <az_auth.h>
#include <az_http_client.h>
#include <az_http_request_builder.h>
#include <az_http_response_parser.h>
#include <az_pair.h>
#include <az_span.h>
#include <az_span_builder.h>
#include <az_span_malloc.h>

#include <az_http_pipeline.h>

#include <stdio.h>
#include <stdlib.h>

#include "./az_test.h"

#include <_az_cfg.h>

static az_span KEY_VAULT_URL
    = AZ_CONST_STR("https://antk-keyvault.vault.azure.net/secrets/Password");

static az_span API_VERSION_QUERY_NAME = AZ_CONST_STR("api-version");
static az_span API_VERSION_QUERY_VALUE = AZ_CONST_STR("7.0");

int exit_code = 0;

int main() {
  // create a buffer for request
  uint8_t buf[1024 * 4];
  az_mut_span const http_buf = AZ_SPAN_FROM_ARRAY(buf);
  az_http_request_builder hrb;

  // response buffer
  uint8_t buf_response[1024 * 4];
  az_mut_span const http_buf_response = AZ_SPAN_FROM_ARRAY(buf_response);

  az_auth_credentials creds = { { 0 } };
  az_result const creds_retcode = az_auth_init_client_credentials(
      &creds,
      AZ_STR("72f988bf-86f1-41af-91ab-2d7cd011db47"),
      AZ_STR("4317a660-6bfb-4585-9ce9-8f222314879c"),
      AZ_STR("O2CT[Y:dkTqblml5V/T]ZEi9x1W1zoBW"));

  if (!az_succeeded(creds_retcode)) {
    printf("Error initializing credentials\n");
    return creds_retcode;
  }

  az_span auth_token = { 0 };
  az_result const token_retcode
      = az_auth_get_token(creds, AZ_STR("https://vault.azure.net"), http_buf_response, &auth_token);

  if (az_failed(token_retcode)) {
    printf("Error while getting auth token\n");
    return token_retcode;
  }

  // create request for keyVault
  az_result build_result
      = az_http_request_builder_init(&hrb, http_buf, 100, AZ_HTTP_METHOD_VERB_GET, KEY_VAULT_URL);
  if (az_failed(build_result)) {
    return build_result;
  }

  // add query param
  az_result add_query_result = az_http_request_builder_set_query_parameter(
      &hrb, API_VERSION_QUERY_NAME, API_VERSION_QUERY_VALUE);
  if (az_failed(add_query_result)) {
    return add_query_result;
  }

  /****** -------------  Create buffer for header auth ---------******/
  // can't print auth_token right now since it is not 0-terminated
  size_t const buffer_for_header_size = sizeof("Bearer ") + auth_token.size;
  az_mut_span temp_buf;
  AZ_EXPECT_SUCCESS(az_span_malloc(buffer_for_header_size, &temp_buf));

  /****** -------------  use Span builder to concatenate ---------******/
  az_span_builder builder = az_span_builder_create(temp_buf);
  AZ_EXPECT_SUCCESS(az_span_builder_append(&builder, AZ_STR("Bearer ")));
  AZ_EXPECT_SUCCESS(az_span_builder_append(&builder, auth_token));
  AZ_EXPECT_SUCCESS(az_span_builder_append(
      &builder, AZ_STR_ZERO)); // add a 0 so it can be printed and used by Curl

  // add auth Header with parsed auth_token
  az_result const add_header_result = az_http_request_builder_append_header(
      &hrb, AZ_STR("authorization"), az_mut_span_to_span(temp_buf));
  if (az_failed(add_header_result)) {
    return add_header_result;
  }

  // *************************send GET
  az_result const get_response = az_http_client_send_request(&hrb, &http_buf_response);
  if (az_failed(get_response)) {
    printf("Error after request key from KeyVault\n");
    return get_response;
  }

  if (az_succeeded(get_response)) {
    printf("Response is: \n%s", http_buf_response.begin);
  } else {
    printf("Error during running test\n");
    printf("Response is: \n%s", http_buf_response.begin);
    return get_response;
  }

  // free the temporal buffer holding auth token
  az_mut_span_set(temp_buf, 0);
  az_span_free(&temp_buf);

<<<<<<< HEAD
  return exit_code;
=======
  az_result result;
  result = az_http_pipeline_process(&hrb, &http_buf_response);

  return 0;
>>>>>>> a0271aa3
}<|MERGE_RESOLUTION|>--- conflicted
+++ resolved
@@ -111,12 +111,7 @@
   az_mut_span_set(temp_buf, 0);
   az_span_free(&temp_buf);
 
-<<<<<<< HEAD
+  AZ_EXPECT_SUCCESS(az_http_pipeline_process(&hrb, &http_buf_response));
+
   return exit_code;
-=======
-  az_result result;
-  result = az_http_pipeline_process(&hrb, &http_buf_response);
-
-  return 0;
->>>>>>> a0271aa3
 }