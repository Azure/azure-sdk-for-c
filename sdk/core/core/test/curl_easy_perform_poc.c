// Copyright (c) Microsoft Corporation. All rights reserved.
// SPDX-License-Identifier: MIT

#include <stdio.h>

#include <az_http_client.h>
#include <az_json_read.h>

int exit_code = 0;

int main() {

  /****** -------------  Create request from arrays ---------******/
  az_pair const query_array[] = { { .key = AZ_STR("key"), .value = AZ_STR("value") } };
  az_pair_span const query = AZ_SPAN(query_array);
  az_pair const header_array[] = { { .key = AZ_STR("key"), .value = AZ_STR("value") } };
  az_pair_span const header = AZ_SPAN(header_array);

  az_const_span req_body
      = AZ_STR("grant_type=client_credentials&client_id=4317a660-6bfb-4585-9ce9-8f222314879c&"
               "client_secret=O2CT[Y:dkTqblml5V/T]ZEi9x1W1zoBW&resource=https://vault.azure.net");
  az_http_request const request = {
<<<<<<< HEAD
    .method = AZ_STR("GET"),
    .path = AZ_STR("http://127.0.0.1:5000/test/yo"),
    .query = az_pair_span_to_seq_callback(&query),
    .headers = az_pair_span_to_seq_callback(&headers),
    .body = AZ_STR("{ \"somejson\": true }"),
=======
    .method = AZ_STR("POST"),
    .path
    = AZ_STR("https://login.microsoftonline.com/72f988bf-86f1-41af-91ab-2d7cd011db47/oauth2/token"),
    .query = az_pair_span_to_seq(&query),
    .headers = az_pair_span_to_seq(&header),
    .body = req_body,
>>>>>>> 5345286d
  };

  /****** -------------  Create span for response ---------******/
  az_span response = { .begin = 0, .size = 0 };

  /****** -------------  send request ---------******/
  // CURL adapter will allocate memory and will have response pointing to it
  az_http_client_send_request(&request, &response);

  /****** -------------  print response from server ---------******/
  printf("\nresponse: %s", response.begin);

  /****** -------------  Parse response to get token for auth ---------******/
  az_const_span token = { .begin = 0, .size = 0 };
  az_json_get_object_member_string_value(
      az_span_to_const_span(response), AZ_STR("access_token"), &token);

  /****** -------------  Create buffer for header auth ---------******/
  // can't print token right now since it is not 0-terminated
  uint8_t const buffer[2000];

  /****** -------------  use Span builder to concatenate ---------******/
  az_span const buf = AZ_SPAN(buffer);
  az_write_span_iter builder = az_write_span_iter_create(buf);
  az_write_span_iter_write(&builder, AZ_STR("Bearer "));
  az_write_span_iter_write(&builder, token);
  az_write_span_iter_write(&builder, AZ_STR("\0")); // add a 0 so it can be printed and used by Curl
  az_write_span_iter_result(&builder);

  /****** -------------  now we can print concatenated token ---------******/
  printf("\n\nToken: %s", buffer);

  /****** -------------  Build GET request from arrays and with auth token  ---------******/
  // query args
  az_pair const query_array_get[] = { { .key = AZ_STR("api-version"), .value = AZ_STR("7.0") } };
  az_pair_span const query_get = AZ_SPAN(query_array_get);
  // headers
  az_pair const headers_array_get[]
      = { { .key = AZ_STR("authorization"), .value = az_span_to_const_span(buf) } };
  az_pair_span const headers_get = AZ_SPAN(headers_array_get);

  az_http_request const request_get = {
    .method = AZ_STR("GET"),
    .path = AZ_STR("https://antk-keyvault.vault.azure.net/secrets/Password"),
    .query = az_pair_span_to_seq(&query_get),
    .headers = az_pair_span_to_seq(&headers_get),
    .body = NULL, // wont use body
  };

  /****** -------------  send request with header auth ---------******/
  printf("\n\nResponse: ");
  az_http_client_send_request(&request_get, &response);

  free(response.begin);
  return exit_code;
}<|MERGE_RESOLUTION|>--- conflicted
+++ resolved
@@ -20,20 +20,12 @@
       = AZ_STR("grant_type=client_credentials&client_id=4317a660-6bfb-4585-9ce9-8f222314879c&"
                "client_secret=O2CT[Y:dkTqblml5V/T]ZEi9x1W1zoBW&resource=https://vault.azure.net");
   az_http_request const request = {
-<<<<<<< HEAD
-    .method = AZ_STR("GET"),
-    .path = AZ_STR("http://127.0.0.1:5000/test/yo"),
-    .query = az_pair_span_to_seq_callback(&query),
-    .headers = az_pair_span_to_seq_callback(&headers),
-    .body = AZ_STR("{ \"somejson\": true }"),
-=======
     .method = AZ_STR("POST"),
     .path
     = AZ_STR("https://login.microsoftonline.com/72f988bf-86f1-41af-91ab-2d7cd011db47/oauth2/token"),
     .query = az_pair_span_to_seq(&query),
     .headers = az_pair_span_to_seq(&header),
     .body = req_body,
->>>>>>> 5345286d
   };
 
   /****** -------------  Create span for response ---------******/
@@ -78,8 +70,8 @@
   az_http_request const request_get = {
     .method = AZ_STR("GET"),
     .path = AZ_STR("https://antk-keyvault.vault.azure.net/secrets/Password"),
-    .query = az_pair_span_to_seq(&query_get),
-    .headers = az_pair_span_to_seq(&headers_get),
+    .query = az_pair_span_to_seq_callback(&query_get),
+    .headers = az_pair_span_to_seq_callback(&headers_get),
     .body = NULL, // wont use body
   };
 
