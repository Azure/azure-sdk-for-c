--- conflicted
+++ resolved
@@ -47,24 +47,15 @@
   }
 
   // Add auth
-<<<<<<< HEAD
-  az_auth_credentials credentials = { 0 };
+  az_client_secret_credential credentials = { 0 };
   uint8_t const * TENANT_ID = getenv("tenant_id");
   uint8_t const * CLIENT_ID = getenv("client_id");
   uint8_t const * CLIENT_SECRET = getenv("client_secret");
-  az_result const creds_retcode = az_auth_init_client_credentials(
+  az_result const creds_retcode = az_client_secret_credential_init(
       &credentials,
       (az_span){ .begin = TENANT_ID, .size = strlen(TENANT_ID) },
       (az_span){ .begin = CLIENT_ID, .size = strlen(CLIENT_ID) },
       (az_span){ .begin = CLIENT_SECRET, .size = strlen(CLIENT_SECRET) });
-=======
-  az_client_secret_credential credential = { 0 };
-  az_result const creds_retcode = az_client_secret_credential_init(
-      &credential,
-      AZ_STR("72f988bf-86f1-41af-91ab-2d7cd011db47"),
-      AZ_STR("4317a660-6bfb-4585-9ce9-8f222314879c"),
-      AZ_STR("O2CT[Y:dkTqblml5V/T]ZEi9x1W1zoBW"));
->>>>>>> 89ec9d59
 
   if (!az_succeeded(creds_retcode)) {
     printf("Error initializing credentials\n");
