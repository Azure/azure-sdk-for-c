--- conflicted
+++ resolved
@@ -21,15 +21,9 @@
 static az_span API_VERSION_QUERY_NAME = AZ_CONST_STR("api-version");
 static az_span API_VERSION_QUERY_VALUE = AZ_CONST_STR("7.0");
 
-<<<<<<< HEAD
-static az_const_span token_request_body = AZ_CONST_STR(
+static az_span token_request_body = AZ_CONST_STR(
     "grant_type=client_credentials&client_id=4317a660-6bfb-4585-9ce9-8f222314879c&"
     "client_secret=O2CT[Y:dkTqblml5V/T]ZEi9x1W1zoBW&resource=https://vault.azure.net");
-=======
-static az_span token_request_body
-    = AZ_CONST_STR("grant_type=client_credentials&client_id=4317a660-6bfb-4585-9ce9-8f222314879c&"
-             "client_secret=O2CT[Y:dkTqblml5V/T]ZEi9x1W1zoBW&resource=https://vault.azure.net");
->>>>>>> 7056c73d
 
 int main() {
   // create a buffer for request
@@ -87,7 +81,8 @@
   uint8_t * const buffer_for_header = (uint8_t *)malloc(buffer_for_header_size);
 
   /****** -------------  use Span builder to concatenate ---------******/
-  az_mut_span const temp_buf = (az_mut_span){ .begin = buffer_for_header, .size = buffer_for_header_size };
+  az_mut_span const temp_buf
+      = (az_mut_span){ .begin = buffer_for_header, .size = buffer_for_header_size };
   az_span_builder builder = az_span_builder_create(temp_buf);
   ignore_result = az_span_builder_append(&builder, AZ_STR("Bearer "));
   ignore_result = az_span_builder_append(&builder, token);
