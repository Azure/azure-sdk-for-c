// Copyright (c) Microsoft Corporation. All rights reserved.
// SPDX-License-Identifier: MIT

#include <az_http_client.h>
#include <az_http_request_builder.h>
#include <az_json_read.h>
#include <az_pair.h>
#include <az_span.h>
#include <az_span_builder.h>

#include <stdio.h>
#include <stdlib.h>

#include <_az_cfg.h>

static az_const_span GET_TOKEN_URL = AZ_CONST_STR(
    "https://login.microsoftonline.com/72f988bf-86f1-41af-91ab-2d7cd011db47/oauth2/token");
static az_const_span KEY_VAULT_URL
    = AZ_CONST_STR("https://antk-keyvault.vault.azure.net/secrets/Password");

static az_const_span API_VERSION_QUERY_NAME = AZ_CONST_STR("api-version");
static az_const_span API_VERSION_QUERY_VALUE = AZ_CONST_STR("7.0");

static az_const_span token_request_body
    = AZ_CONST_STR("grant_type=client_credentials&client_id=4317a660-6bfb-4585-9ce9-8f222314879c&"
             "client_secret=O2CT[Y:dkTqblml5V/T]ZEi9x1W1zoBW&resource=https://vault.azure.net");

int main() {
  // create a buffer for request
  uint8_t buf[1024 * 4];
  az_span const http_buf = AZ_SPAN(buf);
  az_http_request_builder hrb;

  // response buffer
  uint8_t buf_response[1024 * 4];
  az_span const http_buf_response = AZ_SPAN(buf_response);

  // init request with POST for getting a token
  az_result build_result
      = az_http_request_builder_init(&hrb, http_buf, 100, AZ_HTTP_METHOD_VERB_POST, GET_TOKEN_URL);
  if (az_failed(build_result)) {
    return build_result;
  }
  // attach a body for the POST request
  az_result const add_body_result = az_http_request_builder_add_body(&hrb, token_request_body);
  if (az_failed(add_body_result)) {
    return add_body_result;
  }
  // *************************send POST
  az_result const post_response = az_http_client_send_request(&hrb, &http_buf_response);

  if (az_failed(post_response)) {
    printf("Error during running test\n");
    return post_response;
  }

  // create request for keyVault
  build_result
      = az_http_request_builder_init(&hrb, http_buf, 100, AZ_HTTP_METHOD_VERB_GET, KEY_VAULT_URL);
  if (az_failed(build_result)) {
    return build_result;
  }

  // add query param
  az_result add_query_result = az_http_request_builder_set_query_parameter(
      &hrb, API_VERSION_QUERY_NAME, API_VERSION_QUERY_VALUE);
  if (az_failed(add_query_result)) {
    return add_query_result;
  }

  // build auth header
  az_result ignore_result;
  az_const_span token = { .begin = 0, .size = 0 };
  ignore_result = az_json_get_object_member_string_value(
      az_span_to_const_span(http_buf_response), AZ_STR("access_token"), &token);
  // printf("******* %s *****", token.begin);

  /****** -------------  Create buffer for header auth ---------******/
  // can't print token right now since it is not 0-terminated
  size_t const buffer_for_header_size = sizeof("Bearer ") + token.size;
  uint8_t * const buffer_for_header = (uint8_t *)malloc(buffer_for_header_size);

  /****** -------------  use Span builder to concatenate ---------******/
  az_span temp_buf = (az_span){ .begin = buffer_for_header, .size = buffer_for_header_size };
  az_span_builder builder = az_span_builder_create(temp_buf);
  ignore_result = az_span_builder_append(&builder, AZ_STR("Bearer "));
  ignore_result = az_span_builder_append(&builder, token);
  ignore_result = az_span_builder_append(
<<<<<<< HEAD
      &builder, AZ_STR("\0")); // add a 0 so it can be printed and used by Curl
=======
      &builder, AZ_STR_ZERO); // add a 0 so it can be printed and used by Curl
>>>>>>> bfdfced4

  // add auth Header with parsed token
  az_result const add_header_result = az_http_request_builder_append_header(
      &hrb, AZ_STR("authorization"), az_span_to_const_span(temp_buf));
  if (az_failed(add_header_result)) {
    return add_header_result;
  }

  // *************************send GET
  az_result const get_response = az_http_client_send_request(&hrb, &http_buf_response);

  if (az_succeeded(get_response)) {
    printf("Response is: \n%s", http_buf_response.begin);
  } else {
    printf("Error during running test\n");
    return get_response;
  }

  free(buffer_for_header);

  return 0;
}<|MERGE_RESOLUTION|>--- conflicted
+++ resolved
@@ -21,9 +21,9 @@
 static az_const_span API_VERSION_QUERY_NAME = AZ_CONST_STR("api-version");
 static az_const_span API_VERSION_QUERY_VALUE = AZ_CONST_STR("7.0");
 
-static az_const_span token_request_body
-    = AZ_CONST_STR("grant_type=client_credentials&client_id=4317a660-6bfb-4585-9ce9-8f222314879c&"
-             "client_secret=O2CT[Y:dkTqblml5V/T]ZEi9x1W1zoBW&resource=https://vault.azure.net");
+static az_const_span token_request_body = AZ_CONST_STR(
+    "grant_type=client_credentials&client_id=4317a660-6bfb-4585-9ce9-8f222314879c&"
+    "client_secret=O2CT[Y:dkTqblml5V/T]ZEi9x1W1zoBW&resource=https://vault.azure.net");
 
 int main() {
   // create a buffer for request
@@ -86,11 +86,7 @@
   ignore_result = az_span_builder_append(&builder, AZ_STR("Bearer "));
   ignore_result = az_span_builder_append(&builder, token);
   ignore_result = az_span_builder_append(
-<<<<<<< HEAD
-      &builder, AZ_STR("\0")); // add a 0 so it can be printed and used by Curl
-=======
       &builder, AZ_STR_ZERO); // add a 0 so it can be printed and used by Curl
->>>>>>> bfdfced4
 
   // add auth Header with parsed token
   az_result const add_header_result = az_http_request_builder_append_header(
