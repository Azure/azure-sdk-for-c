// Copyright (c) Microsoft Corporation. All rights reserved.
// SPDX-License-Identifier: MIT

#include <stdio.h>

<<<<<<< HEAD
#include <az_http_client.h>
#include <az_json_read.h>
=======
#include <az_http_request.h>
#include <az_json_read.h>
#include <az_pair.h>
#include <az_write_span_iter.h>
>>>>>>> f7cea60a

int exit_code = 0;

<<<<<<< HEAD
=======
int exit_code = 0;

>>>>>>> f7cea60a
int main() {

  /****** -------------  Create request from arrays ---------******/
  az_pair const query_array[] = { { .key = AZ_STR("key"), .value = AZ_STR("value") } };
  az_pair_span const query = AZ_SPAN(query_array);
  az_pair const header_array[] = { { .key = AZ_STR("key"), .value = AZ_STR("value") } };
  az_pair_span const header = AZ_SPAN(header_array);

  az_const_span req_body
      = AZ_STR("grant_type=client_credentials&client_id=4317a660-6bfb-4585-9ce9-8f222314879c&"
               "client_secret=O2CT[Y:dkTqblml5V/T]ZEi9x1W1zoBW&resource=https://vault.azure.net");
  az_http_request const request = {
    .method = AZ_STR("POST"),
    .path
    = AZ_STR("https://login.microsoftonline.com/72f988bf-86f1-41af-91ab-2d7cd011db47/oauth2/token"),
<<<<<<< HEAD
    .query = az_pair_span_to_seq_callback(&query),
    .headers = az_pair_span_to_seq_callback(&header),
    .body = req_body,
  };

  /****** -------------  Create span for response ---------******/
  az_span response = { .begin = 0, .size = 0 };

  /****** -------------  send request ---------******/
  // CURL adapter will allocate memory and will have response pointing to it
  az_http_client_send_request(&request, &response);

  /****** -------------  print response from server ---------******/
  printf("\nresponse: %s", response.begin);

  /****** -------------  Parse response to get token for auth ---------******/
  az_const_span token = { .begin = 0, .size = 0 };
  az_json_get_object_member_string_value(
      az_span_to_const_span(response), AZ_STR("access_token"), &token);

  /****** -------------  Create buffer for header auth ---------******/
  // can't print token right now since it is not 0-terminated
  uint8_t const buffer[2000];

  /****** -------------  use Span builder to concatenate ---------******/
  az_span const buf = AZ_SPAN(buffer);
  az_write_span_iter builder = az_write_span_iter_create(buf);
  az_write_span_iter_write(&builder, AZ_STR("Bearer "));
  az_write_span_iter_write(&builder, token);
  az_write_span_iter_write(&builder, AZ_STR("\0")); // add a 0 so it can be printed and used by Curl
  az_write_span_iter_result(&builder);

  /****** -------------  now we can print concatenated token ---------******/
  printf("\n\nToken: %s", buffer);

  /****** -------------  Build GET request from arrays and with auth token  ---------******/
  // query args
  az_pair const query_array_get[] = { { .key = AZ_STR("api-version"), .value = AZ_STR("7.0") } };
  az_pair_span const query_get = AZ_SPAN(query_array_get);
  // headers
  az_pair const headers_array_get[]
      = { { .key = AZ_STR("authorization"), .value = az_span_to_const_span(buf) } };
  az_pair_span const headers_get = AZ_SPAN(headers_array_get);

  az_http_request const request_get = {
    .method = AZ_STR("GET"),
    .path = AZ_STR("https://antk-keyvault.vault.azure.net/secrets/Password"),
    .query = az_pair_span_to_seq_callback(&query_get),
    .headers = az_pair_span_to_seq_callback(&headers_get),
    .body = NULL, // wont use body
  };

  /****** -------------  send request with header auth ---------******/
  printf("\n\nResponse: ");
  az_http_client_send_request(&request_get, &response);

  free(response.begin);
=======
    .query = az_pair_span_to_seq(&query),
    .headers = az_pair_span_to_seq(&header),
    .body = req_body,
  };

>>>>>>> f7cea60a
  return exit_code;
}<|MERGE_RESOLUTION|>--- conflicted
+++ resolved
@@ -3,23 +3,16 @@
 
 #include <stdio.h>
 
-<<<<<<< HEAD
-#include <az_http_client.h>
-#include <az_json_read.h>
-=======
 #include <az_http_request.h>
 #include <az_json_read.h>
 #include <az_pair.h>
 #include <az_write_span_iter.h>
->>>>>>> f7cea60a
+
+  /****** -------------  print response from server ---------******/
+  printf("\nresponse: %s", response.begin);
 
 int exit_code = 0;
 
-<<<<<<< HEAD
-=======
-int exit_code = 0;
-
->>>>>>> f7cea60a
 int main() {
 
   /****** -------------  Create request from arrays ---------******/
@@ -35,70 +28,10 @@
     .method = AZ_STR("POST"),
     .path
     = AZ_STR("https://login.microsoftonline.com/72f988bf-86f1-41af-91ab-2d7cd011db47/oauth2/token"),
-<<<<<<< HEAD
-    .query = az_pair_span_to_seq_callback(&query),
-    .headers = az_pair_span_to_seq_callback(&header),
-    .body = req_body,
-  };
-
-  /****** -------------  Create span for response ---------******/
-  az_span response = { .begin = 0, .size = 0 };
-
-  /****** -------------  send request ---------******/
-  // CURL adapter will allocate memory and will have response pointing to it
-  az_http_client_send_request(&request, &response);
-
-  /****** -------------  print response from server ---------******/
-  printf("\nresponse: %s", response.begin);
-
-  /****** -------------  Parse response to get token for auth ---------******/
-  az_const_span token = { .begin = 0, .size = 0 };
-  az_json_get_object_member_string_value(
-      az_span_to_const_span(response), AZ_STR("access_token"), &token);
-
-  /****** -------------  Create buffer for header auth ---------******/
-  // can't print token right now since it is not 0-terminated
-  uint8_t const buffer[2000];
-
-  /****** -------------  use Span builder to concatenate ---------******/
-  az_span const buf = AZ_SPAN(buffer);
-  az_write_span_iter builder = az_write_span_iter_create(buf);
-  az_write_span_iter_write(&builder, AZ_STR("Bearer "));
-  az_write_span_iter_write(&builder, token);
-  az_write_span_iter_write(&builder, AZ_STR("\0")); // add a 0 so it can be printed and used by Curl
-  az_write_span_iter_result(&builder);
-
-  /****** -------------  now we can print concatenated token ---------******/
-  printf("\n\nToken: %s", buffer);
-
-  /****** -------------  Build GET request from arrays and with auth token  ---------******/
-  // query args
-  az_pair const query_array_get[] = { { .key = AZ_STR("api-version"), .value = AZ_STR("7.0") } };
-  az_pair_span const query_get = AZ_SPAN(query_array_get);
-  // headers
-  az_pair const headers_array_get[]
-      = { { .key = AZ_STR("authorization"), .value = az_span_to_const_span(buf) } };
-  az_pair_span const headers_get = AZ_SPAN(headers_array_get);
-
-  az_http_request const request_get = {
-    .method = AZ_STR("GET"),
-    .path = AZ_STR("https://antk-keyvault.vault.azure.net/secrets/Password"),
-    .query = az_pair_span_to_seq_callback(&query_get),
-    .headers = az_pair_span_to_seq_callback(&headers_get),
-    .body = NULL, // wont use body
-  };
-
-  /****** -------------  send request with header auth ---------******/
-  printf("\n\nResponse: ");
-  az_http_client_send_request(&request_get, &response);
-
-  free(response.begin);
-=======
     .query = az_pair_span_to_seq(&query),
     .headers = az_pair_span_to_seq(&header),
     .body = req_body,
   };
 
->>>>>>> f7cea60a
   return exit_code;
 }