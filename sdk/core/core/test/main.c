--- conflicted
+++ resolved
@@ -23,11 +23,8 @@
 #include <_az_cfg.h>
 
 void test_json_get_by_pointer();
-<<<<<<< HEAD
 void test_json_pointer();
 void test_json_string();
-=======
->>>>>>> 403c475c
 
 int exit_code = 0;
 
@@ -732,11 +729,7 @@
 
   test_http_response_parser();
   test_json_value();
-<<<<<<< HEAD
   test_json_pointer();
-=======
-  test_json_pointer_parser();
->>>>>>> 403c475c
   test_json_string();
   test_json_get_by_pointer();
   return exit_code;
