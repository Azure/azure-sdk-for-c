--- conflicted
+++ resolved
@@ -632,20 +632,6 @@
             &b64_encoded4u,     &b64_encoded5u,    &b64_encoded6u, &b64_encoded_bin1u,
             &b64_encoded_bin2u, &b64_encoded_bin3u };
 
-<<<<<<< HEAD
-    az_result ignore_result;
-    for (size_t i = 0; i < 10; ++i) {
-      ignore_result = az_base64_encode(false, buffer, *decoded_input[i], &result);
-      TEST_ASSERT(az_const_span_eq(result, *encoded_input[i]));
-
-      ignore_result = az_base64_decode(buffer, *encoded_input[i], &result);
-      TEST_ASSERT(az_const_span_eq(result, *decoded_input[i]));
-
-      ignore_result = az_base64_encode(true, buffer, *decoded_input[i], &result);
-      TEST_ASSERT(az_const_span_eq(result, *url_encoded_input[i]));
-
-      ignore_result = az_base64_decode(buffer, *url_encoded_input[i], &result);
-=======
     az_result res_code = AZ_OK;
 
     for (size_t i = 0; i < 10; ++i) {
@@ -663,7 +649,6 @@
 
       res_code = az_base64_decode(buffer, *url_encoded_input[i], &result);
       TEST_ASSERT(res_code == AZ_OK);
->>>>>>> ff61b2b6
       TEST_ASSERT(az_const_span_eq(result, *decoded_input[i]));
     }
   }
@@ -673,24 +658,6 @@
     az_const_span result;
     az_result ignore_result;
 
-<<<<<<< HEAD
-    ignore_result = az_uri_encode(buffer, AZ_STR("https://vault.azure.net"), &result);
-    TEST_ASSERT(az_const_span_eq(result, AZ_STR("https%3A%2F%2Fvault.azure.net")));
-
-    ignore_result = az_uri_decode(buffer, AZ_STR("https%3A%2F%2Fvault.azure.net"), &result);
-    TEST_ASSERT(az_const_span_eq(result, AZ_STR("https://vault.azure.net")));
-
-    ignore_result = az_uri_encode(buffer, uri_decoded, &result);
-    TEST_ASSERT(az_const_span_eq(result, uri_encoded));
-
-    ignore_result = az_uri_decode(buffer, uri_encoded, &result);
-    TEST_ASSERT(az_const_span_eq(result, uri_decoded));
-
-    ignore_result = az_uri_decode(buffer, uri_encoded2, &result);
-    TEST_ASSERT(az_const_span_eq(result, uri_decoded));
-
-    ignore_result = az_uri_decode(buffer, uri_encoded3, &result);
-=======
     az_result res_code = AZ_OK;
 
     res_code = az_uri_encode(buffer, AZ_STR("https://vault.azure.net"), &result);
@@ -715,7 +682,6 @@
 
     res_code = az_uri_decode(buffer, uri_encoded3, &result);
     TEST_ASSERT(res_code == AZ_OK);
->>>>>>> ff61b2b6
     TEST_ASSERT(az_const_span_eq(result, uri_decoded));
   }
   {
