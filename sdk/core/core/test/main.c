--- conflicted
+++ resolved
@@ -138,15 +138,9 @@
 
 int main() {
   {
-<<<<<<< HEAD
 	  az_json_state state = az_json_state_create(AZ_STR("    "));
 	  az_json_value value;
 	  TEST_ASSERT(az_json_read(&state, &value) == AZ_JSON_ERROR_UNEXPECTED_END);
-=======
-    az_json_state state = az_json_state_create(AZ_STR("    "));
-    az_json_value value;
-    TEST_ASSERT(az_json_read(&state, &value) == AZ_STREAM_ERROR_END);
->>>>>>> 595e3c4f
   }
   {
     az_json_state state = az_json_state_create(AZ_STR("  null  "));
