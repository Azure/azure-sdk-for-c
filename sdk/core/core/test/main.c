// Copyright (c) Microsoft Corporation. All rights reserved.
// SPDX-License-Identifier: MIT

#include <az_context.h>
#include <az_http.h>
#include <az_http_internal.h>
#include <az_http_transport.h>
#include <az_json.h>

#include <az_http_private.h>
#include <az_span.h>

#include <assert.h>
#include <stdbool.h>
#include <stdio.h>
#include <stdlib.h>

#include <az_test.h>

#include <_az_cfg.h>

void test_http_response();
void test_json_builder();
void test_json_get_by_pointer();
void test_json_pointer();
void test_json_string();
void test_json_value();
void test_span_builder_replace();
void test_span();
void test_log();
<<<<<<< HEAD
void test_az_context();
=======
void test_az_span();
>>>>>>> 4a626e65

int exit_code = 0;

az_result write_str(az_span span, az_span s, az_span* out)
{
  *out = span;
  AZ_RETURN_IF_FAILED(az_span_append(*out, AZ_SPAN_FROM_STR("\""), out));
  AZ_RETURN_IF_FAILED(az_span_append(*out, s, out));
  AZ_RETURN_IF_FAILED(az_span_append(*out, AZ_SPAN_FROM_STR("\""), out));
  return AZ_OK;
}

az_result read_write_token(az_span* output, int32_t* o, az_json_parser* state, az_json_token token)
{
  switch (token.kind)
  {
    case AZ_JSON_TOKEN_NULL:
      return az_span_append(*output, AZ_SPAN_FROM_STR("null"), output);
    case AZ_JSON_TOKEN_BOOLEAN:
      return az_span_append(
          *output,
          token.value.boolean ? AZ_SPAN_FROM_STR("true") : AZ_SPAN_FROM_STR("false"),
          output);
    case AZ_JSON_TOKEN_NUMBER:
      return az_span_append(*output, AZ_SPAN_FROM_STR("0"), output);
    case AZ_JSON_TOKEN_STRING:
      return write_str(*output, token.value.string, output);
    case AZ_JSON_TOKEN_OBJECT:
    {
      AZ_RETURN_IF_FAILED(az_span_append(*output, AZ_SPAN_FROM_STR("{"), output));
      bool need_comma = false;
      while (true)
      {
        az_json_token_member member;
        az_result const result = az_json_parser_parse_token_member(state, &member);
        if (result == AZ_ERROR_ITEM_NOT_FOUND)
        {
          break;
        }
        AZ_RETURN_IF_FAILED(result);
        if (need_comma)
        {
          AZ_RETURN_IF_FAILED(az_span_append(*output, AZ_SPAN_FROM_STR(","), output));
        }
        else
        {
          need_comma = true;
        }
        AZ_RETURN_IF_FAILED(write_str(*output, member.name, output));
        AZ_RETURN_IF_FAILED(az_span_append(*output, AZ_SPAN_FROM_STR(":"), output));
        AZ_RETURN_IF_FAILED(read_write_token(output, o, state, member.token));
      }
      return az_span_append(*output, AZ_SPAN_FROM_STR("}"), output);
    }
    case AZ_JSON_TOKEN_ARRAY:
    {
      AZ_RETURN_IF_FAILED(az_span_append(*output, AZ_SPAN_FROM_STR("["), output));
      bool need_comma = false;
      while (true)
      {
        az_json_token element;
        az_result const result = az_json_parser_parse_array_item(state, &element);
        if (result == AZ_ERROR_ITEM_NOT_FOUND)
        {
          break;
        }
        AZ_RETURN_IF_FAILED(result);
        if (need_comma)
        {
          AZ_RETURN_IF_FAILED(az_span_append(*output, AZ_SPAN_FROM_STR(","), output));
        }
        else
        {
          need_comma = true;
        }
        AZ_RETURN_IF_FAILED(read_write_token(output, o, state, element));
      }
      return az_span_append(*output, AZ_SPAN_FROM_STR("]"), output);
    }
    default:
      break;
  }
  return AZ_ERROR_JSON_INVALID_STATE;
}

az_result read_write(az_span input, az_span* output, int32_t* o)
{
  az_json_parser parser = { 0 };
  TEST_EXPECT_SUCCESS(az_json_parser_init(&parser, input));
  az_json_token token;
  AZ_RETURN_IF_FAILED(az_json_parser_parse_token(&parser, &token));
  AZ_RETURN_IF_FAILED(read_write_token(output, o, &parser, token));
  return az_json_parser_done(&parser);
}

static az_span const sample1 = AZ_SPAN_LITERAL_FROM_STR( //
    "{\n"
    "  \"parameters\": {\n"
    "    \"subscriptionId\": \"{subscription-id}\",\n"
    "      \"resourceGroupName\" : \"res4303\",\n"
    "      \"accountName\" : \"sto7280\",\n"
    "      \"containerName\" : \"container8723\",\n"
    "      \"api-version\" : \"2019-04-01\",\n"
    "      \"monitor\" : \"true\",\n"
    "      \"LegalHold\" : {\n"
    "      \"tags\": [\n"
    "        \"tag1\",\n"
    "          \"tag2\",\n"
    "          \"tag3\"\n"
    "      ]\n"
    "    }\n"
    "  },\n"
    "    \"responses\": {\n"
    "    \"200\": {\n"
    "      \"body\": {\n"
    "        \"hasLegalHold\": false,\n"
    "          \"tags\" : []\n"
    "      }\n"
    "    }\n"
    "  }\n"
    "}\n");

static az_span uri_encoded = AZ_SPAN_LITERAL_FROM_STR(
    "%00%01%02%03%04%05%06%07%08%09%0A%0B%0C%0D%0E%0F%10%11%12%13%14%15%16%17%18%19%1A%1B%1C%1D%1E%"
    "1F%20%21%22%23%24%25%26%27%28%29%2A%2B%2C-.%2F0123456789%3A%3B%3C%3D%3E%3F%"
    "40ABCDEFGHIJKLMNOPQRSTUVWXYZ%5B%5C%5D%5E_%60abcdefghijklmnopqrstuvwxyz%7B%7C%7D~%7F%80%81%82%"
    "83%84%85%86%87%88%89%8A%8B%8C%8D%8E%8F%90%91%92%93%94%95%96%97%98%99%9A%9B%9C%9D%9E%9F%A0%A1%"
    "A2%A3%A4%A5%A6%A7%A8%A9%AA%AB%AC%AD%AE%AF%B0%B1%B2%B3%B4%B5%B6%B7%B8%B9%BA%BB%BC%BD%BE%BF%C0%"
    "C1%C2%C3%C4%C5%C6%C7%C8%C9%CA%CB%CC%CD%CE%CF%D0%D1%D2%D3%D4%D5%D6%D7%D8%D9%DA%DB%DC%DD%DE%DF%"
    "E0%E1%E2%E3%E4%E5%E6%E7%E8%E9%EA%EB%EC%ED%EE%EF%F0%F1%F2%F3%F4%F5%F6%F7%F8%F9%FA%FB%FC%FD%FE%"
    "FF");

static uint8_t uri_decoded_buf[] = {
  0x00, 0x01, 0x02, 0x03, 0x04, 0x05, 0x06, 0x07, 0x08, 0x09, 0x0A, 0x0B, 0x0C, 0x0D, 0x0E, 0x0F,
  0x10, 0x11, 0x12, 0x13, 0x14, 0x15, 0x16, 0x17, 0x18, 0x19, 0x1A, 0x1B, 0x1C, 0x1D, 0x1E, 0x1F,
  0x20, 0x21, 0x22, 0x23, 0x24, 0x25, 0x26, 0x27, 0x28, 0x29, 0x2A, 0x2B, 0x2C, 0x2D, 0x2E, 0x2F,
  0x30, 0x31, 0x32, 0x33, 0x34, 0x35, 0x36, 0x37, 0x38, 0x39, 0x3A, 0x3B, 0x3C, 0x3D, 0x3E, 0x3F,
  0x40, 0x41, 0x42, 0x43, 0x44, 0x45, 0x46, 0x47, 0x48, 0x49, 0x4A, 0x4B, 0x4C, 0x4D, 0x4E, 0x4F,
  0x50, 0x51, 0x52, 0x53, 0x54, 0x55, 0x56, 0x57, 0x58, 0x59, 0x5A, 0x5B, 0x5C, 0x5D, 0x5E, 0x5F,
  0x60, 0x61, 0x62, 0x63, 0x64, 0x65, 0x66, 0x67, 0x68, 0x69, 0x6A, 0x6B, 0x6C, 0x6D, 0x6E, 0x6F,
  0x70, 0x71, 0x72, 0x73, 0x74, 0x75, 0x76, 0x77, 0x78, 0x79, 0x7A, 0x7B, 0x7C, 0x7D, 0x7E, 0x7F,
  0x80, 0x81, 0x82, 0x83, 0x84, 0x85, 0x86, 0x87, 0x88, 0x89, 0x8A, 0x8B, 0x8C, 0x8D, 0x8E, 0x8F,
  0x90, 0x91, 0x92, 0x93, 0x94, 0x95, 0x96, 0x97, 0x98, 0x99, 0x9A, 0x9B, 0x9C, 0x9D, 0x9E, 0x9F,
  0xA0, 0xA1, 0xA2, 0xA3, 0xA4, 0xA5, 0xA6, 0xA7, 0xA8, 0xA9, 0xAA, 0xAB, 0xAC, 0xAD, 0xAE, 0xAF,
  0xB0, 0xB1, 0xB2, 0xB3, 0xB4, 0xB5, 0xB6, 0xB7, 0xB8, 0xB9, 0xBA, 0xBB, 0xBC, 0xBD, 0xBE, 0xBF,
  0xC0, 0xC1, 0xC2, 0xC3, 0xC4, 0xC5, 0xC6, 0xC7, 0xC8, 0xC9, 0xCA, 0xCB, 0xCC, 0xCD, 0xCE, 0xCF,
  0xD0, 0xD1, 0xD2, 0xD3, 0xD4, 0xD5, 0xD6, 0xD7, 0xD8, 0xD9, 0xDA, 0xDB, 0xDC, 0xDD, 0xDE, 0xDF,
  0xE0, 0xE1, 0xE2, 0xE3, 0xE4, 0xE5, 0xE6, 0xE7, 0xE8, 0xE9, 0xEA, 0xEB, 0xEC, 0xED, 0xEE, 0xEF,
  0xF0, 0xF1, 0xF2, 0xF3, 0xF4, 0xF5, 0xF6, 0xF7, 0xF8, 0xF9, 0xFA, 0xFB, 0xFC, 0xFD, 0xFE, 0xFF
};

static az_span uri_decoded = AZ_SPAN_LITERAL_FROM_INITIALIZED_BUFFER(uri_decoded_buf);

static az_span hrb_url
    = AZ_SPAN_LITERAL_FROM_STR("https://antk-keyvault.vault.azure.net/secrets/Password");

static az_span hrb_param_api_version_name = AZ_SPAN_LITERAL_FROM_STR("api-version");
static az_span hrb_param_api_version_token = AZ_SPAN_LITERAL_FROM_STR("7.0");

static az_span hrb_url2 = AZ_SPAN_LITERAL_FROM_STR(
    "https://antk-keyvault.vault.azure.net/secrets/Password?api-version=7.0");

static az_span hrb_param_test_param_name = AZ_SPAN_LITERAL_FROM_STR("test-param");
static az_span hrb_param_test_param_token = AZ_SPAN_LITERAL_FROM_STR("token");

static az_span hrb_url3 = AZ_SPAN_LITERAL_FROM_STR(
    "https://antk-keyvault.vault.azure.net/secrets/Password?api-version=7.0&test-param=token");

static az_span hrb_header_content_type_name = AZ_SPAN_LITERAL_FROM_STR("Content-Type");
static az_span hrb_header_content_type_token
    = AZ_SPAN_LITERAL_FROM_STR("application/x-www-form-urlencoded");

static az_span hrb_header_authorization_name = AZ_SPAN_LITERAL_FROM_STR("authorization");
static az_span hrb_header_authorization_token1 = AZ_SPAN_LITERAL_FROM_STR("Bearer 123456789");
static az_span hrb_header_authorization_token2
    = AZ_SPAN_LITERAL_FROM_STR("Bearer 99887766554433221100");

int main()
{
  test_az_context();
  test_json_get_by_pointer();
  test_json_pointer();
  test_json_builder();
  {
    az_json_parser parser = { 0 };
    TEST_EXPECT_SUCCESS(az_json_parser_init(&parser, AZ_SPAN_FROM_STR("    ")));
    TEST_ASSERT(az_json_parser_parse_token(&parser, NULL) == AZ_ERROR_ARG);
  }
  {
    az_json_token token;
    TEST_ASSERT(az_json_parser_parse_token(NULL, &token) == AZ_ERROR_ARG);
  }
  {
    az_json_parser parser = { 0 };
    TEST_EXPECT_SUCCESS(az_json_parser_init(&parser, AZ_SPAN_FROM_STR("    ")));
    az_json_token token;
    TEST_ASSERT(az_json_parser_parse_token(&parser, &token) == AZ_ERROR_EOF);
  }
  {
    az_json_parser parser = { 0 };
    TEST_EXPECT_SUCCESS(az_json_parser_init(&parser, AZ_SPAN_FROM_STR("  null  ")));
    az_json_token token;
    TEST_ASSERT(az_json_parser_parse_token(&parser, &token) == AZ_OK);
    TEST_ASSERT(token.kind == AZ_JSON_TOKEN_NULL);
    TEST_ASSERT(az_json_parser_done(&parser) == AZ_OK);
  }
  {
    az_json_parser state = { 0 };
    TEST_EXPECT_SUCCESS(az_json_parser_init(&state, AZ_SPAN_FROM_STR("  nul")));
    az_json_token token;
    TEST_ASSERT(az_json_parser_parse_token(&state, &token) == AZ_ERROR_EOF);
  }
  {
    az_json_parser parser = { 0 };
    TEST_EXPECT_SUCCESS(az_json_parser_init(&parser, AZ_SPAN_FROM_STR("  false")));
    az_json_token token;
    TEST_ASSERT(az_json_parser_parse_token(&parser, &token) == AZ_OK);
    TEST_ASSERT(token.kind == AZ_JSON_TOKEN_BOOLEAN);
    TEST_ASSERT(token.value.boolean == false);
    TEST_ASSERT(az_json_parser_done(&parser) == AZ_OK);
  }
  {
    az_json_parser state = { 0 };
    TEST_EXPECT_SUCCESS(az_json_parser_init(&state, AZ_SPAN_FROM_STR("  falsx  ")));
    az_json_token token;
    TEST_ASSERT(az_json_parser_parse_token(&state, &token) == AZ_ERROR_PARSER_UNEXPECTED_CHAR);
  }
  {
    az_json_parser state = { 0 };
    TEST_EXPECT_SUCCESS(az_json_parser_init(&state, AZ_SPAN_FROM_STR("true ")));
    az_json_token token;
    TEST_ASSERT(az_json_parser_parse_token(&state, &token) == AZ_OK);
    TEST_ASSERT(token.kind == AZ_JSON_TOKEN_BOOLEAN);
    TEST_ASSERT(token.value.boolean == true);
    TEST_ASSERT(az_json_parser_done(&state) == AZ_OK);
  }
  {
    az_json_parser state = { 0 };
    TEST_EXPECT_SUCCESS(az_json_parser_init(&state, AZ_SPAN_FROM_STR("  truem")));
    az_json_token token;
    TEST_ASSERT(az_json_parser_parse_token(&state, &token) == AZ_ERROR_PARSER_UNEXPECTED_CHAR);
  }
  {
    az_span const s = AZ_SPAN_FROM_STR(" \"tr\\\"ue\\t\" ");
    az_json_parser state = { 0 };
    TEST_EXPECT_SUCCESS(az_json_parser_init(&state, s));
    az_json_token token;
    TEST_ASSERT(az_json_parser_parse_token(&state, &token) == AZ_OK);
    TEST_ASSERT(token.kind == AZ_JSON_TOKEN_STRING);
    TEST_ASSERT(az_span_ptr(token.value.string) == (az_span_ptr(s) + 2));
    TEST_ASSERT(az_span_length(token.value.string) == 8);
    TEST_ASSERT(az_json_parser_done(&state) == AZ_OK);
  }
  {
    az_span const s = AZ_SPAN_FROM_STR("\"\\uFf0F\"");
    az_json_parser state = { 0 };
    TEST_EXPECT_SUCCESS(az_json_parser_init(&state, s));
    az_json_token token;
    TEST_ASSERT(az_json_parser_parse_token(&state, &token) == AZ_OK);
    TEST_ASSERT(token.kind == AZ_JSON_TOKEN_STRING);
    TEST_ASSERT(az_span_ptr(token.value.string) == az_span_ptr(s) + 1);
    TEST_ASSERT(az_span_length(token.value.string) == 6);
    TEST_ASSERT(az_json_parser_done(&state) == AZ_OK);
  }
  {
    az_span const s = AZ_SPAN_FROM_STR("\"\\uFf0\"");
    az_json_parser state = { 0 };
    TEST_EXPECT_SUCCESS(az_json_parser_init(&state, s));
    az_json_token token;
    TEST_ASSERT(az_json_parser_parse_token(&state, &token) == AZ_ERROR_PARSER_UNEXPECTED_CHAR);
  }
  {
    az_json_parser state = { 0 };
    TEST_EXPECT_SUCCESS(az_json_parser_init(&state, AZ_SPAN_FROM_STR(" 23 ")));
    az_json_token token;
    TEST_ASSERT(az_json_parser_parse_token(&state, &token) == AZ_OK);
    TEST_ASSERT(token.kind == AZ_JSON_TOKEN_NUMBER);
    TEST_ASSERT(token.value.number == 23);
    TEST_ASSERT(az_json_parser_done(&state) == AZ_OK);
  }
  {
    az_json_parser state = { 0 };
    TEST_EXPECT_SUCCESS(az_json_parser_init(&state, AZ_SPAN_FROM_STR(" -23.56")));
    az_json_token token;
    TEST_ASSERT(az_json_parser_parse_token(&state, &token) == AZ_OK);
    TEST_ASSERT(token.kind == AZ_JSON_TOKEN_NUMBER);
    TEST_ASSERT(token.value.number == -23.56);
    TEST_ASSERT(az_json_parser_done(&state) == AZ_OK);
  }
  {
    az_json_parser state = { 0 };
    TEST_EXPECT_SUCCESS(az_json_parser_init(&state, AZ_SPAN_FROM_STR(" -23.56e-3")));
    az_json_token token;
    TEST_ASSERT(az_json_parser_parse_token(&state, &token) == AZ_OK);
    TEST_ASSERT(token.kind == AZ_JSON_TOKEN_NUMBER);
    TEST_ASSERT(token.value.number == -0.02356);
    TEST_ASSERT(az_json_parser_done(&state) == AZ_OK);
  }
  {
    az_json_parser state = { 0 };
    TEST_EXPECT_SUCCESS(az_json_parser_init(&state, AZ_SPAN_FROM_STR("1e19")));
    az_json_token token;
    TEST_ASSERT(az_json_parser_parse_token(&state, &token) == AZ_ERROR_BUFFER_OVERFLOW);
  }
  {
    az_json_parser state = { 0 };
    TEST_EXPECT_SUCCESS(az_json_parser_init(&state, AZ_SPAN_FROM_STR("1e18")));
    az_json_token token;
    TEST_ASSERT(az_json_parser_parse_token(&state, &token) == AZ_OK);
    TEST_ASSERT(token.kind == AZ_JSON_TOKEN_NUMBER);
    TEST_ASSERT(token.value.number == 1000000000000000000);
    TEST_ASSERT(az_json_parser_done(&state) == AZ_OK);
  }
  {
    az_json_parser state = { 0 };
    TEST_EXPECT_SUCCESS(az_json_parser_init(&state, AZ_SPAN_FROM_STR(" [ true, 0.3 ]")));
    az_json_token token = { 0 };
    TEST_ASSERT(az_json_parser_parse_token(&state, &token) == AZ_OK);
    TEST_ASSERT(token.kind == AZ_JSON_TOKEN_ARRAY);
    TEST_ASSERT(az_json_parser_parse_array_item(&state, &token) == AZ_OK);
    TEST_ASSERT(token.kind == AZ_JSON_TOKEN_BOOLEAN);
    TEST_ASSERT(token.value.boolean == true);
    TEST_ASSERT(az_json_parser_parse_array_item(&state, &token) == AZ_OK);
    TEST_ASSERT(token.kind == AZ_JSON_TOKEN_NUMBER);
    // TEST_ASSERT(token.value.number == 0.3);  TODO:  why do we get 0.30000004 ??
    TEST_ASSERT(az_json_parser_parse_array_item(&state, &token) == AZ_ERROR_ITEM_NOT_FOUND);
    TEST_ASSERT(az_json_parser_done(&state) == AZ_OK);
  }
  {
    az_span const json = AZ_SPAN_FROM_STR("{\"a\":\"Hello world!\"}");
    az_json_parser state = { 0 };
    TEST_EXPECT_SUCCESS(az_json_parser_init(&state, json));
    az_json_token token;
    TEST_ASSERT(az_json_parser_parse_token(&state, &token) == AZ_OK);
    TEST_ASSERT(token.kind == AZ_JSON_TOKEN_OBJECT);
    az_json_token_member token_member;
    TEST_ASSERT(az_json_parser_parse_token_member(&state, &token_member) == AZ_OK);
    TEST_ASSERT(az_span_ptr(token_member.name) == az_span_ptr(json) + 2);
    TEST_ASSERT(az_span_length(token_member.name) == 1);
    TEST_ASSERT(token_member.token.kind == AZ_JSON_TOKEN_STRING);
    TEST_ASSERT(az_span_ptr(token_member.token.value.string) == az_span_ptr(json) + 6);
    TEST_ASSERT(az_span_length(token_member.token.value.string) == 12);
    TEST_ASSERT(
        az_json_parser_parse_token_member(&state, &token_member) == AZ_ERROR_ITEM_NOT_FOUND);
    TEST_ASSERT(az_json_parser_done(&state) == AZ_OK);
  }
  {
    uint8_t buffer[1000];
    az_span output = AZ_SPAN_FROM_BUFFER(buffer);
    {
      int32_t o = 0;
      TEST_ASSERT(
          read_write(AZ_SPAN_FROM_STR("{ \"a\" : [ true, { \"b\": [{}]}, 15 ] }"), &output, &o)
          == AZ_OK);

      TEST_ASSERT(az_span_is_equal(output, AZ_SPAN_FROM_STR("{\"a\":[true,{\"b\":[{}]},0]}")));
    }
    {
      int32_t o = 0;
      output = AZ_SPAN_FROM_BUFFER(buffer);
      az_span const json = AZ_SPAN_FROM_STR(
          // 0           1           2           3           4           5 6
          // 01234 56789 01234 56678 01234 56789 01234 56789 01234 56789 01234
          // 56789 0123
          "[[[[[ [[[[[ [[[[[ [[[[[ [[[[[ [[[[[ [[[[[ [[[[[ [[[[[ [[[[[ [[[[[ "
          "[[[[[ [[[[");
      az_result const result = read_write(json, &output, &o);
      TEST_ASSERT(result == AZ_ERROR_JSON_NESTING_OVERFLOW);
    }
    {
      int32_t o = 0;
      output = AZ_SPAN_FROM_BUFFER(buffer);
      az_span const json = AZ_SPAN_FROM_STR(
          // 0           1           2           3           4           5 6 01234
          // 56789 01234 56678 01234 56789 01234 56789 01234 56789 01234 56789 012
          "[[[[[ [[[[[ [[[[[ [[[[[ [[[[[ [[[[[ [[[[[ [[[[[ [[[[[ [[[[[ [[[[[ "
          "[[[[[ [[[");
      az_result const result = read_write(json, &output, &o);
      TEST_ASSERT(result == AZ_ERROR_EOF);
    }
    {
      int32_t o = 0;
      output = AZ_SPAN_FROM_BUFFER(buffer);
      az_span const json = AZ_SPAN_FROM_STR(
          // 0           1           2           3           4           5 6 01234
          // 56789 01234 56678 01234 56789 01234 56789 01234 56789 01234 56789 012
          "[[[[[ [[[[[ [[[[[ [[[[[ [[[[[ [[[[[ [[[[[ [[[[[ [[[[[ [[[[[ [[[[[ "
          "[[[[[ [[{"
          "   \"\\t\\n\": \"\\u0abc\"   "
          "}]]]] ]]]]] ]]]]] ]]]]] ]]]]] ]]]]] ]]]]] ]]]]] ]]]]] ]]]]] ]]]]] "
          "]]]]] ]]]");
      output._internal.length = 0;
      output = AZ_SPAN_FROM_BUFFER(buffer);
      az_result const result = read_write(json, &output, &o);
      TEST_ASSERT(result == AZ_OK);

      TEST_ASSERT(az_span_is_equal(
          output,
          AZ_SPAN_FROM_STR( //
              "[[[[[[[[[[[[[[[[[[[[[[[[[[[[[[[[[[[[[[[[[[[[[[[[[[[[[[[[[[[[[[{"
              "\"\\t\\n\":\"\\u0abc\""
              "}]]]]]]]]]]]]]]]]]]]]]]]]]]]]]]]]]]]]]]]]]]]]]]]]]]]]]]]]]]]]]"
              "]")));
    }
    //
    {
      int32_t o = 0;
      output = AZ_SPAN_FROM_BUFFER(buffer);
      az_result const result = read_write(sample1, &output, &o);
      TEST_ASSERT(result == AZ_OK);
    }

    {
      uint8_t buf[256 * 3];
      az_span builder = AZ_SPAN_FROM_BUFFER(buf);

      TEST_EXPECT_SUCCESS(
          az_span_copy_url_encode(builder, AZ_SPAN_FROM_STR("https://vault.azure.net"), &builder));
      TEST_ASSERT(az_span_is_equal(builder, AZ_SPAN_FROM_STR("https%3A%2F%2Fvault.azure.net")));

      builder = AZ_SPAN_FROM_BUFFER(buffer);
      TEST_EXPECT_SUCCESS(az_span_copy_url_encode(builder, uri_decoded, &builder));
      TEST_ASSERT(az_span_is_equal(builder, uri_encoded));
    }
    {
      uint8_t buf[100];
      uint8_t header_buf[(2 * sizeof(az_pair))];
      memset(buf, 0, sizeof(buf));
      memset(header_buf, 0, sizeof(header_buf));

      az_span url_span = AZ_SPAN_FROM_BUFFER(buf);
      TEST_EXPECT_SUCCESS(az_span_append(url_span, hrb_url, &url_span));
      az_span header_span = AZ_SPAN_FROM_BUFFER(header_buf);
      _az_http_request hrb;

      TEST_EXPECT_SUCCESS(az_http_request_init(
          &hrb, &az_context_app, az_http_method_get(), url_span, header_span, az_span_null()));
      TEST_ASSERT(az_span_is_equal(hrb._internal.method, az_http_method_get()));
      TEST_ASSERT(az_span_is_equal(hrb._internal.url, url_span));
      TEST_ASSERT(az_span_capacity(hrb._internal.url) == 100);
      TEST_ASSERT(hrb._internal.max_headers == 2);
      TEST_ASSERT(hrb._internal.retry_headers_start_byte_offset == 0);

      TEST_EXPECT_SUCCESS(az_http_request_set_query_parameter(
          &hrb, hrb_param_api_version_name, hrb_param_api_version_token));
      TEST_ASSERT(az_span_is_equal(hrb._internal.url, hrb_url2));

      TEST_EXPECT_SUCCESS(az_http_request_set_query_parameter(
          &hrb, hrb_param_test_param_name, hrb_param_test_param_token));
      TEST_ASSERT(az_span_is_equal(hrb._internal.url, hrb_url3));

      TEST_EXPECT_SUCCESS(az_http_request_append_header(
          &hrb, hrb_header_content_type_name, hrb_header_content_type_token));

      TEST_ASSERT(hrb._internal.retry_headers_start_byte_offset == 0);

      TEST_EXPECT_SUCCESS(_az_http_request_mark_retry_headers_start(&hrb));
      TEST_ASSERT(hrb._internal.retry_headers_start_byte_offset == sizeof(az_pair));

      TEST_EXPECT_SUCCESS(az_http_request_append_header(
          &hrb, hrb_header_authorization_name, hrb_header_authorization_token1));

      TEST_ASSERT(az_span_length(hrb._internal.headers) / sizeof(az_pair) == 2);
      TEST_ASSERT(hrb._internal.retry_headers_start_byte_offset == sizeof(az_pair));

      az_pair expected_headers1[2] = {
        { .key = hrb_header_content_type_name, .value = hrb_header_content_type_token },
        { .key = hrb_header_authorization_name, .value = hrb_header_authorization_token1 },
      };
      for (uint16_t i = 0; i < az_span_length(hrb._internal.headers) / sizeof(az_pair); ++i)
      {
        az_pair header = { 0 };
        TEST_EXPECT_SUCCESS(az_http_request_get_header(&hrb, i, &header));

        TEST_ASSERT(az_span_is_equal(header.key, expected_headers1[i].key));
        TEST_ASSERT(az_span_is_equal(header.value, expected_headers1[i].value));
      }

      TEST_EXPECT_SUCCESS(_az_http_request_remove_retry_headers(&hrb));
      TEST_ASSERT(hrb._internal.retry_headers_start_byte_offset == sizeof(az_pair));

      TEST_EXPECT_SUCCESS(az_http_request_append_header(
          &hrb, hrb_header_authorization_name, hrb_header_authorization_token2));
      TEST_ASSERT(az_span_length(hrb._internal.headers) / sizeof(az_pair) == 2);
      TEST_ASSERT(hrb._internal.retry_headers_start_byte_offset == sizeof(az_pair));

      az_pair expected_headers2[2] = {
        { .key = hrb_header_content_type_name, .value = hrb_header_content_type_token },
        { .key = hrb_header_authorization_name, .value = hrb_header_authorization_token2 },
      };
      for (uint16_t i = 0; i < az_span_length(hrb._internal.headers) / sizeof(az_pair); ++i)
      {
        az_pair header = { 0 };
        TEST_EXPECT_SUCCESS(az_http_request_get_header(&hrb, i, &header));

        TEST_ASSERT(az_span_is_equal(header.key, expected_headers2[i].key));
        TEST_ASSERT(az_span_is_equal(header.value, expected_headers2[i].value));
      }
    }
  }

  test_http_response();
  test_span_builder_replace();
  test_span();

  test_json_string();
  test_json_value();
  test_log();

  return exit_code;
}<|MERGE_RESOLUTION|>--- conflicted
+++ resolved
@@ -28,11 +28,8 @@
 void test_span_builder_replace();
 void test_span();
 void test_log();
-<<<<<<< HEAD
 void test_az_context();
-=======
 void test_az_span();
->>>>>>> 4a626e65
 
 int exit_code = 0;
 
