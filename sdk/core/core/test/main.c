// Copyright (c) Microsoft Corporation. All rights reserved.
// SPDX-License-Identifier: MIT

#include <az_base64.h>
#include <az_http_request.h>
#include <az_http_request_builder.h>
#include <az_json_read.h>
#include <az_span_builder.h>
#include <az_span_reader.h>
#include <az_span_emitter.h>
#include <az_uri.h>

#include <assert.h>
#include <stdbool.h>
#include <stdio.h>
#include <stdlib.h>

#include "./az_test.h"
#include "./test_http_response_parser.h"

#include <_az_cfg.h>

int exit_code = 0;

az_result write(az_mut_span const output, size_t * const o, az_span const s) {
  for (size_t i = 0; i != s.size; ++i, ++*o) {
    if (*o == output.size) {
      return 1;
    }
    output.begin[*o] = s.begin[i];
  }
  return 0;
}

az_result write_str(az_mut_span const output, size_t * o, az_span const s) {
  AZ_RETURN_IF_FAILED(write(output, o, AZ_STR("\"")));
  AZ_RETURN_IF_FAILED(write(output, o, s));
  AZ_RETURN_IF_FAILED(write(output, o, AZ_STR("\"")));
  return AZ_OK;
}

az_result read_write_value(
    az_mut_span const output,
    size_t * o,
    az_json_state * const state,
    az_json_value const value) {
  switch (value.kind) {
    case AZ_JSON_VALUE_NULL:
      return write(output, o, AZ_STR("null"));
    case AZ_JSON_VALUE_BOOLEAN:
      return write(output, o, value.data.boolean ? AZ_STR("true") : AZ_STR("false"));
    case AZ_JSON_VALUE_NUMBER:
      return write(output, o, AZ_STR("0"));
    case AZ_JSON_VALUE_STRING:
      return write_str(output, o, value.data.string);
    case AZ_JSON_VALUE_OBJECT: {
      AZ_RETURN_IF_FAILED(write(output, o, AZ_STR("{")));
      bool need_comma = false;
      while (true) {
        az_json_member member;
        az_result const result = az_json_read_object_member(state, &member);
        if (result == AZ_JSON_ERROR_NO_MORE_ITEMS) {
          break;
        }
        AZ_RETURN_IF_FAILED(result);
        if (need_comma) {
          AZ_RETURN_IF_FAILED(write(output, o, AZ_STR(",")));
        } else {
          need_comma = true;
        }
        AZ_RETURN_IF_FAILED(write_str(output, o, member.name));
        AZ_RETURN_IF_FAILED(write(output, o, AZ_STR(":")));
        AZ_RETURN_IF_FAILED(read_write_value(output, o, state, member.value));
      }
      return write(output, o, AZ_STR("}"));
    }
    case AZ_JSON_VALUE_ARRAY: {
      AZ_RETURN_IF_FAILED(write(output, o, AZ_STR("[")));
      bool need_comma = false;
      while (true) {
        az_json_value element;
        az_result const result = az_json_read_array_element(state, &element);
        if (result == AZ_JSON_ERROR_NO_MORE_ITEMS) {
          break;
        }
        AZ_RETURN_IF_FAILED(result);
        if (need_comma) {
          AZ_RETURN_IF_FAILED(write(output, o, AZ_STR(",")));
        } else {
          need_comma = true;
        }
        AZ_RETURN_IF_FAILED(read_write_value(output, o, state, element));
      }
      return write(output, o, AZ_STR("]"));
    }
    default:
      break;
  }
  return AZ_JSON_ERROR_INVALID_STATE;
}

az_result read_write(az_span const input, az_mut_span const output, size_t * const o) {
  az_json_state state = az_json_state_create(input);
  az_json_value value;
  AZ_RETURN_IF_FAILED(az_json_read(&state, &value));
  AZ_RETURN_IF_FAILED(read_write_value(output, o, &state, value));
  return az_json_state_done(&state);
}

static az_span const sample1 = AZ_CONST_STR( //
    "{\n"
    "  \"parameters\": {\n"
    "    \"subscriptionId\": \"{subscription-id}\",\n"
    "      \"resourceGroupName\" : \"res4303\",\n"
    "      \"accountName\" : \"sto7280\",\n"
    "      \"containerName\" : \"container8723\",\n"
    "      \"api-version\" : \"2019-04-01\",\n"
    "      \"monitor\" : \"true\",\n"
    "      \"LegalHold\" : {\n"
    "      \"tags\": [\n"
    "        \"tag1\",\n"
    "          \"tag2\",\n"
    "          \"tag3\"\n"
    "      ]\n"
    "    }\n"
    "  },\n"
    "    \"responses\": {\n"
    "    \"200\": {\n"
    "      \"body\": {\n"
    "        \"hasLegalHold\": false,\n"
    "          \"tags\" : []\n"
    "      }\n"
    "    }\n"
    "  }\n"
    "}\n");

static az_span const b64_decoded0 = AZ_CONST_STR("");
static az_span const b64_decoded1 = AZ_CONST_STR("1");
static az_span const b64_decoded2 = AZ_CONST_STR("12");
static az_span const b64_decoded3 = AZ_CONST_STR("123");
static az_span const b64_decoded4 = AZ_CONST_STR("1234");
static az_span const b64_decoded5 = AZ_CONST_STR("12345");
static az_span const b64_decoded6 = AZ_CONST_STR("123456");

static az_span const b64_encoded0 = AZ_CONST_STR("");
static az_span const b64_encoded1 = AZ_CONST_STR("MQ==");
static az_span const b64_encoded2 = AZ_CONST_STR("MTI=");
static az_span const b64_encoded3 = AZ_CONST_STR("MTIz");
static az_span const b64_encoded4 = AZ_CONST_STR("MTIzNA==");
static az_span const b64_encoded5 = AZ_CONST_STR("MTIzNDU=");
static az_span const b64_encoded6 = AZ_CONST_STR("MTIzNDU2");

static az_span const b64_encoded0u = AZ_CONST_STR("");
static az_span const b64_encoded1u = AZ_CONST_STR("MQ");
static az_span const b64_encoded2u = AZ_CONST_STR("MTI");
static az_span const b64_encoded3u = AZ_CONST_STR("MTIz");
static az_span const b64_encoded4u = AZ_CONST_STR("MTIzNA");
static az_span const b64_encoded5u = AZ_CONST_STR("MTIzNDU");
static az_span const b64_encoded6u = AZ_CONST_STR("MTIzNDU2");

static az_span const b64_encoded_bin1
    = AZ_CONST_STR("ABCDEFGHIJKLMNOPQRSTUVWXYZabcdefghijklmnopqrstuvwxyz0123456789+/");

static az_span const b64_encoded_bin1u
    = AZ_CONST_STR("ABCDEFGHIJKLMNOPQRSTUVWXYZabcdefghijklmnopqrstuvwxyz0123456789-_");

static uint8_t const b64_decoded_bin1_buf[]
    = { 0x00, 0x10, 0x83, 0x10, 0x51, 0x87, 0x20, 0x92, 0x8B, 0x30, 0xD3, 0x8F,
        0x41, 0x14, 0x93, 0x51, 0x55, 0x97, 0x61, 0x96, 0x9B, 0x71, 0xD7, 0x9F,
        0x82, 0x18, 0xA3, 0x92, 0x59, 0xA7, 0xA2, 0x9A, 0xAB, 0xB2, 0xDB, 0xAF,
        0xC3, 0x1C, 0xB3, 0xD3, 0x5D, 0xB7, 0xE3, 0x9E, 0xBB, 0xF3, 0xDF, 0xBF };

static az_span const b64_decoded_bin1
    = { .begin = b64_decoded_bin1_buf, .size = sizeof(b64_decoded_bin1_buf) };

static az_span const b64_encoded_bin2
    = AZ_CONST_STR("/ABCDEFGHIJKLMNOPQRSTUVWXYZabcdefghijklmnopqrstuvwxyz0123456789+zQ==");

static az_span const b64_encoded_bin2u
    = AZ_CONST_STR("_ABCDEFGHIJKLMNOPQRSTUVWXYZabcdefghijklmnopqrstuvwxyz0123456789-zQ");

static uint8_t const b64_decoded_bin2_buf[]
    = { 0xFC, 0x00, 0x42, 0x0C, 0x41, 0x46, 0x1C, 0x82, 0x4A, 0x2C, 0xC3, 0x4E, 0x3D,
        0x04, 0x52, 0x4D, 0x45, 0x56, 0x5D, 0x86, 0x5A, 0x6D, 0xC7, 0x5E, 0x7E, 0x08,
        0x62, 0x8E, 0x49, 0x66, 0x9E, 0x8A, 0x6A, 0xAE, 0xCB, 0x6E, 0xBF, 0x0C, 0x72,
        0xCF, 0x4D, 0x76, 0xDF, 0x8E, 0x7A, 0xEF, 0xCF, 0x7E, 0xCD };

static az_span const b64_decoded_bin2
    = { .begin = b64_decoded_bin2_buf, .size = sizeof(b64_decoded_bin2_buf) };

static az_span const b64_encoded_bin3
    = AZ_CONST_STR("V/ABCDEFGHIJKLMNOPQRSTUVWXYZabcdefghijklmnopqrstuvwxyz0123456789+zQ=");

static az_span const b64_encoded_bin3u
    = AZ_CONST_STR("V_ABCDEFGHIJKLMNOPQRSTUVWXYZabcdefghijklmnopqrstuvwxyz0123456789-zQ");

static uint8_t const b64_decoded_bin3_buf[]
    = { 0x57, 0xF0, 0x01, 0x08, 0x31, 0x05, 0x18, 0x72, 0x09, 0x28, 0xB3, 0x0D, 0x38,
        0xF4, 0x11, 0x49, 0x35, 0x15, 0x59, 0x76, 0x19, 0x69, 0xB7, 0x1D, 0x79, 0xF8,
        0x21, 0x8A, 0x39, 0x25, 0x9A, 0x7A, 0x29, 0xAA, 0xBB, 0x2D, 0xBA, 0xFC, 0x31,
        0xCB, 0x3D, 0x35, 0xDB, 0x7E, 0x39, 0xEB, 0xBF, 0x3D, 0xFB, 0x34 };

static az_span const b64_decoded_bin3
    = { .begin = b64_decoded_bin3_buf, .size = sizeof(b64_decoded_bin3_buf) };

static az_span const uri_encoded = AZ_CONST_STR(
    "%00%01%02%03%04%05%06%07%08%09%0A%0B%0C%0D%0E%0F%10%11%12%13%14%15%16%17%18%19%1A%1B%1C%1D%1E%"
    "1F%20%21%22%23%24%25%26%27%28%29%2A%2B%2C-.%2F0123456789%3A%3B%3C%3D%3E%3F%"
    "40ABCDEFGHIJKLMNOPQRSTUVWXYZ%5B%5C%5D%5E_%60abcdefghijklmnopqrstuvwxyz%7B%7C%7D~%7F%80%81%82%"
    "83%84%85%86%87%88%89%8A%8B%8C%8D%8E%8F%90%91%92%93%94%95%96%97%98%99%9A%9B%9C%9D%9E%9F%A0%A1%"
    "A2%A3%A4%A5%A6%A7%A8%A9%AA%AB%AC%AD%AE%AF%B0%B1%B2%B3%B4%B5%B6%B7%B8%B9%BA%BB%BC%BD%BE%BF%C0%"
    "C1%C2%C3%C4%C5%C6%C7%C8%C9%CA%CB%CC%CD%CE%CF%D0%D1%D2%D3%D4%D5%D6%D7%D8%D9%DA%DB%DC%DD%DE%DF%"
    "E0%E1%E2%E3%E4%E5%E6%E7%E8%E9%EA%EB%EC%ED%EE%EF%F0%F1%F2%F3%F4%F5%F6%F7%F8%F9%FA%FB%FC%FD%FE%"
    "FF");

static az_span const uri_encoded2 = AZ_CONST_STR(
    "%00%01%02%03%04%05%06%07%08%09%0A%0B%0C%0D%0E%0F%10%11%12%13%14%15%16%17%18%19%1A%1B%1C%1D%1E%"
    "1F%20%21%22%23%24%25%26%27%28%29%2A%2B%2C%2D%2E%2F%30%31%32%33%34%35%36%37%38%39%3A%3B%3C%3D%"
    "3E%3F%40%41%42%43%44%45%46%47%48%49%4A%4B%4C%4D%4E%4F%50%51%52%53%54%55%56%57%58%59%5A%5B%5C%"
    "5D%5E%5F%60%61%62%63%64%65%66%67%68%69%6A%6B%6C%6D%6E%6F%70%71%72%73%74%75%76%77%78%79%7A%7B%"
    "7C%7D%7E%7F%80%81%82%83%84%85%86%87%88%89%8A%8B%8C%8D%8E%8F%90%91%92%93%94%95%96%97%98%99%9A%"
    "9B%9C%9D%9E%9F%A0%A1%A2%A3%A4%A5%A6%A7%A8%A9%AA%AB%AC%AD%AE%AF%B0%B1%B2%B3%B4%B5%B6%B7%B8%B9%"
    "BA%BB%BC%BD%BE%BF%C0%C1%C2%C3%C4%C5%C6%C7%C8%C9%CA%CB%CC%CD%CE%CF%D0%D1%D2%D3%D4%D5%D6%D7%D8%"
    "D9%DA%DB%DC%DD%DE%DF%E0%E1%E2%E3%E4%E5%E6%E7%E8%E9%EA%EB%EC%ED%EE%EF%F0%F1%F2%F3%F4%F5%F6%F7%"
    "F8%F9%FA%FB%FC%FD%FE%FF");

static az_span const uri_encoded3 = AZ_CONST_STR(
    "%00%01%02%03%04%05%06%07%08%09%0a%0b%0c%0d%0e%0f%10%11%12%13%14%15%16%17%18%19%1a%1b%1c%1d%1e%"
    "1f%20%21%22%23%24%25%26%27%28%29%2a%2b%2c%2d%2e%2f%30%31%32%33%34%35%36%37%38%39%3a%3b%3c%3d%"
    "3e%3f%40%41%42%43%44%45%46%47%48%49%4a%4b%4c%4d%4e%4f%50%51%52%53%54%55%56%57%58%59%5a%5b%5c%"
    "5d%5e%5f%60%61%62%63%64%65%66%67%68%69%6a%6b%6c%6d%6e%6f%70%71%72%73%74%75%76%77%78%79%7a%7b%"
    "7c%7d%7e%7f%80%81%82%83%84%85%86%87%88%89%8a%8b%8c%8d%8e%8f%90%91%92%93%94%95%96%97%98%99%9a%"
    "9b%9c%9d%9e%9f%a0%a1%a2%a3%a4%a5%a6%a7%a8%a9%aa%ab%ac%ad%ae%af%b0%b1%b2%b3%b4%b5%b6%b7%b8%b9%"
    "ba%bb%bc%bd%be%bf%c0%c1%c2%c3%c4%c5%c6%c7%c8%c9%ca%cb%cc%cd%ce%cf%d0%d1%d2%d3%d4%d5%d6%d7%d8%"
    "d9%da%db%dc%dd%de%df%e0%e1%e2%e3%e4%e5%e6%e7%e8%e9%ea%eb%ec%ed%ee%ef%f0%f1%f2%f3%f4%f5%f6%f7%"
    "f8%f9%fa%fb%fc%fd%fe%ff");

static uint8_t const uri_decoded_buf[] = {
  0x00, 0x01, 0x02, 0x03, 0x04, 0x05, 0x06, 0x07, 0x08, 0x09, 0x0A, 0x0B, 0x0C, 0x0D, 0x0E, 0x0F,
  0x10, 0x11, 0x12, 0x13, 0x14, 0x15, 0x16, 0x17, 0x18, 0x19, 0x1A, 0x1B, 0x1C, 0x1D, 0x1E, 0x1F,
  0x20, 0x21, 0x22, 0x23, 0x24, 0x25, 0x26, 0x27, 0x28, 0x29, 0x2A, 0x2B, 0x2C, 0x2D, 0x2E, 0x2F,
  0x30, 0x31, 0x32, 0x33, 0x34, 0x35, 0x36, 0x37, 0x38, 0x39, 0x3A, 0x3B, 0x3C, 0x3D, 0x3E, 0x3F,
  0x40, 0x41, 0x42, 0x43, 0x44, 0x45, 0x46, 0x47, 0x48, 0x49, 0x4A, 0x4B, 0x4C, 0x4D, 0x4E, 0x4F,
  0x50, 0x51, 0x52, 0x53, 0x54, 0x55, 0x56, 0x57, 0x58, 0x59, 0x5A, 0x5B, 0x5C, 0x5D, 0x5E, 0x5F,
  0x60, 0x61, 0x62, 0x63, 0x64, 0x65, 0x66, 0x67, 0x68, 0x69, 0x6A, 0x6B, 0x6C, 0x6D, 0x6E, 0x6F,
  0x70, 0x71, 0x72, 0x73, 0x74, 0x75, 0x76, 0x77, 0x78, 0x79, 0x7A, 0x7B, 0x7C, 0x7D, 0x7E, 0x7F,
  0x80, 0x81, 0x82, 0x83, 0x84, 0x85, 0x86, 0x87, 0x88, 0x89, 0x8A, 0x8B, 0x8C, 0x8D, 0x8E, 0x8F,
  0x90, 0x91, 0x92, 0x93, 0x94, 0x95, 0x96, 0x97, 0x98, 0x99, 0x9A, 0x9B, 0x9C, 0x9D, 0x9E, 0x9F,
  0xA0, 0xA1, 0xA2, 0xA3, 0xA4, 0xA5, 0xA6, 0xA7, 0xA8, 0xA9, 0xAA, 0xAB, 0xAC, 0xAD, 0xAE, 0xAF,
  0xB0, 0xB1, 0xB2, 0xB3, 0xB4, 0xB5, 0xB6, 0xB7, 0xB8, 0xB9, 0xBA, 0xBB, 0xBC, 0xBD, 0xBE, 0xBF,
  0xC0, 0xC1, 0xC2, 0xC3, 0xC4, 0xC5, 0xC6, 0xC7, 0xC8, 0xC9, 0xCA, 0xCB, 0xCC, 0xCD, 0xCE, 0xCF,
  0xD0, 0xD1, 0xD2, 0xD3, 0xD4, 0xD5, 0xD6, 0xD7, 0xD8, 0xD9, 0xDA, 0xDB, 0xDC, 0xDD, 0xDE, 0xDF,
  0xE0, 0xE1, 0xE2, 0xE3, 0xE4, 0xE5, 0xE6, 0xE7, 0xE8, 0xE9, 0xEA, 0xEB, 0xEC, 0xED, 0xEE, 0xEF,
  0xF0, 0xF1, 0xF2, 0xF3, 0xF4, 0xF5, 0xF6, 0xF7, 0xF8, 0xF9, 0xFA, 0xFB, 0xFC, 0xFD, 0xFE, 0xFF
};

static az_span const uri_decoded
    = { .begin = uri_decoded_buf, .size = sizeof(uri_decoded_buf) };

static az_span hrb_url
    = AZ_CONST_STR("https://antk-keyvault.vault.azure.net/secrets/Password");

static az_span hrb_param_api_version_name = AZ_CONST_STR("api-version");
static az_span hrb_param_api_version_value = AZ_CONST_STR("7.0");

static az_span hrb_url2
    = AZ_CONST_STR("https://antk-keyvault.vault.azure.net/secrets/Password?api-version=7.0");

static az_span hrb_param_test_param_name = AZ_CONST_STR("test-param");
static az_span hrb_param_test_param_value = AZ_CONST_STR("value");

static az_span hrb_url3 = AZ_CONST_STR(
    "https://antk-keyvault.vault.azure.net/secrets/Password?api-version=7.0&test-param=value");

static az_span hrb_header_content_type_name = AZ_CONST_STR("Content-Type");
static az_span hrb_header_content_type_value
    = AZ_CONST_STR("application/x-www-form-urlencoded");

static az_span hrb_header_authorization_name = AZ_CONST_STR("authorization");
static az_span hrb_header_authorization_value1 = AZ_CONST_STR("Bearer 123456789");
static az_span hrb_header_authorization_value2 = AZ_CONST_STR("Bearer 99887766554433221100");

int main() {
  {
    az_json_state state = az_json_state_create(AZ_STR("    "));
    TEST_ASSERT(az_json_read(&state, NULL) == AZ_ERROR_ARG);
  }
  {
    az_json_value value;
    TEST_ASSERT(az_json_read(NULL, &value) == AZ_ERROR_ARG);
  }
  {
    az_json_state state = az_json_state_create(AZ_STR("    "));
    az_json_value value;
    TEST_ASSERT(az_json_read(&state, &value) == AZ_ERROR_EOF);
  }
  {
    az_json_state state = az_json_state_create(AZ_STR("  null  "));
    az_json_value value;
    TEST_ASSERT(az_json_read(&state, &value) == AZ_OK);
    TEST_ASSERT(value.kind == AZ_JSON_VALUE_NULL);
    TEST_ASSERT(az_json_state_done(&state) == AZ_OK);
  }
  {
    az_json_state state = az_json_state_create(AZ_STR("  nul"));
    az_json_value value;
    TEST_ASSERT(az_json_read(&state, &value) == AZ_ERROR_EOF);
  }
  {
    az_json_state state = az_json_state_create(AZ_STR("  false"));
    az_json_value value;
    TEST_ASSERT(az_json_read(&state, &value) == AZ_OK);
    TEST_ASSERT(value.kind == AZ_JSON_VALUE_BOOLEAN);
    TEST_ASSERT(value.data.boolean == false);
    TEST_ASSERT(az_json_state_done(&state) == AZ_OK);
  }
  {
    az_json_state state = az_json_state_create(AZ_STR("  falsx  "));
    az_json_value value;
    TEST_ASSERT(az_json_read(&state, &value) == AZ_ERROR_UNEXPECTED_CHAR);
  }
  {
    az_json_state state = az_json_state_create(AZ_STR("true "));
    az_json_value value;
    TEST_ASSERT(az_json_read(&state, &value) == AZ_OK);
    TEST_ASSERT(value.kind == AZ_JSON_VALUE_BOOLEAN);
    TEST_ASSERT(value.data.boolean == true);
    TEST_ASSERT(az_json_state_done(&state) == AZ_OK);
  }
  {
    az_json_state state = az_json_state_create(AZ_STR("  truem"));
    az_json_value value;
    TEST_ASSERT(az_json_read(&state, &value) == AZ_ERROR_UNEXPECTED_CHAR);
  }
  {
    az_span const s = AZ_STR(" \"tr\\\"ue\\t\" ");
    az_json_state state = az_json_state_create(s);
    az_json_value value;
    TEST_ASSERT(az_json_read(&state, &value) == AZ_OK);
    TEST_ASSERT(value.kind == AZ_JSON_VALUE_STRING);
    TEST_ASSERT(value.data.string.begin == s.begin + 2);
    TEST_ASSERT(value.data.string.size == 8);
    TEST_ASSERT(az_json_state_done(&state) == AZ_OK);
  }
  {
    az_span const s = AZ_STR("\"\\uFf0F\"");
    az_json_state state = az_json_state_create(s);
    az_json_value value;
    TEST_ASSERT(az_json_read(&state, &value) == AZ_OK);
    TEST_ASSERT(value.kind == AZ_JSON_VALUE_STRING);
    TEST_ASSERT(value.data.string.begin == s.begin + 1);
    TEST_ASSERT(value.data.string.size == 6);
    TEST_ASSERT(az_json_state_done(&state) == AZ_OK);
  }
  {
    az_span const s = AZ_STR("\"\\uFf0\"");
    az_json_state state = az_json_state_create(s);
    az_json_value value;
    TEST_ASSERT(az_json_read(&state, &value) == AZ_ERROR_UNEXPECTED_CHAR);
  }
  {
    az_json_state state = az_json_state_create(AZ_STR(" 23 "));
    az_json_value value;
    TEST_ASSERT(az_json_read(&state, &value) == AZ_OK);
    TEST_ASSERT(value.kind == AZ_JSON_VALUE_NUMBER);
    TEST_ASSERT(value.data.number == 23);
    TEST_ASSERT(az_json_state_done(&state) == AZ_OK);
  }
  {
    az_json_state state = az_json_state_create(AZ_STR(" -23.56"));
    az_json_value value;
    TEST_ASSERT(az_json_read(&state, &value) == AZ_OK);
    TEST_ASSERT(value.kind == AZ_JSON_VALUE_NUMBER);
    TEST_ASSERT(value.data.number == -23.56);
    TEST_ASSERT(az_json_state_done(&state) == AZ_OK);
  }
  {
    az_json_state state = az_json_state_create(AZ_STR(" -23.56e-3"));
    az_json_value value;
    TEST_ASSERT(az_json_read(&state, &value) == AZ_OK);
    TEST_ASSERT(value.kind == AZ_JSON_VALUE_NUMBER);
    TEST_ASSERT(value.data.number == -0.02356);
    TEST_ASSERT(az_json_state_done(&state) == AZ_OK);
  }
  {
    az_json_state state = az_json_state_create(AZ_STR(" [ true, 0.3 ]"));
    az_json_value value;
    TEST_ASSERT(az_json_read(&state, &value) == AZ_OK);
    TEST_ASSERT(value.kind == AZ_JSON_VALUE_ARRAY);
    TEST_ASSERT(az_json_read_array_element(&state, &value) == AZ_OK);
    TEST_ASSERT(value.kind == AZ_JSON_VALUE_BOOLEAN);
    TEST_ASSERT(value.data.boolean == true);
    TEST_ASSERT(az_json_read_array_element(&state, &value) == AZ_OK);
    TEST_ASSERT(value.kind == AZ_JSON_VALUE_NUMBER);
    // TEST_ASSERT(value.val.number == 0.3);
    TEST_ASSERT(az_json_read_array_element(&state, &value) == AZ_JSON_ERROR_NO_MORE_ITEMS);
    TEST_ASSERT(az_json_state_done(&state) == AZ_OK);
  }
  {
    az_span const json = AZ_STR("{\"a\":\"Hello world!\"}");
    az_json_state state = az_json_state_create(json);
    az_json_value value;
    TEST_ASSERT(az_json_read(&state, &value) == AZ_OK);
    TEST_ASSERT(value.kind == AZ_JSON_VALUE_OBJECT);
    az_json_member member;
    TEST_ASSERT(az_json_read_object_member(&state, &member) == AZ_OK);
    TEST_ASSERT(member.name.begin == json.begin + 2);
    TEST_ASSERT(member.name.size == 1);
    TEST_ASSERT(member.value.kind == AZ_JSON_VALUE_STRING);
    TEST_ASSERT(member.value.data.string.begin == json.begin + 6);
    TEST_ASSERT(member.value.data.string.size == 12);
    TEST_ASSERT(az_json_read_object_member(&state, &member) == AZ_JSON_ERROR_NO_MORE_ITEMS);
    TEST_ASSERT(az_json_state_done(&state) == AZ_OK);
  }
  uint8_t buffer[1000];
  az_mut_span const output = { .begin = buffer, .size = 1000 };
  {
    size_t o = 0;
    TEST_ASSERT(
        read_write(AZ_STR("{ \"a\" : [ true, { \"b\": [{}]}, 15 ] }"), output, &o) == AZ_OK);
    az_span const x = az_span_sub(az_mut_span_to_span(output), 0, o);
    TEST_ASSERT(az_span_eq(x, AZ_STR("{\"a\":[true,{\"b\":[{}]},0]}")));
  }
  {
    size_t o = 0;
    az_span const json = AZ_STR(
        // 0           1           2           3           4           5 6
        // 01234 56789 01234 56678 01234 56789 01234 56789 01234 56789 01234
        // 56789 0123
        "[[[[[ [[[[[ [[[[[ [[[[[ [[[[[ [[[[[ [[[[[ [[[[[ [[[[[ [[[[[ [[[[[ "
        "[[[[[ [[[[");
    az_result const result = read_write(json, output, &o);
    TEST_ASSERT(result == AZ_JSON_ERROR_STACK_OVERFLOW);
  }
  {
    size_t o = 0;
    az_span const json = AZ_STR(
        // 0           1           2           3           4           5 6 01234
        // 56789 01234 56678 01234 56789 01234 56789 01234 56789 01234 56789 012
        "[[[[[ [[[[[ [[[[[ [[[[[ [[[[[ [[[[[ [[[[[ [[[[[ [[[[[ [[[[[ [[[[[ "
        "[[[[[ [[[");
    az_result const result = read_write(json, output, &o);
    TEST_ASSERT(result == AZ_ERROR_EOF);
  }
  {
    size_t o = 0;
    az_span const json = AZ_STR(
        // 0           1           2           3           4           5 6 01234
        // 56789 01234 56678 01234 56789 01234 56789 01234 56789 01234 56789 012
        "[[[[[ [[[[[ [[[[[ [[[[[ [[[[[ [[[[[ [[[[[ [[[[[ [[[[[ [[[[[ [[[[[ "
        "[[[[[ [[{"
        "   \"\\t\\n\": \"\\u0abc\"   "
        "}]]]] ]]]]] ]]]]] ]]]]] ]]]]] ]]]]] ]]]]] ]]]]] ]]]]] ]]]]] ]]]]] "
        "]]]]] ]]]");
    az_result const result = read_write(json, output, &o);
    TEST_ASSERT(result == AZ_OK);
    az_span const x = az_span_sub(az_mut_span_to_span(output), 0, o);
    TEST_ASSERT(az_span_eq(
        x,
        AZ_STR( //
            "[[[[[[[[[[[[[[[[[[[[[[[[[[[[[[[[[[[[[[[[[[[[[[[[[[[[[[[[[[[[[[{"
            "\"\\t\\n\":\"\\u0abc\""
            "}]]]]]]]]]]]]]]]]]]]]]]]]]]]]]]]]]]]]]]]]]]]]]]]]]]]]]]]]]]]]]"
            "]")));
  }
  //
  {
    size_t o = 0;
    az_result const result = read_write(sample1, output, &o);
    TEST_ASSERT(result == AZ_OK);
  }

  // HTTP Builder
  {
    az_pair const query_array[] = {
      { .key = AZ_STR("hello"), .value = AZ_STR("world!") },
      { .key = AZ_STR("x"), .value = AZ_STR("42") },
    };
    az_pair_span const query = AZ_SPAN_FROM_ARRAY(query_array);
    //
    az_pair const headers_array[] = {
      { .key = AZ_STR("some"), .value = AZ_STR("xml") },
      { .key = AZ_STR("xyz"), .value = AZ_STR("very_long") },
    };
    az_pair_span const headers = AZ_SPAN_FROM_ARRAY(headers_array);
    //
    az_http_request const request = {
      .method = AZ_STR("GET"),
      .path = AZ_STR("/foo"),
      .query = az_pair_span_emit_action(&query),
      .headers = az_pair_span_emit_action(&headers),
      .body = AZ_STR("{ \"somejson\": true }"),
    };
    uint8_t buffer[1024];
    {
      az_span_builder wi = az_span_builder_create((az_mut_span)AZ_SPAN_FROM_ARRAY(buffer));
      az_span_action sv = az_span_builder_append_action(&wi);
      az_span const expected = AZ_STR( //
          "GET /foo?hello=world!&x=42 HTTP/1.1\r\n"
          "some: xml\r\n"
          "xyz: very_long\r\n"
          "\r\n"
          "{ \"somejson\": true }");
      az_result const result = az_http_request_emit_span_seq(&request, sv);
      TEST_ASSERT(result == AZ_OK);
      az_span const out = az_span_builder_result(&wi);
      TEST_ASSERT(az_span_eq(out, expected));
    }
    /*
    {
      printf("----Test: az_http_request_to_url_span\n");
      az_span_builder wi = az_span_builder_create((az_mut_span)AZ_SPAN(buffer));
      az_span_action sv = az_span_builder_append_action(&wi);
      az_const_span const expected = AZ_STR("/foo?hello=world!&x=42");
      az_result const result = az_build_url(&request, sv);
      TEST_ASSERT(result == AZ_OK);
      az_mut_span out = az_span_builder_result(&wi);
      TEST_ASSERT(az_const_span_eq(az_mut_span_to_const_span(out), expected));
    }
    // url size
    {
      printf("----Test: az_http_get_url_size\n");
      size_t x = 0;
      size_t const expected = 22;
      az_result const result = az_http_get_url_size(&request, &x);
      TEST_ASSERT(result == AZ_OK);
      TEST_ASSERT(expected == x);
    }
    // url to str
    {
      printf("----Test: az_http_url_to_new_str\n");
      char * p;
      az_result const result = az_http_url_to_new_str(&request, &p);
      TEST_ASSERT(result == AZ_OK);
      TEST_ASSERT(strcmp(p, "/foo?hello=world!&x=42") == 0);
      free(p);
    }
    */
  }

  // span emitter size
  {
    az_span const array[] = {
      AZ_STR("Hello"),
      AZ_STR(" "),
      AZ_STR("world!"),
    };
    az_span_span const span = AZ_SPAN_FROM_ARRAY(array);
    az_span_emitter const emitter = az_span_span_emit_action(&span);
    size_t s = 42;
    az_result const result = az_span_emitter_size(emitter, &s);
    TEST_ASSERT(result == AZ_OK);
    TEST_ASSERT(s == 12);
  }

  // span seq to new str
  /*
  {
    az_const_span const array[] = {
      AZ_STR("Hello"),
      AZ_STR(" "),
      AZ_STR("world!"),
    };
    az_span_span const span = AZ_SPAN(array);
    az_span_emitter const seq = az_span_span_emit_action(&span);
    //
    char * p;
    az_result const result = az_span_emitter_to_tmp_str(seq, &p);
    TEST_ASSERT(result == AZ_OK);
    TEST_ASSERT(strcmp(p, "Hello world!") == 0);
    free(p);
  }
  */

  {
    az_span const expected = AZ_STR("@###copy#copy#make some zero-terminated strings#make "
                                          "some\0zero-terminated\0strings\0####@");

    uint8_t buf[87];
    assert(expected.size == sizeof(buf));
    for (size_t i = 0; i < sizeof(buf); ++i) {
      buf[i] = '@';
    }

    az_mut_span actual = { .begin = buf, .size = sizeof(buf) };
    az_mut_span_set((az_mut_span){ .begin = actual.begin + 1, .size = actual.size - 2 }, '#');

    az_mut_span result;

    char const phrase1[] = "copy";
    memcpy(actual.begin + 4, phrase1, sizeof(phrase1) - 1);
    az_mut_span_copy(
        (az_mut_span){ .begin = actual.begin + 9, .size = 4 },
        (az_span){ .begin = actual.begin + 4, .size = 4 },
        &result);

    char const phrase2[] = "make some zero-terminated strings";
    memcpy(actual.begin + 14, phrase2, sizeof(phrase2) - 1);

    az_span const make_some = (az_span){ .begin = actual.begin + 14, .size = 9 };
    az_span const zero_terminated = (az_span){ .begin = actual.begin + 24, .size = 15 };
    az_span const strings = (az_span){ .begin = actual.begin + 40, .size = 7 };

    az_mut_span_to_str((az_mut_span){ .begin = actual.begin + 48, .size = 10 }, make_some, &result);
    az_mut_span_to_str((az_mut_span){ .begin = actual.begin + 58, .size = 16 }, zero_terminated, &result);
    az_mut_span_to_str((az_mut_span){ .begin = actual.begin + 74, .size = 8 }, strings, &result);

    result.begin[result.size - 1] = '$';
    az_mut_span_to_str(result, strings, &result);

    TEST_ASSERT(az_span_eq(az_mut_span_to_span(actual), expected));
  }
  {
    uint8_t buf[68];
    az_mut_span const buffer = { .begin = buf, .size = sizeof(buf) };
    az_span result;

    az_span const * const decoded_input[]
        = { &b64_decoded0, &b64_decoded1, &b64_decoded2,     &b64_decoded3,     &b64_decoded4,
            &b64_decoded5, &b64_decoded6, &b64_decoded_bin1, &b64_decoded_bin2, &b64_decoded_bin3 };

    az_span const * const encoded_input[]
        = { &b64_encoded0, &b64_encoded1, &b64_encoded2,     &b64_encoded3,     &b64_encoded4,
            &b64_encoded5, &b64_encoded6, &b64_encoded_bin1, &b64_encoded_bin2, &b64_encoded_bin3 };

    az_span const * const url_encoded_input[]
        = { &b64_encoded0u,     &b64_encoded1u,    &b64_encoded2u, &b64_encoded3u,
            &b64_encoded4u,     &b64_encoded5u,    &b64_encoded6u, &b64_encoded_bin1u,
            &b64_encoded_bin2u, &b64_encoded_bin3u };

    az_result res_code = AZ_OK;

    for (size_t i = 0; i < 10; ++i) {
      res_code = az_base64_encode(false, buffer, *decoded_input[i], &result);
      TEST_ASSERT(res_code == AZ_OK);
      TEST_ASSERT(az_span_eq(result, *encoded_input[i]));

      res_code = az_base64_decode(buffer, *encoded_input[i], &result);
      TEST_ASSERT(res_code == AZ_OK);
      TEST_ASSERT(az_span_eq(result, *decoded_input[i]));

      res_code = az_base64_encode(true, buffer, *decoded_input[i], &result);
      TEST_ASSERT(res_code == AZ_OK);
      TEST_ASSERT(az_span_eq(result, *url_encoded_input[i]));

      res_code = az_base64_decode(buffer, *url_encoded_input[i], &result);
      TEST_ASSERT(res_code == AZ_OK);
      TEST_ASSERT(az_span_eq(result, *decoded_input[i]));
    }
  }
  {
    uint8_t buf[256 * 3];
    az_mut_span const buffer = { .begin = buf, .size = sizeof(buf) };
    az_span result;

    az_result res_code = AZ_OK;

    res_code = az_uri_encode(buffer, AZ_STR("https://vault.azure.net"), &result);
    TEST_ASSERT(res_code == AZ_OK);
    TEST_ASSERT(az_span_eq(result, AZ_STR("https%3A%2F%2Fvault.azure.net")));

    res_code = az_uri_decode(buffer, AZ_STR("https%3A%2F%2Fvault.azure.net"), &result);
    TEST_ASSERT(res_code == AZ_OK);
    TEST_ASSERT(az_span_eq(result, AZ_STR("https://vault.azure.net")));

    res_code = az_uri_encode(buffer, uri_decoded, &result);
    TEST_ASSERT(res_code == AZ_OK);
    TEST_ASSERT(az_span_eq(result, uri_encoded));

    res_code = az_uri_decode(buffer, uri_encoded, &result);
    TEST_ASSERT(res_code == AZ_OK);
    TEST_ASSERT(az_span_eq(result, uri_decoded));

    res_code = az_uri_decode(buffer, uri_encoded2, &result);
    TEST_ASSERT(res_code == AZ_OK);
    TEST_ASSERT(az_span_eq(result, uri_decoded));

    res_code = az_uri_decode(buffer, uri_encoded3, &result);
    TEST_ASSERT(res_code == AZ_OK);
    TEST_ASSERT(az_span_eq(result, uri_decoded));
  }
<<<<<<< HEAD

  test_http_response_parser();
=======
  {
    int16_t const url_max = 100;
    uint8_t buf[100 + (100 % 8) + (2 * sizeof(az_pair))];
    memset(buf, 0, sizeof(buf));
    az_mut_span const http_buf = { .begin = buf, .size = sizeof(buf) };
    az_http_request_builder hrb;

    az_result result = AZ_OK;

    result = az_http_request_builder_init(&hrb, http_buf, 100, AZ_HTTP_METHOD_VERB_GET, hrb_url);
    TEST_ASSERT(result == AZ_OK);
    TEST_ASSERT(az_span_eq(hrb.method_verb, AZ_HTTP_METHOD_VERB_GET));
    TEST_ASSERT(az_span_eq(az_mut_span_to_span(hrb.url), hrb_url));
    TEST_ASSERT(hrb.max_url_size == 100);
    TEST_ASSERT(hrb.max_headers == 2);
    TEST_ASSERT(hrb.headers_end == 0);
    TEST_ASSERT(hrb.retry_headers_start == 2);

    result = az_http_request_builder_set_query_parameter(
        &hrb, hrb_param_api_version_name, hrb_param_api_version_value);
    TEST_ASSERT(result == AZ_OK);
    TEST_ASSERT(az_span_eq(az_mut_span_to_span(hrb.url), hrb_url2));

    result = az_http_request_builder_set_query_parameter(
        &hrb, hrb_param_test_param_name, hrb_param_test_param_value);
    TEST_ASSERT(result == AZ_OK);
    TEST_ASSERT(az_span_eq(az_mut_span_to_span(hrb.url), hrb_url3));

    result = az_http_request_builder_append_header(
        &hrb, hrb_header_content_type_name, hrb_header_content_type_value);
    TEST_ASSERT(result == AZ_OK);

    TEST_ASSERT(hrb.headers_end == 1);
    TEST_ASSERT(hrb.retry_headers_start == 2);

    result = az_http_request_builder_mark_retry_headers_start(&hrb);
    TEST_ASSERT(result == AZ_OK);
    TEST_ASSERT(hrb.retry_headers_start == 1);

    result = az_http_request_builder_append_header(
        &hrb, hrb_header_authorization_name, hrb_header_authorization_value1);
    TEST_ASSERT(result == AZ_OK);
    TEST_ASSERT(hrb.headers_end == 2);
    TEST_ASSERT(hrb.retry_headers_start == 1);

    az_pair expected_headers1[2] = {
      { .key = hrb_header_content_type_name, .value = hrb_header_content_type_value },
      { .key = hrb_header_authorization_name, .value = hrb_header_authorization_value1 },
    };
    for (uint16_t i = 0; i < hrb.headers_end; ++i) {
      az_pair header = { 0, 0 };
      result = az_http_request_builder_get_header(&hrb, i, &header);
      TEST_ASSERT(result == AZ_OK);

      TEST_ASSERT(az_span_eq(header.key, expected_headers1[i].key));
      TEST_ASSERT(az_span_eq(header.value, expected_headers1[i].value));
    }

    result = az_http_request_builder_remove_retry_headers(&hrb);
    TEST_ASSERT(result == AZ_OK);
    TEST_ASSERT(hrb.headers_end == 1);
    TEST_ASSERT(hrb.retry_headers_start == 1);

    result = az_http_request_builder_append_header(
        &hrb, hrb_header_authorization_name, hrb_header_authorization_value2);
    TEST_ASSERT(result == AZ_OK);
    TEST_ASSERT(hrb.headers_end == 2);
    TEST_ASSERT(hrb.retry_headers_start == 1);

    az_pair expected_headers2[2] = {
      { .key = hrb_header_content_type_name, .value = hrb_header_content_type_value },
      { .key = hrb_header_authorization_name, .value = hrb_header_authorization_value2 },
    };
    for (uint16_t i = 0; i < hrb.headers_end; ++i) {
      az_pair header = { 0, 0 };
      result = az_http_request_builder_get_header(&hrb, i, &header);
      TEST_ASSERT(result == AZ_OK);

      TEST_ASSERT(az_span_eq(header.key, expected_headers2[i].key));
      TEST_ASSERT(az_span_eq(header.value, expected_headers2[i].value));
    }
  }
>>>>>>> 99596cf7
  return exit_code;
}<|MERGE_RESOLUTION|>--- conflicted
+++ resolved
@@ -679,10 +679,6 @@
     TEST_ASSERT(res_code == AZ_OK);
     TEST_ASSERT(az_span_eq(result, uri_decoded));
   }
-<<<<<<< HEAD
-
-  test_http_response_parser();
-=======
   {
     int16_t const url_max = 100;
     uint8_t buf[100 + (100 % 8) + (2 * sizeof(az_pair))];
@@ -765,6 +761,7 @@
       TEST_ASSERT(az_span_eq(header.value, expected_headers2[i].value));
     }
   }
->>>>>>> 99596cf7
+
+  test_http_response_parser();
   return exit_code;
 }