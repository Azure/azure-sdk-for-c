// Copyright (c) Microsoft Corporation. All rights reserved.
// SPDX-License-Identifier: MIT

#include <az_base64.h>
#include <az_http_request.h>
#include <az_http_request_builder.h>
#include <az_json_parser.h>
#include <az_span_builder.h>
#include <az_span_reader.h>
#include <az_span_writer.h>
#include <az_uri.h>

#include <assert.h>
#include <stdbool.h>
#include <stdio.h>
#include <stdlib.h>

#include "./az_test.h"
#include "./test_http_response_parser.h"
#include "./test_json_string.h"
#include "./test_json_value.h"

#include <_az_cfg.h>

void test_json_builder();
void test_json_get_by_pointer();
void test_json_pointer();
void test_json_string();
void test_url_parse();

int exit_code = 0;

az_result write(az_mut_span const output, size_t * const o, az_span const s) {
  for (size_t i = 0; i != s.size; ++i, ++*o) {
    if (*o == output.size) {
      return 1;
    }
    output.begin[*o] = s.begin[i];
  }
  return 0;
}

az_result write_str(az_mut_span const output, size_t * o, az_span const s) {
  AZ_RETURN_IF_FAILED(write(output, o, AZ_STR("\"")));
  AZ_RETURN_IF_FAILED(write(output, o, s));
  AZ_RETURN_IF_FAILED(write(output, o, AZ_STR("\"")));
  return AZ_OK;
}

az_result read_write_value(
    az_mut_span const output,
    size_t * o,
    az_json_parser * const state,
    az_json_value const value) {
  switch (value.kind) {
    case AZ_JSON_VALUE_NULL:
      return write(output, o, AZ_STR("null"));
    case AZ_JSON_VALUE_BOOLEAN:
      return write(output, o, value.data.boolean ? AZ_STR("true") : AZ_STR("false"));
    case AZ_JSON_VALUE_NUMBER:
      return write(output, o, AZ_STR("0"));
    case AZ_JSON_VALUE_STRING:
      return write_str(output, o, value.data.string);
    case AZ_JSON_VALUE_OBJECT: {
      AZ_RETURN_IF_FAILED(write(output, o, AZ_STR("{")));
      bool need_comma = false;
      while (true) {
        az_json_member member;
        az_result const result = az_json_parser_read_object_member(state, &member);
        if (result == AZ_ERROR_ITEM_NOT_FOUND) {
          break;
        }
        AZ_RETURN_IF_FAILED(result);
        if (need_comma) {
          AZ_RETURN_IF_FAILED(write(output, o, AZ_STR(",")));
        } else {
          need_comma = true;
        }
        AZ_RETURN_IF_FAILED(write_str(output, o, member.name));
        AZ_RETURN_IF_FAILED(write(output, o, AZ_STR(":")));
        AZ_RETURN_IF_FAILED(read_write_value(output, o, state, member.value));
      }
      return write(output, o, AZ_STR("}"));
    }
    case AZ_JSON_VALUE_ARRAY: {
      AZ_RETURN_IF_FAILED(write(output, o, AZ_STR("[")));
      bool need_comma = false;
      while (true) {
        az_json_value element;
        az_result const result = az_json_parser_read_array_element(state, &element);
        if (result == AZ_ERROR_ITEM_NOT_FOUND) {
          break;
        }
        AZ_RETURN_IF_FAILED(result);
        if (need_comma) {
          AZ_RETURN_IF_FAILED(write(output, o, AZ_STR(",")));
        } else {
          need_comma = true;
        }
        AZ_RETURN_IF_FAILED(read_write_value(output, o, state, element));
      }
      return write(output, o, AZ_STR("]"));
    }
    default:
      break;
  }
  return AZ_ERROR_JSON_INVALID_STATE;
}

az_result read_write(az_span const input, az_mut_span const output, size_t * const o) {
  az_json_parser parser = az_json_parser_create(input);
  az_json_value value;
  AZ_RETURN_IF_FAILED(az_json_parser_read(&parser, &value));
  AZ_RETURN_IF_FAILED(read_write_value(output, o, &parser, value));
  return az_json_parser_done(&parser);
}

static az_span const sample1 = AZ_CONST_STR( //
    "{\n"
    "  \"parameters\": {\n"
    "    \"subscriptionId\": \"{subscription-id}\",\n"
    "      \"resourceGroupName\" : \"res4303\",\n"
    "      \"accountName\" : \"sto7280\",\n"
    "      \"containerName\" : \"container8723\",\n"
    "      \"api-version\" : \"2019-04-01\",\n"
    "      \"monitor\" : \"true\",\n"
    "      \"LegalHold\" : {\n"
    "      \"tags\": [\n"
    "        \"tag1\",\n"
    "          \"tag2\",\n"
    "          \"tag3\"\n"
    "      ]\n"
    "    }\n"
    "  },\n"
    "    \"responses\": {\n"
    "    \"200\": {\n"
    "      \"body\": {\n"
    "        \"hasLegalHold\": false,\n"
    "          \"tags\" : []\n"
    "      }\n"
    "    }\n"
    "  }\n"
    "}\n");

static az_span const b64_decoded0 = AZ_CONST_STR("");
static az_span const b64_decoded1 = AZ_CONST_STR("1");
static az_span const b64_decoded2 = AZ_CONST_STR("12");
static az_span const b64_decoded3 = AZ_CONST_STR("123");
static az_span const b64_decoded4 = AZ_CONST_STR("1234");
static az_span const b64_decoded5 = AZ_CONST_STR("12345");
static az_span const b64_decoded6 = AZ_CONST_STR("123456");

static az_span const b64_encoded0 = AZ_CONST_STR("");
static az_span const b64_encoded1 = AZ_CONST_STR("MQ==");
static az_span const b64_encoded2 = AZ_CONST_STR("MTI=");
static az_span const b64_encoded3 = AZ_CONST_STR("MTIz");
static az_span const b64_encoded4 = AZ_CONST_STR("MTIzNA==");
static az_span const b64_encoded5 = AZ_CONST_STR("MTIzNDU=");
static az_span const b64_encoded6 = AZ_CONST_STR("MTIzNDU2");

static az_span const b64_encoded0u = AZ_CONST_STR("");
static az_span const b64_encoded1u = AZ_CONST_STR("MQ");
static az_span const b64_encoded2u = AZ_CONST_STR("MTI");
static az_span const b64_encoded3u = AZ_CONST_STR("MTIz");
static az_span const b64_encoded4u = AZ_CONST_STR("MTIzNA");
static az_span const b64_encoded5u = AZ_CONST_STR("MTIzNDU");
static az_span const b64_encoded6u = AZ_CONST_STR("MTIzNDU2");

static az_span const b64_encoded_bin1
    = AZ_CONST_STR("ABCDEFGHIJKLMNOPQRSTUVWXYZabcdefghijklmnopqrstuvwxyz0123456789+/");

static az_span const b64_encoded_bin1u
    = AZ_CONST_STR("ABCDEFGHIJKLMNOPQRSTUVWXYZabcdefghijklmnopqrstuvwxyz0123456789-_");

static uint8_t const b64_decoded_bin1_buf[]
    = { 0x00, 0x10, 0x83, 0x10, 0x51, 0x87, 0x20, 0x92, 0x8B, 0x30, 0xD3, 0x8F,
        0x41, 0x14, 0x93, 0x51, 0x55, 0x97, 0x61, 0x96, 0x9B, 0x71, 0xD7, 0x9F,
        0x82, 0x18, 0xA3, 0x92, 0x59, 0xA7, 0xA2, 0x9A, 0xAB, 0xB2, 0xDB, 0xAF,
        0xC3, 0x1C, 0xB3, 0xD3, 0x5D, 0xB7, 0xE3, 0x9E, 0xBB, 0xF3, 0xDF, 0xBF };

static az_span const b64_decoded_bin1
    = { .begin = b64_decoded_bin1_buf, .size = sizeof(b64_decoded_bin1_buf) };

static az_span const b64_encoded_bin2
    = AZ_CONST_STR("/ABCDEFGHIJKLMNOPQRSTUVWXYZabcdefghijklmnopqrstuvwxyz0123456789+zQ==");

static az_span const b64_encoded_bin2u
    = AZ_CONST_STR("_ABCDEFGHIJKLMNOPQRSTUVWXYZabcdefghijklmnopqrstuvwxyz0123456789-zQ");

static uint8_t const b64_decoded_bin2_buf[]
    = { 0xFC, 0x00, 0x42, 0x0C, 0x41, 0x46, 0x1C, 0x82, 0x4A, 0x2C, 0xC3, 0x4E, 0x3D,
        0x04, 0x52, 0x4D, 0x45, 0x56, 0x5D, 0x86, 0x5A, 0x6D, 0xC7, 0x5E, 0x7E, 0x08,
        0x62, 0x8E, 0x49, 0x66, 0x9E, 0x8A, 0x6A, 0xAE, 0xCB, 0x6E, 0xBF, 0x0C, 0x72,
        0xCF, 0x4D, 0x76, 0xDF, 0x8E, 0x7A, 0xEF, 0xCF, 0x7E, 0xCD };

static az_span const b64_decoded_bin2
    = { .begin = b64_decoded_bin2_buf, .size = sizeof(b64_decoded_bin2_buf) };

static az_span const b64_encoded_bin3
    = AZ_CONST_STR("V/ABCDEFGHIJKLMNOPQRSTUVWXYZabcdefghijklmnopqrstuvwxyz0123456789+zQ=");

static az_span const b64_encoded_bin3u
    = AZ_CONST_STR("V_ABCDEFGHIJKLMNOPQRSTUVWXYZabcdefghijklmnopqrstuvwxyz0123456789-zQ");

static uint8_t const b64_decoded_bin3_buf[]
    = { 0x57, 0xF0, 0x01, 0x08, 0x31, 0x05, 0x18, 0x72, 0x09, 0x28, 0xB3, 0x0D, 0x38,
        0xF4, 0x11, 0x49, 0x35, 0x15, 0x59, 0x76, 0x19, 0x69, 0xB7, 0x1D, 0x79, 0xF8,
        0x21, 0x8A, 0x39, 0x25, 0x9A, 0x7A, 0x29, 0xAA, 0xBB, 0x2D, 0xBA, 0xFC, 0x31,
        0xCB, 0x3D, 0x35, 0xDB, 0x7E, 0x39, 0xEB, 0xBF, 0x3D, 0xFB, 0x34 };

static az_span const b64_decoded_bin3
    = { .begin = b64_decoded_bin3_buf, .size = sizeof(b64_decoded_bin3_buf) };

static az_span const uri_encoded = AZ_CONST_STR(
    "%00%01%02%03%04%05%06%07%08%09%0A%0B%0C%0D%0E%0F%10%11%12%13%14%15%16%17%18%19%1A%1B%1C%1D%1E%"
    "1F%20%21%22%23%24%25%26%27%28%29%2A%2B%2C-.%2F0123456789%3A%3B%3C%3D%3E%3F%"
    "40ABCDEFGHIJKLMNOPQRSTUVWXYZ%5B%5C%5D%5E_%60abcdefghijklmnopqrstuvwxyz%7B%7C%7D~%7F%80%81%82%"
    "83%84%85%86%87%88%89%8A%8B%8C%8D%8E%8F%90%91%92%93%94%95%96%97%98%99%9A%9B%9C%9D%9E%9F%A0%A1%"
    "A2%A3%A4%A5%A6%A7%A8%A9%AA%AB%AC%AD%AE%AF%B0%B1%B2%B3%B4%B5%B6%B7%B8%B9%BA%BB%BC%BD%BE%BF%C0%"
    "C1%C2%C3%C4%C5%C6%C7%C8%C9%CA%CB%CC%CD%CE%CF%D0%D1%D2%D3%D4%D5%D6%D7%D8%D9%DA%DB%DC%DD%DE%DF%"
    "E0%E1%E2%E3%E4%E5%E6%E7%E8%E9%EA%EB%EC%ED%EE%EF%F0%F1%F2%F3%F4%F5%F6%F7%F8%F9%FA%FB%FC%FD%FE%"
    "FF");

static az_span const uri_encoded2 = AZ_CONST_STR(
    "%00%01%02%03%04%05%06%07%08%09%0A%0B%0C%0D%0E%0F%10%11%12%13%14%15%16%17%18%19%1A%1B%1C%1D%1E%"
    "1F%20%21%22%23%24%25%26%27%28%29%2A%2B%2C%2D%2E%2F%30%31%32%33%34%35%36%37%38%39%3A%3B%3C%3D%"
    "3E%3F%40%41%42%43%44%45%46%47%48%49%4A%4B%4C%4D%4E%4F%50%51%52%53%54%55%56%57%58%59%5A%5B%5C%"
    "5D%5E%5F%60%61%62%63%64%65%66%67%68%69%6A%6B%6C%6D%6E%6F%70%71%72%73%74%75%76%77%78%79%7A%7B%"
    "7C%7D%7E%7F%80%81%82%83%84%85%86%87%88%89%8A%8B%8C%8D%8E%8F%90%91%92%93%94%95%96%97%98%99%9A%"
    "9B%9C%9D%9E%9F%A0%A1%A2%A3%A4%A5%A6%A7%A8%A9%AA%AB%AC%AD%AE%AF%B0%B1%B2%B3%B4%B5%B6%B7%B8%B9%"
    "BA%BB%BC%BD%BE%BF%C0%C1%C2%C3%C4%C5%C6%C7%C8%C9%CA%CB%CC%CD%CE%CF%D0%D1%D2%D3%D4%D5%D6%D7%D8%"
    "D9%DA%DB%DC%DD%DE%DF%E0%E1%E2%E3%E4%E5%E6%E7%E8%E9%EA%EB%EC%ED%EE%EF%F0%F1%F2%F3%F4%F5%F6%F7%"
    "F8%F9%FA%FB%FC%FD%FE%FF");

static az_span const uri_encoded3 = AZ_CONST_STR(
    "%00%01%02%03%04%05%06%07%08%09%0a%0b%0c%0d%0e%0f%10%11%12%13%14%15%16%17%18%19%1a%1b%1c%1d%1e%"
    "1f%20%21%22%23%24%25%26%27%28%29%2a%2b%2c%2d%2e%2f%30%31%32%33%34%35%36%37%38%39%3a%3b%3c%3d%"
    "3e%3f%40%41%42%43%44%45%46%47%48%49%4a%4b%4c%4d%4e%4f%50%51%52%53%54%55%56%57%58%59%5a%5b%5c%"
    "5d%5e%5f%60%61%62%63%64%65%66%67%68%69%6a%6b%6c%6d%6e%6f%70%71%72%73%74%75%76%77%78%79%7a%7b%"
    "7c%7d%7e%7f%80%81%82%83%84%85%86%87%88%89%8a%8b%8c%8d%8e%8f%90%91%92%93%94%95%96%97%98%99%9a%"
    "9b%9c%9d%9e%9f%a0%a1%a2%a3%a4%a5%a6%a7%a8%a9%aa%ab%ac%ad%ae%af%b0%b1%b2%b3%b4%b5%b6%b7%b8%b9%"
    "ba%bb%bc%bd%be%bf%c0%c1%c2%c3%c4%c5%c6%c7%c8%c9%ca%cb%cc%cd%ce%cf%d0%d1%d2%d3%d4%d5%d6%d7%d8%"
    "d9%da%db%dc%dd%de%df%e0%e1%e2%e3%e4%e5%e6%e7%e8%e9%ea%eb%ec%ed%ee%ef%f0%f1%f2%f3%f4%f5%f6%f7%"
    "f8%f9%fa%fb%fc%fd%fe%ff");

static uint8_t const uri_decoded_buf[] = {
  0x00, 0x01, 0x02, 0x03, 0x04, 0x05, 0x06, 0x07, 0x08, 0x09, 0x0A, 0x0B, 0x0C, 0x0D, 0x0E, 0x0F,
  0x10, 0x11, 0x12, 0x13, 0x14, 0x15, 0x16, 0x17, 0x18, 0x19, 0x1A, 0x1B, 0x1C, 0x1D, 0x1E, 0x1F,
  0x20, 0x21, 0x22, 0x23, 0x24, 0x25, 0x26, 0x27, 0x28, 0x29, 0x2A, 0x2B, 0x2C, 0x2D, 0x2E, 0x2F,
  0x30, 0x31, 0x32, 0x33, 0x34, 0x35, 0x36, 0x37, 0x38, 0x39, 0x3A, 0x3B, 0x3C, 0x3D, 0x3E, 0x3F,
  0x40, 0x41, 0x42, 0x43, 0x44, 0x45, 0x46, 0x47, 0x48, 0x49, 0x4A, 0x4B, 0x4C, 0x4D, 0x4E, 0x4F,
  0x50, 0x51, 0x52, 0x53, 0x54, 0x55, 0x56, 0x57, 0x58, 0x59, 0x5A, 0x5B, 0x5C, 0x5D, 0x5E, 0x5F,
  0x60, 0x61, 0x62, 0x63, 0x64, 0x65, 0x66, 0x67, 0x68, 0x69, 0x6A, 0x6B, 0x6C, 0x6D, 0x6E, 0x6F,
  0x70, 0x71, 0x72, 0x73, 0x74, 0x75, 0x76, 0x77, 0x78, 0x79, 0x7A, 0x7B, 0x7C, 0x7D, 0x7E, 0x7F,
  0x80, 0x81, 0x82, 0x83, 0x84, 0x85, 0x86, 0x87, 0x88, 0x89, 0x8A, 0x8B, 0x8C, 0x8D, 0x8E, 0x8F,
  0x90, 0x91, 0x92, 0x93, 0x94, 0x95, 0x96, 0x97, 0x98, 0x99, 0x9A, 0x9B, 0x9C, 0x9D, 0x9E, 0x9F,
  0xA0, 0xA1, 0xA2, 0xA3, 0xA4, 0xA5, 0xA6, 0xA7, 0xA8, 0xA9, 0xAA, 0xAB, 0xAC, 0xAD, 0xAE, 0xAF,
  0xB0, 0xB1, 0xB2, 0xB3, 0xB4, 0xB5, 0xB6, 0xB7, 0xB8, 0xB9, 0xBA, 0xBB, 0xBC, 0xBD, 0xBE, 0xBF,
  0xC0, 0xC1, 0xC2, 0xC3, 0xC4, 0xC5, 0xC6, 0xC7, 0xC8, 0xC9, 0xCA, 0xCB, 0xCC, 0xCD, 0xCE, 0xCF,
  0xD0, 0xD1, 0xD2, 0xD3, 0xD4, 0xD5, 0xD6, 0xD7, 0xD8, 0xD9, 0xDA, 0xDB, 0xDC, 0xDD, 0xDE, 0xDF,
  0xE0, 0xE1, 0xE2, 0xE3, 0xE4, 0xE5, 0xE6, 0xE7, 0xE8, 0xE9, 0xEA, 0xEB, 0xEC, 0xED, 0xEE, 0xEF,
  0xF0, 0xF1, 0xF2, 0xF3, 0xF4, 0xF5, 0xF6, 0xF7, 0xF8, 0xF9, 0xFA, 0xFB, 0xFC, 0xFD, 0xFE, 0xFF
};

static az_span const uri_decoded = { .begin = uri_decoded_buf, .size = sizeof(uri_decoded_buf) };

static az_span hrb_url = AZ_CONST_STR("https://antk-keyvault.vault.azure.net/secrets/Password");

static az_span hrb_param_api_version_name = AZ_CONST_STR("api-version");
static az_span hrb_param_api_version_value = AZ_CONST_STR("7.0");

static az_span hrb_url2
    = AZ_CONST_STR("https://antk-keyvault.vault.azure.net/secrets/Password?api-version=7.0");

static az_span hrb_param_test_param_name = AZ_CONST_STR("test-param");
static az_span hrb_param_test_param_value = AZ_CONST_STR("value");

static az_span hrb_url3 = AZ_CONST_STR(
    "https://antk-keyvault.vault.azure.net/secrets/Password?api-version=7.0&test-param=value");

static az_span hrb_header_content_type_name = AZ_CONST_STR("Content-Type");
static az_span hrb_header_content_type_value = AZ_CONST_STR("application/x-www-form-urlencoded");

static az_span hrb_header_authorization_name = AZ_CONST_STR("authorization");
static az_span hrb_header_authorization_value1 = AZ_CONST_STR("Bearer 123456789");
static az_span hrb_header_authorization_value2 = AZ_CONST_STR("Bearer 99887766554433221100");

int main() {
  {
    az_json_parser state = az_json_parser_create(AZ_STR("    "));
    TEST_ASSERT(az_json_parser_read(&state, NULL) == AZ_ERROR_ARG);
  }
  {
    az_json_value value;
    TEST_ASSERT(az_json_parser_read(NULL, &value) == AZ_ERROR_ARG);
  }
  {
    az_json_parser parser = az_json_parser_create(AZ_STR("    "));
    az_json_value value;
    TEST_ASSERT(az_json_parser_read(&parser, &value) == AZ_ERROR_EOF);
  }
  {
    az_json_parser parser = az_json_parser_create(AZ_STR("  null  "));
    az_json_value value;
    TEST_ASSERT(az_json_parser_read(&parser, &value) == AZ_OK);
    TEST_ASSERT(value.kind == AZ_JSON_VALUE_NULL);
    TEST_ASSERT(az_json_parser_done(&parser) == AZ_OK);
  }
  {
    az_json_parser state = az_json_parser_create(AZ_STR("  nul"));
    az_json_value value;
    TEST_ASSERT(az_json_parser_read(&state, &value) == AZ_ERROR_EOF);
  }
  {
    az_json_parser parser = az_json_parser_create(AZ_STR("  false"));
    az_json_value value;
    TEST_ASSERT(az_json_parser_read(&parser, &value) == AZ_OK);
    TEST_ASSERT(value.kind == AZ_JSON_VALUE_BOOLEAN);
    TEST_ASSERT(value.data.boolean == false);
    TEST_ASSERT(az_json_parser_done(&parser) == AZ_OK);
  }
  {
    az_json_parser state = az_json_parser_create(AZ_STR("  falsx  "));
    az_json_value value;
    TEST_ASSERT(az_json_parser_read(&state, &value) == AZ_ERROR_PARSER_UNEXPECTED_CHAR);
  }
  {
    az_json_parser state = az_json_parser_create(AZ_STR("true "));
    az_json_value value;
    TEST_ASSERT(az_json_parser_read(&state, &value) == AZ_OK);
    TEST_ASSERT(value.kind == AZ_JSON_VALUE_BOOLEAN);
    TEST_ASSERT(value.data.boolean == true);
    TEST_ASSERT(az_json_parser_done(&state) == AZ_OK);
  }
  {
    az_json_parser state = az_json_parser_create(AZ_STR("  truem"));
    az_json_value value;
    TEST_ASSERT(az_json_parser_read(&state, &value) == AZ_ERROR_PARSER_UNEXPECTED_CHAR);
  }
  {
    az_span const s = AZ_STR(" \"tr\\\"ue\\t\" ");
    az_json_parser state = az_json_parser_create(s);
    az_json_value value;
    TEST_ASSERT(az_json_parser_read(&state, &value) == AZ_OK);
    TEST_ASSERT(value.kind == AZ_JSON_VALUE_STRING);
    TEST_ASSERT(value.data.string.begin == s.begin + 2);
    TEST_ASSERT(value.data.string.size == 8);
    TEST_ASSERT(az_json_parser_done(&state) == AZ_OK);
  }
  {
    az_span const s = AZ_STR("\"\\uFf0F\"");
    az_json_parser state = az_json_parser_create(s);
    az_json_value value;
    TEST_ASSERT(az_json_parser_read(&state, &value) == AZ_OK);
    TEST_ASSERT(value.kind == AZ_JSON_VALUE_STRING);
    TEST_ASSERT(value.data.string.begin == s.begin + 1);
    TEST_ASSERT(value.data.string.size == 6);
    TEST_ASSERT(az_json_parser_done(&state) == AZ_OK);
  }
  {
    az_span const s = AZ_STR("\"\\uFf0\"");
    az_json_parser state = az_json_parser_create(s);
    az_json_value value;
    TEST_ASSERT(az_json_parser_read(&state, &value) == AZ_ERROR_PARSER_UNEXPECTED_CHAR);
  }
  {
    az_json_parser state = az_json_parser_create(AZ_STR(" 23 "));
    az_json_value value;
    TEST_ASSERT(az_json_parser_read(&state, &value) == AZ_OK);
    TEST_ASSERT(value.kind == AZ_JSON_VALUE_NUMBER);
    TEST_ASSERT(value.data.number == 23);
    TEST_ASSERT(az_json_parser_done(&state) == AZ_OK);
  }
  {
    az_json_parser state = az_json_parser_create(AZ_STR(" -23.56"));
    az_json_value value;
    TEST_ASSERT(az_json_parser_read(&state, &value) == AZ_OK);
    TEST_ASSERT(value.kind == AZ_JSON_VALUE_NUMBER);
    TEST_ASSERT(value.data.number == -23.56);
    TEST_ASSERT(az_json_parser_done(&state) == AZ_OK);
  }
  {
    az_json_parser state = az_json_parser_create(AZ_STR(" -23.56e-3"));
    az_json_value value;
    TEST_ASSERT(az_json_parser_read(&state, &value) == AZ_OK);
    TEST_ASSERT(value.kind == AZ_JSON_VALUE_NUMBER);
    TEST_ASSERT(value.data.number == -0.02356);
    TEST_ASSERT(az_json_parser_done(&state) == AZ_OK);
  }
  {
    az_json_parser state = az_json_parser_create(AZ_STR(" [ true, 0.3 ]"));
    az_json_value value;
    TEST_ASSERT(az_json_parser_read(&state, &value) == AZ_OK);
    TEST_ASSERT(value.kind == AZ_JSON_VALUE_ARRAY);
    TEST_ASSERT(az_json_parser_read_array_element(&state, &value) == AZ_OK);
    TEST_ASSERT(value.kind == AZ_JSON_VALUE_BOOLEAN);
    TEST_ASSERT(value.data.boolean == true);
    TEST_ASSERT(az_json_parser_read_array_element(&state, &value) == AZ_OK);
    TEST_ASSERT(value.kind == AZ_JSON_VALUE_NUMBER);
    // TEST_ASSERT(value.val.number == 0.3);
    TEST_ASSERT(az_json_parser_read_array_element(&state, &value) == AZ_ERROR_ITEM_NOT_FOUND);
    TEST_ASSERT(az_json_parser_done(&state) == AZ_OK);
  }
  {
    az_span const json = AZ_STR("{\"a\":\"Hello world!\"}");
    az_json_parser state = az_json_parser_create(json);
    az_json_value value;
    TEST_ASSERT(az_json_parser_read(&state, &value) == AZ_OK);
    TEST_ASSERT(value.kind == AZ_JSON_VALUE_OBJECT);
    az_json_member member;
    TEST_ASSERT(az_json_parser_read_object_member(&state, &member) == AZ_OK);
    TEST_ASSERT(member.name.begin == json.begin + 2);
    TEST_ASSERT(member.name.size == 1);
    TEST_ASSERT(member.value.kind == AZ_JSON_VALUE_STRING);
    TEST_ASSERT(member.value.data.string.begin == json.begin + 6);
    TEST_ASSERT(member.value.data.string.size == 12);
    TEST_ASSERT(az_json_parser_read_object_member(&state, &member) == AZ_ERROR_ITEM_NOT_FOUND);
    TEST_ASSERT(az_json_parser_done(&state) == AZ_OK);
  }
  uint8_t buffer[1000];
  az_mut_span const output = { .begin = buffer, .size = 1000 };
  {
    size_t o = 0;
    TEST_ASSERT(
        read_write(AZ_STR("{ \"a\" : [ true, { \"b\": [{}]}, 15 ] }"), output, &o) == AZ_OK);
    az_span const x = az_span_sub(az_mut_span_to_span(output), 0, o);
    TEST_ASSERT(az_span_eq(x, AZ_STR("{\"a\":[true,{\"b\":[{}]},0]}")));
  }
  {
    size_t o = 0;
    az_span const json = AZ_STR(
        // 0           1           2           3           4           5 6
        // 01234 56789 01234 56678 01234 56789 01234 56789 01234 56789 01234
        // 56789 0123
        "[[[[[ [[[[[ [[[[[ [[[[[ [[[[[ [[[[[ [[[[[ [[[[[ [[[[[ [[[[[ [[[[[ "
        "[[[[[ [[[[");
    az_result const result = read_write(json, output, &o);
    TEST_ASSERT(result == AZ_ERROR_JSON_STACK_OVERFLOW);
  }
  {
    size_t o = 0;
    az_span const json = AZ_STR(
        // 0           1           2           3           4           5 6 01234
        // 56789 01234 56678 01234 56789 01234 56789 01234 56789 01234 56789 012
        "[[[[[ [[[[[ [[[[[ [[[[[ [[[[[ [[[[[ [[[[[ [[[[[ [[[[[ [[[[[ [[[[[ "
        "[[[[[ [[[");
    az_result const result = read_write(json, output, &o);
    TEST_ASSERT(result == AZ_ERROR_EOF);
  }
  {
    size_t o = 0;
    az_span const json = AZ_STR(
        // 0           1           2           3           4           5 6 01234
        // 56789 01234 56678 01234 56789 01234 56789 01234 56789 01234 56789 012
        "[[[[[ [[[[[ [[[[[ [[[[[ [[[[[ [[[[[ [[[[[ [[[[[ [[[[[ [[[[[ [[[[[ "
        "[[[[[ [[{"
        "   \"\\t\\n\": \"\\u0abc\"   "
        "}]]]] ]]]]] ]]]]] ]]]]] ]]]]] ]]]]] ]]]]] ]]]]] ]]]]] ]]]]] ]]]]] "
        "]]]]] ]]]");
    az_result const result = read_write(json, output, &o);
    TEST_ASSERT(result == AZ_OK);
    az_span const x = az_span_sub(az_mut_span_to_span(output), 0, o);
    TEST_ASSERT(az_span_eq(
        x,
        AZ_STR( //
            "[[[[[[[[[[[[[[[[[[[[[[[[[[[[[[[[[[[[[[[[[[[[[[[[[[[[[[[[[[[[[[{"
            "\"\\t\\n\":\"\\u0abc\""
            "}]]]]]]]]]]]]]]]]]]]]]]]]]]]]]]]]]]]]]]]]]]]]]]]]]]]]]]]]]]]]]"
            "]")));
  }
  //
  {
    size_t o = 0;
    az_result const result = read_write(sample1, output, &o);
    TEST_ASSERT(result == AZ_OK);
  }

  // HTTP Builder
  {
    az_pair const query_array[] = {
      { .key = AZ_STR("hello"), .value = AZ_STR("world!") },
      { .key = AZ_STR("x"), .value = AZ_STR("42") },
    };
    az_pair_span const query = AZ_SPAN_FROM_ARRAY(query_array);
    //
    az_pair const headers_array[] = {
      { .key = AZ_STR("some"), .value = AZ_STR("xml") },
      { .key = AZ_STR("xyz"), .value = AZ_STR("very_long") },
    };
    az_pair_span const headers = AZ_SPAN_FROM_ARRAY(headers_array);
    //
    az_http_request const request = {
      .method = AZ_STR("GET"),
      .path = AZ_STR("/foo"),
      .query = az_pair_span_as_writer_action(&query),
      .headers = az_pair_span_as_writer_action(&headers),
      .body = AZ_STR("{ \"somejson\": true }"),
    };
    uint8_t buffer[1024];
    {
      az_span_builder wi = az_span_builder_create((az_mut_span)AZ_SPAN_FROM_ARRAY(buffer));
      az_span_action sv = az_span_builder_append_action(&wi);
      az_span const expected = AZ_STR( //
          "GET /foo?hello=world!&x=42 HTTP/1.1\r\n"
          "some: xml\r\n"
          "xyz: very_long\r\n"
          "\r\n"
          "{ \"somejson\": true }");
      az_result const result = az_http_request_as_span_writer(&request, sv);
      TEST_ASSERT(result == AZ_OK);
      az_span const out = az_span_builder_result(&wi);
      TEST_ASSERT(az_span_eq(out, expected));
    }
    /*
    {
      printf("----Test: az_http_request_to_url_span\n");
      az_span_builder wi = az_span_builder_create((az_mut_span)AZ_SPAN(buffer));
      az_span_action sv = az_span_builder_append_action(&wi);
      az_const_span const expected = AZ_STR("/foo?hello=world!&x=42");
      az_result const result = az_build_url(&request, sv);
      TEST_ASSERT(result == AZ_OK);
      az_mut_span out = az_span_builder_result(&wi);
      TEST_ASSERT(az_const_span_eq(az_mut_span_to_const_span(out), expected));
    }
    // url size
    {
      printf("----Test: az_http_get_url_size\n");
      size_t x = 0;
      size_t const expected = 22;
      az_result const result = az_http_get_url_size(&request, &x);
      TEST_ASSERT(result == AZ_OK);
      TEST_ASSERT(expected == x);
    }
    // url to str
    {
      printf("----Test: az_http_url_to_new_str\n");
      char * p;
      az_result const result = az_http_url_to_new_str(&request, &p);
      TEST_ASSERT(result == AZ_OK);
      TEST_ASSERT(strcmp(p, "/foo?hello=world!&x=42") == 0);
      free(p);
    }
    */
  }

  // span emitter size
  {
    az_span const array[] = {
      AZ_STR("Hello"),
      AZ_STR(" "),
      AZ_STR("world!"),
    };
    az_span_span const span = AZ_SPAN_FROM_ARRAY(array);
    az_span_writer const emitter = az_span_span_as_writer_action(&span);
    size_t s = 42;
    az_result const result = az_span_writer_size(emitter, &s);
    TEST_ASSERT(result == AZ_OK);
    TEST_ASSERT(s == 12);
  }

  {
    az_span const expected = AZ_STR("@###copy#copy#make some zero-terminated strings#make "
                                    "some\0zero-terminated\0strings\0####@");

    uint8_t buf[87];
    assert(expected.size == sizeof(buf));
    for (size_t i = 0; i < sizeof(buf); ++i) {
      buf[i] = '@';
    }

    az_mut_span actual = { .begin = buf, .size = sizeof(buf) };
    az_mut_span_memset((az_mut_span){ .begin = actual.begin + 1, .size = actual.size - 2 }, '#');

    az_mut_span result;

    char const phrase1[] = "copy";
    memcpy(actual.begin + 4, phrase1, sizeof(phrase1) - 1);
    TEST_EXPECT_SUCCESS(az_mut_span_copy(
        (az_mut_span){ .begin = actual.begin + 9, .size = 4 },
        (az_span){ .begin = actual.begin + 4, .size = 4 },
        &result));

    char const phrase2[] = "make some zero-terminated strings";
    memcpy(actual.begin + 14, phrase2, sizeof(phrase2) - 1);

    az_span const make_some = (az_span){ .begin = actual.begin + 14, .size = 9 };
    az_span const zero_terminated = (az_span){ .begin = actual.begin + 24, .size = 15 };
    az_span const strings = (az_span){ .begin = actual.begin + 40, .size = 7 };

    TEST_EXPECT_SUCCESS(az_mut_span_to_str(
        (az_mut_span){ .begin = actual.begin + 48, .size = 10 }, make_some, &result));
    TEST_EXPECT_SUCCESS(az_mut_span_to_str(
        (az_mut_span){ .begin = actual.begin + 58, .size = 16 }, zero_terminated, &result));
    TEST_EXPECT_SUCCESS(az_mut_span_to_str(
        (az_mut_span){ .begin = actual.begin + 74, .size = 8 }, strings, &result));

    result.begin[result.size - 1] = '$';
    TEST_EXPECT_SUCCESS(az_mut_span_to_str(result, strings, &result));

    TEST_ASSERT(az_span_eq(az_mut_span_to_span(actual), expected));
  }
  {
    uint8_t buf[68];
    az_mut_span const buffer = { .begin = buf, .size = sizeof(buf) };
    az_span result;

    az_span const * const decoded_input[]
        = { &b64_decoded0, &b64_decoded1, &b64_decoded2,     &b64_decoded3,     &b64_decoded4,
            &b64_decoded5, &b64_decoded6, &b64_decoded_bin1, &b64_decoded_bin2, &b64_decoded_bin3 };

    az_span const * const encoded_input[]
        = { &b64_encoded0, &b64_encoded1, &b64_encoded2,     &b64_encoded3,     &b64_encoded4,
            &b64_encoded5, &b64_encoded6, &b64_encoded_bin1, &b64_encoded_bin2, &b64_encoded_bin3 };

    az_span const * const url_encoded_input[]
        = { &b64_encoded0u,     &b64_encoded1u,    &b64_encoded2u, &b64_encoded3u,
            &b64_encoded4u,     &b64_encoded5u,    &b64_encoded6u, &b64_encoded_bin1u,
            &b64_encoded_bin2u, &b64_encoded_bin3u };

    for (size_t i = 0; i < 10; ++i) {
      TEST_EXPECT_SUCCESS(az_base64_encode(false, buffer, *decoded_input[i], &result));
      TEST_ASSERT(az_span_eq(result, *encoded_input[i]));

      TEST_EXPECT_SUCCESS(az_base64_decode(buffer, *encoded_input[i], &result));
      TEST_ASSERT(az_span_eq(result, *decoded_input[i]));

      TEST_EXPECT_SUCCESS(az_base64_encode(true, buffer, *decoded_input[i], &result));
      TEST_ASSERT(az_span_eq(result, *url_encoded_input[i]));

      TEST_EXPECT_SUCCESS(az_base64_decode(buffer, *url_encoded_input[i], &result));
      TEST_ASSERT(az_span_eq(result, *decoded_input[i]));
    }
  }
  {
    uint8_t buf[256 * 3];
    az_mut_span const buffer = { .begin = buf, .size = sizeof(buf) };

    az_span_builder builder = az_span_builder_create(buffer);
    TEST_EXPECT_SUCCESS(az_uri_encode(AZ_STR("https://vault.azure.net"), &builder));
    TEST_ASSERT(
        az_span_eq(az_span_builder_result(&builder), AZ_STR("https%3A%2F%2Fvault.azure.net")));

    builder = az_span_builder_create(buffer);
    TEST_EXPECT_SUCCESS(az_uri_decode(AZ_STR("https%3A%2F%2Fvault.azure.net"), &builder));
    TEST_ASSERT(az_span_eq(az_span_builder_result(&builder), AZ_STR("https://vault.azure.net")));

    builder = az_span_builder_create(buffer);
    TEST_EXPECT_SUCCESS(az_uri_encode(uri_decoded, &builder));
    TEST_ASSERT(az_span_eq(az_span_builder_result(&builder), uri_encoded));

    builder = az_span_builder_create(buffer);
    TEST_EXPECT_SUCCESS(az_uri_decode(uri_encoded, &builder));
    TEST_ASSERT(az_span_eq(az_span_builder_result(&builder), uri_decoded));

    builder = az_span_builder_create(buffer);
    TEST_EXPECT_SUCCESS(az_uri_decode(uri_encoded2, &builder));
    TEST_ASSERT(az_span_eq(az_span_builder_result(&builder), uri_decoded));

    builder = az_span_builder_create(buffer);
    TEST_EXPECT_SUCCESS(az_uri_decode(uri_encoded3, &builder));
    TEST_ASSERT(az_span_eq(az_span_builder_result(&builder), uri_decoded));
  }
  {
    int16_t const url_max = 100;
    uint8_t buf[100 + (100 % 8) + (2 * sizeof(az_pair))];
    memset(buf, 0, sizeof(buf));
    az_mut_span const http_buf = { .begin = buf, .size = sizeof(buf) };
    az_http_request_builder hrb;

<<<<<<< HEAD
    TEST_EXPECT_SUCCESS(az_http_request_builder_init(
        &hrb, http_buf, 100, AZ_HTTP_METHOD_VERB_GET, hrb_url, (az_span){ 0 }));
=======
    TEST_EXPECT_SUCCESS(
        az_http_request_builder_init(&hrb, http_buf, 100, AZ_HTTP_METHOD_VERB_GET, hrb_url));
>>>>>>> d0a8f238
    TEST_ASSERT(az_span_eq(hrb.method_verb, AZ_HTTP_METHOD_VERB_GET));
    TEST_ASSERT(az_span_eq(az_mut_span_to_span(hrb.url), hrb_url));
    TEST_ASSERT(hrb.max_url_size == 100);
    TEST_ASSERT(hrb.max_headers == 2);
    TEST_ASSERT(hrb.headers_end == 0);
    TEST_ASSERT(hrb.retry_headers_start == 2);

    TEST_EXPECT_SUCCESS(az_http_request_builder_set_query_parameter(
        &hrb, hrb_param_api_version_name, hrb_param_api_version_value));
    TEST_ASSERT(az_span_eq(az_mut_span_to_span(hrb.url), hrb_url2));

    TEST_EXPECT_SUCCESS(az_http_request_builder_set_query_parameter(
        &hrb, hrb_param_test_param_name, hrb_param_test_param_value));
    TEST_ASSERT(az_span_eq(az_mut_span_to_span(hrb.url), hrb_url3));

    TEST_EXPECT_SUCCESS(az_http_request_builder_append_header(
        &hrb, hrb_header_content_type_name, hrb_header_content_type_value));

    TEST_ASSERT(hrb.headers_end == 1);
    TEST_ASSERT(hrb.retry_headers_start == 2);

    TEST_EXPECT_SUCCESS(az_http_request_builder_mark_retry_headers_start(&hrb));
    TEST_ASSERT(hrb.retry_headers_start == 1);

    TEST_EXPECT_SUCCESS(az_http_request_builder_append_header(
        &hrb, hrb_header_authorization_name, hrb_header_authorization_value1));
    TEST_ASSERT(hrb.headers_end == 2);
    TEST_ASSERT(hrb.retry_headers_start == 1);

    az_pair expected_headers1[2] = {
      { .key = hrb_header_content_type_name, .value = hrb_header_content_type_value },
      { .key = hrb_header_authorization_name, .value = hrb_header_authorization_value1 },
    };
    for (uint16_t i = 0; i < hrb.headers_end; ++i) {
      az_pair header = { 0 };
      TEST_EXPECT_SUCCESS(az_http_request_builder_get_header(&hrb, i, &header));

      TEST_ASSERT(az_span_eq(header.key, expected_headers1[i].key));
      TEST_ASSERT(az_span_eq(header.value, expected_headers1[i].value));
    }

    TEST_EXPECT_SUCCESS(az_http_request_builder_remove_retry_headers(&hrb));
    TEST_ASSERT(hrb.headers_end == 1);
    TEST_ASSERT(hrb.retry_headers_start == 1);

    TEST_EXPECT_SUCCESS(az_http_request_builder_append_header(
        &hrb, hrb_header_authorization_name, hrb_header_authorization_value2));
    TEST_ASSERT(hrb.headers_end == 2);
    TEST_ASSERT(hrb.retry_headers_start == 1);

    az_pair expected_headers2[2] = {
      { .key = hrb_header_content_type_name, .value = hrb_header_content_type_value },
      { .key = hrb_header_authorization_name, .value = hrb_header_authorization_value2 },
    };
    for (uint16_t i = 0; i < hrb.headers_end; ++i) {
      az_pair header = { 0 };
      TEST_EXPECT_SUCCESS(az_http_request_builder_get_header(&hrb, i, &header));
      TEST_ASSERT(az_span_eq(header.key, expected_headers2[i].key));
      TEST_ASSERT(az_span_eq(header.value, expected_headers2[i].value));
    }
  }

  test_http_response_parser();
  test_json_builder();
  test_json_get_by_pointer();
  test_json_value();
  test_json_pointer();
  test_json_string();
  test_url_parse();
  return exit_code;
}<|MERGE_RESOLUTION|>--- conflicted
+++ resolved
@@ -667,13 +667,8 @@
     az_mut_span const http_buf = { .begin = buf, .size = sizeof(buf) };
     az_http_request_builder hrb;
 
-<<<<<<< HEAD
     TEST_EXPECT_SUCCESS(az_http_request_builder_init(
         &hrb, http_buf, 100, AZ_HTTP_METHOD_VERB_GET, hrb_url, (az_span){ 0 }));
-=======
-    TEST_EXPECT_SUCCESS(
-        az_http_request_builder_init(&hrb, http_buf, 100, AZ_HTTP_METHOD_VERB_GET, hrb_url));
->>>>>>> d0a8f238
     TEST_ASSERT(az_span_eq(hrb.method_verb, AZ_HTTP_METHOD_VERB_GET));
     TEST_ASSERT(az_span_eq(az_mut_span_to_span(hrb.url), hrb_url));
     TEST_ASSERT(hrb.max_url_size == 100);
