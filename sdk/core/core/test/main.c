--- conflicted
+++ resolved
@@ -400,7 +400,6 @@
       TEST_ASSERT(result == AZ_OK);
     }
 
-
     {
       uint8_t buf[256 * 3];
       az_span builder = AZ_SPAN_FROM_BUFFER(buf);
@@ -495,14 +494,6 @@
   test_json_get_by_pointer();
   test_json_pointer();
   test_json_string();
-<<<<<<< HEAD
-=======
-  test_url_parse();
-  test_span_builder_replace();
-  test_span_span();
-  test_pair_span();
-  test_mut_span();
   test_log();
->>>>>>> 669fe8ca
   return exit_code;
 }