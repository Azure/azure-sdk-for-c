--- conflicted
+++ resolved
@@ -22,9 +22,6 @@
 
 int exit_code = 0;
 
-<<<<<<< HEAD
-az_result write(az_mut_span const output, size_t * const o, az_span const s) {
-=======
 #define TEST_ASSERT(c) \
   do { \
     if (c) { \
@@ -36,7 +33,6 @@
   } while (false);
 
 az_result write(az_span const output, size_t * const o, az_const_span const s) {
->>>>>>> bfdfced4
   for (size_t i = 0; i != s.size; ++i, ++*o) {
     if (*o == output.size) {
       return 1;
