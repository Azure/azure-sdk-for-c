--- conflicted
+++ resolved
@@ -58,13 +58,8 @@
       bool need_comma = false;
       while (true) {
         az_json_member member;
-<<<<<<< HEAD
-        az_result const result = az_json_read_object_member(state, &member);
+        az_result const result = az_json_parser_get_object_member(state, &member);
         if (result == AZ_ERROR_ITEM_NOT_FOUND) {
-=======
-        az_result const result = az_json_parser_get_object_member(state, &member);
-        if (result == AZ_ERROR_JSON_NO_MORE_ITEMS) {
->>>>>>> 90f1b6f0
           break;
         }
         AZ_RETURN_IF_FAILED(result);
@@ -84,13 +79,8 @@
       bool need_comma = false;
       while (true) {
         az_json_value element;
-<<<<<<< HEAD
-        az_result const result = az_json_read_array_element(state, &element);
+        az_result const result = az_json_parser_get_array_element(state, &element);
         if (result == AZ_ERROR_ITEM_NOT_FOUND) {
-=======
-        az_result const result = az_json_parser_get_array_element(state, &element);
-        if (result == AZ_ERROR_JSON_NO_MORE_ITEMS) {
->>>>>>> 90f1b6f0
           break;
         }
         AZ_RETURN_IF_FAILED(result);
@@ -327,11 +317,7 @@
   {
     az_json_parser state = az_json_parser_create(AZ_STR("  falsx  "));
     az_json_value value;
-<<<<<<< HEAD
-    TEST_ASSERT(az_json_read(&state, &value) == AZ_ERROR_PARSER_UNEXPECTED_CHAR);
-=======
-    TEST_ASSERT(az_json_parser_get(&state, &value) == AZ_ERROR_UNEXPECTED_CHAR);
->>>>>>> 90f1b6f0
+    TEST_ASSERT(az_json_parser_get(&state, &value) == AZ_ERROR_PARSER_UNEXPECTED_CHAR);
   }
   {
     az_json_parser state = az_json_parser_create(AZ_STR("true "));
@@ -344,11 +330,7 @@
   {
     az_json_parser state = az_json_parser_create(AZ_STR("  truem"));
     az_json_value value;
-<<<<<<< HEAD
-    TEST_ASSERT(az_json_read(&state, &value) == AZ_ERROR_PARSER_UNEXPECTED_CHAR);
-=======
-    TEST_ASSERT(az_json_parser_get(&state, &value) == AZ_ERROR_UNEXPECTED_CHAR);
->>>>>>> 90f1b6f0
+    TEST_ASSERT(az_json_parser_get(&state, &value) == AZ_ERROR_PARSER_UNEXPECTED_CHAR);
   }
   {
     az_span const s = AZ_STR(" \"tr\\\"ue\\t\" ");
@@ -374,11 +356,7 @@
     az_span const s = AZ_STR("\"\\uFf0\"");
     az_json_parser state = az_json_parser_create(s);
     az_json_value value;
-<<<<<<< HEAD
-    TEST_ASSERT(az_json_read(&state, &value) == AZ_ERROR_PARSER_UNEXPECTED_CHAR);
-=======
-    TEST_ASSERT(az_json_parser_get(&state, &value) == AZ_ERROR_UNEXPECTED_CHAR);
->>>>>>> 90f1b6f0
+    TEST_ASSERT(az_json_parser_get(&state, &value) == AZ_ERROR_PARSER_UNEXPECTED_CHAR);
   }
   {
     az_json_parser state = az_json_parser_create(AZ_STR(" 23 "));
@@ -415,13 +393,8 @@
     TEST_ASSERT(az_json_parser_get_array_element(&state, &value) == AZ_OK);
     TEST_ASSERT(value.kind == AZ_JSON_VALUE_NUMBER);
     // TEST_ASSERT(value.val.number == 0.3);
-<<<<<<< HEAD
-    TEST_ASSERT(az_json_read_array_element(&state, &value) == AZ_ERROR_ITEM_NOT_FOUND);
+    TEST_ASSERT(az_json_parser_get_array_element(&state, &value) == AZ_ERROR_ITEM_NOT_FOUND);
     TEST_ASSERT(az_json_state_done(&state) == AZ_OK);
-=======
-    TEST_ASSERT(az_json_parser_get_array_element(&state, &value) == AZ_ERROR_JSON_NO_MORE_ITEMS);
-    TEST_ASSERT(az_json_parser_done(&state) == AZ_OK);
->>>>>>> 90f1b6f0
   }
   {
     az_span const json = AZ_STR("{\"a\":\"Hello world!\"}");
@@ -436,13 +409,8 @@
     TEST_ASSERT(member.value.kind == AZ_JSON_VALUE_STRING);
     TEST_ASSERT(member.value.data.string.begin == json.begin + 6);
     TEST_ASSERT(member.value.data.string.size == 12);
-<<<<<<< HEAD
-    TEST_ASSERT(az_json_read_object_member(&state, &member) == AZ_ERROR_ITEM_NOT_FOUND);
-    TEST_ASSERT(az_json_state_done(&state) == AZ_OK);
-=======
-    TEST_ASSERT(az_json_parser_get_object_member(&state, &member) == AZ_ERROR_JSON_NO_MORE_ITEMS);
+    TEST_ASSERT(az_json_parser_get_object_member(&state, &member) ==  AZ_ERROR_ITEM_NOT_FOUND);
     TEST_ASSERT(az_json_parser_done(&state) == AZ_OK);
->>>>>>> 90f1b6f0
   }
   uint8_t buffer[1000];
   az_mut_span const output = { .begin = buffer, .size = 1000 };
