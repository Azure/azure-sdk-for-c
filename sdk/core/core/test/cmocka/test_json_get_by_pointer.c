--- conflicted
+++ resolved
@@ -21,16 +21,12 @@
         az_json_parse_by_pointer(AZ_SPAN_FROM_STR("   57  "), AZ_SPAN_FROM_STR(""), &token)
         == AZ_OK);
     assert_true(token.kind == AZ_JSON_TOKEN_NUMBER);
-<<<<<<< HEAD
-    assert_true(token._internal.number == 57);
-=======
 
     double const expected = 57;
     uint64_t const* const expected_bin_rep_view = (uint64_t const*)&expected;
-    uint64_t const* const token_value_number_bin_rep_view = (uint64_t*)&token.value.number;
+    uint64_t const* const token_value_number_bin_rep_view = (uint64_t*)&token._internal.number;
 
     assert_true(*token_value_number_bin_rep_view == *expected_bin_rep_view);
->>>>>>> 6689482d
   }
   {
     az_json_token token;
