// Copyright (c) Microsoft Corporation. All rights reserved.
// SPDX-License-Identifier: MIT

#include "az_test_definitions.h"
#include <az_result.h>
#include <az_span.h>
#include <az_span_private.h>

#include <limits.h>
#include <setjmp.h>
#include <stdarg.h>

#include <cmocka.h>

#include <_az_cfg.h>

static void az_single_char_ascii_lower_test()
{
  for (uint8_t i = 0; i <= SCHAR_MAX; ++i)
  {
    uint8_t buffer[1] = { i };
    az_span span = AZ_SPAN_LITERAL_FROM_INITIALIZED_BUFFER(buffer);

    // Comparison to itself should return true for all values in the range.
    assert_true(az_span_is_content_equal_ignoring_case(span, span));

    // For ASCII letters, verify that comparing upper and lower case return true.
    if (i >= 'A' && i <= 'Z')
    {
      uint8_t lower[1] = { (uint8_t)(i + 32) };
      az_span lowerSpan = AZ_SPAN_LITERAL_FROM_INITIALIZED_BUFFER(lower);
      assert_true(az_span_is_content_equal_ignoring_case(span, lowerSpan));
      assert_true(az_span_is_content_equal_ignoring_case(lowerSpan, span));
    }
    else if (i >= 'a' && i <= 'z')
    {
      uint8_t upper[1] = { (uint8_t)(i - 32) };
      az_span upperSpan = AZ_SPAN_LITERAL_FROM_INITIALIZED_BUFFER(upper);
      assert_true(az_span_is_content_equal_ignoring_case(span, upperSpan));
      assert_true(az_span_is_content_equal_ignoring_case(upperSpan, span));
    }
    else
    {
      // Make sure that no other comparison returns true.
      for (uint8_t j = 0; j <= SCHAR_MAX; ++j)
      {
        uint8_t other[1] = { j };
        az_span otherSpan = AZ_SPAN_LITERAL_FROM_INITIALIZED_BUFFER(other);

        if (i == j)
        {
          assert_true(az_span_is_content_equal_ignoring_case(span, otherSpan));
        }
        else
        {
          assert_false(az_span_is_content_equal_ignoring_case(span, otherSpan));
        }
      }
    }
  }
}

static void az_span_append_uint8_succeeds()
{
  uint8_t raw_buffer[15];
  az_span buffer = AZ_SPAN_FROM_BUFFER(raw_buffer);

  buffer = az_span_append_uint8(buffer, 'a');
  assert_int_equal(az_span_length(buffer), 1);
  buffer = az_span_append_uint8(buffer, 'b');
  assert_int_equal(az_span_length(buffer), 2);
  buffer = az_span_append_uint8(buffer, 'c');
  assert_int_equal(az_span_length(buffer), 3);

  assert_true(az_span_is_content_equal(buffer, AZ_SPAN_FROM_STR("abc")));
}

static void az_span_append_i32toa_succeeds()
{
  int32_t v = 12345;
  uint8_t raw_buffer[15];
  az_span buffer = AZ_SPAN_FROM_BUFFER(raw_buffer);
  az_span out_span;

  assert_true(az_succeeded(az_span_append_i32toa(buffer, v, &out_span)));
  assert_true(az_span_is_content_equal(out_span, AZ_SPAN_FROM_STR("12345")));
}

static void az_span_append_i32toa_negative_succeeds()
{
  int32_t v = -12345;
  uint8_t raw_buffer[15];
  az_span buffer = AZ_SPAN_FROM_BUFFER(raw_buffer);
  az_span out_span;

  assert_true(az_succeeded(az_span_append_i32toa(buffer, v, &out_span)));
  assert_true(az_span_is_content_equal(out_span, AZ_SPAN_FROM_STR("-12345")));
}

static void az_span_append_i32toa_zero_succeeds()
{
  int32_t v = 0;
  uint8_t raw_buffer[15];
  az_span buffer = AZ_SPAN_FROM_BUFFER(raw_buffer);
  az_span out_span;

  assert_true(az_succeeded(az_span_append_i32toa(buffer, v, &out_span)));
  assert_true(az_span_is_content_equal(out_span, AZ_SPAN_FROM_STR("0")));
}

static void az_span_append_i32toa_max_int_succeeds()
{
  int32_t v = 2147483647;
  uint8_t raw_buffer[15];
  az_span buffer = AZ_SPAN_FROM_BUFFER(raw_buffer);
  az_span out_span;

  assert_true(az_succeeded(az_span_append_i32toa(buffer, v, &out_span)));
  assert_true(az_span_is_content_equal(out_span, AZ_SPAN_FROM_STR("2147483647")));
}

static void az_span_append_i32toa_NULL_span_fails()
{
  int32_t v = 2147483647;
  uint8_t raw_buffer[15];
  az_span buffer = AZ_SPAN_FROM_BUFFER(raw_buffer);
  az_span out_span;

  assert_true(az_succeeded(az_span_append_i32toa(buffer, v, &out_span)));
  assert_true(az_span_is_content_equal(out_span, AZ_SPAN_FROM_STR("2147483647")));
}

static void az_span_append_i32toa_overflow_fails()
{
  int32_t v = 2147483647;
  uint8_t raw_buffer[4];
  az_span buffer = AZ_SPAN_FROM_BUFFER(raw_buffer);
  az_span out_span;

  assert_true(az_span_append_i32toa(buffer, v, &out_span) == AZ_ERROR_INSUFFICIENT_SPAN_CAPACITY);
}

static void az_span_append_u32toa_succeeds()
{
  uint32_t v = 12345;
  uint8_t raw_buffer[15];
  az_span buffer = AZ_SPAN_FROM_BUFFER(raw_buffer);
  az_span out_span;

  assert_true(az_succeeded(az_span_append_u32toa(buffer, v, &out_span)));
  assert_true(az_span_is_content_equal(out_span, AZ_SPAN_FROM_STR("12345")));
}

static void az_span_append_u32toa_zero_succeeds()
{
  uint32_t v = 0;
  uint8_t raw_buffer[15];
  az_span buffer = AZ_SPAN_FROM_BUFFER(raw_buffer);
  az_span out_span;

  assert_true(az_succeeded(az_span_append_u32toa(buffer, v, &out_span)));
  assert_true(az_span_is_content_equal(out_span, AZ_SPAN_FROM_STR("0")));
}

static void az_span_append_u32toa_max_uint_succeeds()
{
  uint32_t v = 4294967295;
  uint8_t raw_buffer[15];
  az_span buffer = AZ_SPAN_FROM_BUFFER(raw_buffer);
  az_span out_span;

  assert_true(az_succeeded(az_span_append_u32toa(buffer, v, &out_span)));
  assert_true(az_span_is_content_equal(out_span, AZ_SPAN_FROM_STR("4294967295")));
}

static void az_span_append_u32toa_NULL_span_fails()
{
  uint32_t v = 2147483647;
  uint8_t raw_buffer[15];
  az_span buffer = AZ_SPAN_FROM_BUFFER(raw_buffer);
  az_span out_span;

  assert_true(az_succeeded(az_span_append_u32toa(buffer, v, &out_span)));
  assert_true(az_span_is_content_equal(out_span, AZ_SPAN_FROM_STR("2147483647")));
}

static void az_span_append_u32toa_overflow_fails()
{
  uint32_t v = 2147483647;
  uint8_t raw_buffer[4];
  az_span buffer = AZ_SPAN_FROM_BUFFER(raw_buffer);
  az_span out_span;

  assert_true(az_span_append_u32toa(buffer, v, &out_span) == AZ_ERROR_INSUFFICIENT_SPAN_CAPACITY);
}

static void az_span_to_lower_test()
{
  az_span a = AZ_SPAN_FROM_STR("one");
  az_span b = AZ_SPAN_FROM_STR("One");
  az_span c = AZ_SPAN_FROM_STR("ones");
  az_span d = AZ_SPAN_FROM_STR("ona");
  assert_true(az_span_is_content_equal_ignoring_case(a, b));
  assert_false(az_span_is_content_equal_ignoring_case(a, c));
  assert_false(az_span_is_content_equal_ignoring_case(a, d));
}

static void az_span_to_uint64_return_errors()
{
  // sample span
  az_span sample = AZ_SPAN_FROM_STR("test");
  uint64_t out = 0;

  assert_true(az_span_to_uint64(sample, &out) == AZ_ERROR_PARSER_UNEXPECTED_CHAR);
}

static void az_span_to_uint32_test()
{
  az_span number = AZ_SPAN_FROM_STR("1024");
  uint32_t value = 0;

  assert_return_code(az_span_to_uint32(number, &value), AZ_OK);
  assert_int_equal(value, 1024);
}

static void az_span_to_str_test()
{
  az_span sample = AZ_SPAN_FROM_STR("hello World!");
  char str[20];

  assert_return_code(az_span_to_str(str, 20, sample), AZ_OK);
  assert_string_equal(str, "hello World!");
}

static void az_span_find_beginning_success()
{
  az_span span = AZ_SPAN_FROM_STR("abcdefgabcdefg");
  az_span target = AZ_SPAN_FROM_STR("abc");

  assert_int_equal(az_span_find(span, target), 0);
}

static void az_span_find_middle_success()
{
  az_span span = AZ_SPAN_FROM_STR("abcdefgabcdefg");
  az_span target = AZ_SPAN_FROM_STR("gab");

  assert_int_equal(az_span_find(span, target), 6);
}

static void az_span_find_end_success()
{
  az_span span = AZ_SPAN_FROM_STR("abcdefgabcdefgh");
  az_span target = AZ_SPAN_FROM_STR("efgh");

  assert_int_equal(az_span_find(span, target), 11);
}

static void az_span_find_source_target_identical_success()
{
  az_span span = AZ_SPAN_FROM_STR("abcdefgabcdefg");
  az_span target = AZ_SPAN_FROM_STR("abcdefgabcdefg");

  assert_int_equal(az_span_find(span, target), 0);
}

static void az_span_find_not_found_fail()
{
  az_span span = AZ_SPAN_FROM_STR("abcdefgabcdefg");
  az_span target = AZ_SPAN_FROM_STR("abd");

  assert_int_equal(az_span_find(span, target), -1);
}

static void az_span_find_error_cases_fail()
{
  az_span span = AZ_SPAN_FROM_STR("abcdefgabcdefg");
  az_span target = AZ_SPAN_FROM_STR("abd");

  assert_int_equal(az_span_find(AZ_SPAN_NULL, AZ_SPAN_NULL), 0);
  assert_int_equal(az_span_find(span, AZ_SPAN_NULL), 0);
  assert_int_equal(az_span_find(AZ_SPAN_NULL, target), -1);
}

static void az_span_find_target_longer_than_source_fails()
{
  az_span span = AZ_SPAN_FROM_STR("aa");
  az_span target = AZ_SPAN_FROM_STR("aaa");

  assert_int_equal(az_span_find(span, target), -1);
}

static void az_span_find_target_overlap_continuation_of_source_fails()
{
  az_span span = AZ_SPAN_FROM_STR("abcd");
  az_span target = AZ_SPAN_FROM_STR("cde");

  assert_int_equal(az_span_find(span, target), -1);
}

<<<<<<< HEAD
  // token: ""
  token = az_span_token(span, delim, &out_span);
  assert_non_null(az_span_ptr(token));
  assert_true(az_span_length(token) == 0);
  assert_true(az_span_ptr(out_span) == (az_span_ptr(span) + az_span_length(delim)));
  assert_true(az_span_length(out_span) == (az_span_length(span) - az_span_length(delim)));
  assert_true(az_span_capacity(out_span) == (az_span_capacity(span) - az_span_capacity(delim)));

  // token: "defg" (span+3)
  span = out_span;

  token = az_span_token(span, delim, &out_span);
  assert_true(az_span_ptr(token) == az_span_ptr(span));
  assert_true(az_span_length(token) == 4);
  assert_true(az_span_capacity(token) == az_span_length(token));
  assert_true(
      az_span_ptr(out_span) == (az_span_ptr(span) + az_span_length(token) + az_span_length(delim)));
  assert_true(
      az_span_length(out_span)
      == (az_span_length(span) - az_span_length(token) - az_span_length(delim)));
  assert_true(
      az_span_capacity(out_span)
      == (az_span_capacity(span) - az_span_capacity(token) - az_span_capacity(delim)));

  // token: "defg" (span+10)
  span = out_span;

  token = az_span_token(span, delim, &out_span);
  assert_true(az_span_ptr(token) == az_span_ptr(span));
  assert_true(az_span_length(token) == 4);
  assert_true(az_span_capacity(token) == az_span_length(token));
  assert_true(
      az_span_ptr(out_span) == (az_span_ptr(span) + az_span_length(token) + az_span_length(delim)));
  assert_true(
      az_span_length(out_span)
      == (az_span_length(span) - az_span_length(token) - az_span_length(delim)));
  assert_true(
      az_span_capacity(out_span)
      == (az_span_capacity(span) - az_span_capacity(token) - az_span_capacity(delim)));

  // token: "defg" (span+17)
  span = out_span;

  token = az_span_token(span, delim, &out_span);
  assert_true(az_span_ptr(token) == az_span_ptr(span));
  assert_true(az_span_length(token) == 4);
  assert_true(az_span_capacity(token) == az_span_length(token));
  assert_true(az_span_ptr(out_span) == NULL);
  assert_true(az_span_length(out_span) == 0);
  assert_true(az_span_capacity(out_span) == 0);

  // Out_span is empty.
  span = out_span;

  token = az_span_token(span, delim, &out_span);
  assert_true(az_span_is_content_equal(token, AZ_SPAN_NULL));
=======
static void az_span_find_target_more_chars_than_prefix_of_source_fails()
{
  az_span span = AZ_SPAN_FROM_STR("abcd");
  az_span target = AZ_SPAN_FROM_STR("zab");

  assert_int_equal(az_span_find(span, target), -1);
}

static void az_span_find_overlapping_target_success()
{
  az_span span = AZ_SPAN_FROM_STR("abcdefghij");
  az_span target = az_span_slice(span, 6, 9);

  assert_int_equal(az_span_find(span, target), 6);
}

static void az_span_find_embedded_NULLs_success()
{
  az_span span = AZ_SPAN_FROM_STR("abcd\0\0fghij");
  az_span target = AZ_SPAN_FROM_STR("\0\0");

  assert_int_equal(az_span_find(span, target), 4);
}

static void az_span_find_capacity_checks_success()
{
  uint8_t* buffer = (uint8_t*)"aaaa";

  assert_int_equal(az_span_find(az_span_init(buffer, 2, 4), az_span_init(buffer, 2, 3)), 0);
  assert_int_equal(az_span_find(az_span_init(buffer, 2, 3), az_span_init(buffer, 2, 4)), 0);
  assert_int_equal(az_span_find(az_span_init(buffer, 2, 3), az_span_init(buffer, 0, 2)), 0);
  assert_int_equal(az_span_find(az_span_init(buffer, 0, 2), az_span_init(buffer, 0, 2)), 0);
}

static void az_span_find_overlapping_checks_success()
{
  az_span span = AZ_SPAN_FROM_STR("abcdefghij");
  az_span source = az_span_slice(span, 1, 4);
  az_span target = az_span_slice(span, 6, 9);
  assert_int_equal(az_span_find(source, target), -1);
  assert_int_equal(az_span_find(source, az_span_slice(span, 1, 5)), -1);
  assert_int_equal(az_span_find(source, az_span_slice(span, 2, 4)), 1);
>>>>>>> 5bd7dde9
}

void test_az_span(void** state)
{
  (void)state;

  az_span_append_uint8_succeeds();

  az_span_append_i32toa_succeeds();
  az_span_append_i32toa_negative_succeeds();
  az_span_append_i32toa_max_int_succeeds();
  az_span_append_i32toa_zero_succeeds();
  az_span_append_i32toa_NULL_span_fails();
  az_span_append_i32toa_overflow_fails();

  az_span_append_u32toa_succeeds();
  az_span_append_u32toa_zero_succeeds();
  az_span_append_u32toa_max_uint_succeeds();
  az_span_append_u32toa_NULL_span_fails();
  az_span_append_u32toa_overflow_fails();

  az_single_char_ascii_lower_test();
  az_span_to_lower_test();
  az_span_to_uint32_test();
  az_span_to_str_test();
  az_span_to_uint64_return_errors();

  az_span_find_beginning_success();
  az_span_find_middle_success();
  az_span_find_end_success();
  az_span_find_source_target_identical_success();
  az_span_find_not_found_fail();
  az_span_find_error_cases_fail();
  az_span_find_target_longer_than_source_fails();
  az_span_find_target_overlap_continuation_of_source_fails();
  az_span_find_target_more_chars_than_prefix_of_source_fails();
  az_span_find_overlapping_target_success();
  az_span_find_embedded_NULLs_success();
  az_span_find_capacity_checks_success();
  az_span_find_overlapping_checks_success();
}<|MERGE_RESOLUTION|>--- conflicted
+++ resolved
@@ -298,64 +298,6 @@
   assert_int_equal(az_span_find(span, target), -1);
 }
 
-<<<<<<< HEAD
-  // token: ""
-  token = az_span_token(span, delim, &out_span);
-  assert_non_null(az_span_ptr(token));
-  assert_true(az_span_length(token) == 0);
-  assert_true(az_span_ptr(out_span) == (az_span_ptr(span) + az_span_length(delim)));
-  assert_true(az_span_length(out_span) == (az_span_length(span) - az_span_length(delim)));
-  assert_true(az_span_capacity(out_span) == (az_span_capacity(span) - az_span_capacity(delim)));
-
-  // token: "defg" (span+3)
-  span = out_span;
-
-  token = az_span_token(span, delim, &out_span);
-  assert_true(az_span_ptr(token) == az_span_ptr(span));
-  assert_true(az_span_length(token) == 4);
-  assert_true(az_span_capacity(token) == az_span_length(token));
-  assert_true(
-      az_span_ptr(out_span) == (az_span_ptr(span) + az_span_length(token) + az_span_length(delim)));
-  assert_true(
-      az_span_length(out_span)
-      == (az_span_length(span) - az_span_length(token) - az_span_length(delim)));
-  assert_true(
-      az_span_capacity(out_span)
-      == (az_span_capacity(span) - az_span_capacity(token) - az_span_capacity(delim)));
-
-  // token: "defg" (span+10)
-  span = out_span;
-
-  token = az_span_token(span, delim, &out_span);
-  assert_true(az_span_ptr(token) == az_span_ptr(span));
-  assert_true(az_span_length(token) == 4);
-  assert_true(az_span_capacity(token) == az_span_length(token));
-  assert_true(
-      az_span_ptr(out_span) == (az_span_ptr(span) + az_span_length(token) + az_span_length(delim)));
-  assert_true(
-      az_span_length(out_span)
-      == (az_span_length(span) - az_span_length(token) - az_span_length(delim)));
-  assert_true(
-      az_span_capacity(out_span)
-      == (az_span_capacity(span) - az_span_capacity(token) - az_span_capacity(delim)));
-
-  // token: "defg" (span+17)
-  span = out_span;
-
-  token = az_span_token(span, delim, &out_span);
-  assert_true(az_span_ptr(token) == az_span_ptr(span));
-  assert_true(az_span_length(token) == 4);
-  assert_true(az_span_capacity(token) == az_span_length(token));
-  assert_true(az_span_ptr(out_span) == NULL);
-  assert_true(az_span_length(out_span) == 0);
-  assert_true(az_span_capacity(out_span) == 0);
-
-  // Out_span is empty.
-  span = out_span;
-
-  token = az_span_token(span, delim, &out_span);
-  assert_true(az_span_is_content_equal(token, AZ_SPAN_NULL));
-=======
 static void az_span_find_target_more_chars_than_prefix_of_source_fails()
 {
   az_span span = AZ_SPAN_FROM_STR("abcd");
@@ -398,7 +340,6 @@
   assert_int_equal(az_span_find(source, target), -1);
   assert_int_equal(az_span_find(source, az_span_slice(span, 1, 5)), -1);
   assert_int_equal(az_span_find(source, az_span_slice(span, 2, 4)), 1);
->>>>>>> 5bd7dde9
 }
 
 void test_az_span(void** state)
