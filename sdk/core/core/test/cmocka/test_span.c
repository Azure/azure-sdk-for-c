--- conflicted
+++ resolved
@@ -14,15 +14,6 @@
 
 #include <_az_cfg.h>
 
-<<<<<<< HEAD
-/* void az_span_append_uint8_NULL_out_span_fails()
-{
-  uint8_t raw_buffer[15];
-  az_span buffer = AZ_SPAN_FROM_BUFFER(raw_buffer);
-
-  assert_true(az_span_append_uint8(buffer, 'a', NULL) == AZ_ERROR_ARG);
-} */
-
 static void az_span_slice_test()
 {
   uint8_t raw_buffer[20];
@@ -44,8 +35,6 @@
   assert_int_equal(az_span_capacity(result), 15);
 }
 
-=======
->>>>>>> e543ae7c
 static void az_single_char_ascii_lower_test()
 {
   for (uint8_t i = 0; i <= SCHAR_MAX; ++i)
@@ -378,13 +367,9 @@
 {
   (void)state;
 
-<<<<<<< HEAD
   az_span_slice_test();
 
-  // az_span_append_uint8_NULL_out_span_fails();
   az_span_append_uint8_overflow_fails();
-=======
->>>>>>> e543ae7c
   az_span_append_uint8_succeeds();
 
   az_span_append_i32toa_succeeds();
