--- conflicted
+++ resolved
@@ -761,7 +761,6 @@
   assert_true(az_span_is_content_equal(az_span_copy(dst, AZ_SPAN_NULL), dst));
 }
 
-<<<<<<< HEAD
 static void test_az_span_is_valid(void** state)
 {
   (void)state;
@@ -808,7 +807,8 @@
 
   assert_false(_az_span_is_valid(az_span_init(max_ptr - 1, 2), 0, false));
   assert_false(_az_span_is_valid(az_span_init(max_ptr - 1, 2), 0, true));
-=======
+}
+
 static void az_span_trim(void** state)
 {
   (void)state;
@@ -965,7 +965,6 @@
 
   token = _az_span_token(span, delim, &out_span);
   assert_true(az_span_is_content_equal(token, AZ_SPAN_NULL));
->>>>>>> e541516b
 }
 
 int test_az_span()
@@ -1007,9 +1006,7 @@
     cmocka_unit_test(az_span_u32toa_max_uint_succeeds),
     cmocka_unit_test(az_span_u32toa_overflow_fails),
     cmocka_unit_test(az_span_copy_empty),
-<<<<<<< HEAD
     cmocka_unit_test(test_az_span_is_valid),
-=======
     cmocka_unit_test(az_span_trim),
     cmocka_unit_test(az_span_trim_left),
     cmocka_unit_test(az_span_trim_right),
@@ -1025,7 +1022,6 @@
     cmocka_unit_test(az_span_trim_two_calls),
     cmocka_unit_test(az_span_trim_two_calls_inverse),
     cmocka_unit_test(az_span_trim_repeat_calls),
->>>>>>> e541516b
   };
   return cmocka_run_group_tests_name("az_core_span", tests, NULL, NULL);
 }