--- conflicted
+++ resolved
@@ -1,8 +1,8 @@
 // Copyright (c) Microsoft Corporation. All rights reserved.
 // SPDX-License-Identifier: MIT
 
+#include "az_span_internal.h"
 #include "az_span_private.h"
-#include "az_span_internal.h"
 #include "az_test_definitions.h"
 #include <stdarg.h>
 #include <stddef.h>
@@ -760,7 +760,6 @@
   assert_true(az_span_is_content_equal(az_span_copy(dst, AZ_SPAN_NULL), dst));
 }
 
-<<<<<<< HEAD
 static void az_span_trim(void** state)
 {
   (void)state;
@@ -815,7 +814,8 @@
   (void)state;
   az_span source = _az_span_trim_white_space(AZ_SPAN_NULL);
   assert_int_equal(az_span_size(source), 0);
-=======
+}
+
 static void test_az_span_token_success(void** state)
 {
   (void)state;
@@ -867,7 +867,6 @@
 
   token = _az_span_token(span, delim, &out_span);
   assert_true(az_span_is_content_equal(token, AZ_SPAN_NULL));
->>>>>>> c7bb4f22
 }
 
 int test_az_span()
@@ -909,7 +908,6 @@
     cmocka_unit_test(az_span_u32toa_max_uint_succeeds),
     cmocka_unit_test(az_span_u32toa_overflow_fails),
     cmocka_unit_test(az_span_copy_empty),
-<<<<<<< HEAD
     cmocka_unit_test(az_span_trim),
     cmocka_unit_test(az_span_trim_left),
     cmocka_unit_test(az_span_trim_right),
@@ -918,9 +916,7 @@
     cmocka_unit_test(az_span_trim_spaced),
     cmocka_unit_test(az_span_trim_zero),
     cmocka_unit_test(az_span_trim_null),
-=======
     cmocka_unit_test(test_az_span_token_success),
->>>>>>> c7bb4f22
   };
   return cmocka_run_group_tests_name("az_core_span", tests, NULL, NULL);
 }