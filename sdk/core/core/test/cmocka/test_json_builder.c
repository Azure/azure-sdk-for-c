--- conflicted
+++ resolved
@@ -1,11 +1,8 @@
 // Copyright (c) Microsoft Corporation. All rights reserved.
 // SPDX-License-Identifier: MIT
 
-<<<<<<< HEAD
 #include "az_json_string_private.h"
-=======
 #include "az_test_definitions.h"
->>>>>>> 6689482d
 #include <az_json.h>
 #include <az_span.h>
 
