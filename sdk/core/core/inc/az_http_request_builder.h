// Copyright (c) Microsoft Corporation. All rights reserved.
// SPDX-License-Identifier: MIT

/**
 * @brief Interface declaration for bulding an HTTP Request.
 */

#ifndef AZ_HTTP_REQUEST_BUILDER_H
#define AZ_HTTP_REQUEST_BUILDER_H

#include <az_pair.h>
#include <az_result.h>
#include <az_span.h>

#include <stdint.h>

#include <_az_cfg_prefix.h>

typedef struct {
  az_span buffer;
  az_const_span method_verb;
  az_span url;
  uint16_t max_url_size;
  uint16_t max_headers;
  uint16_t retry_headers_start;
  uint16_t headers_end;
} az_http_request_builder;

extern az_const_span const AZ_HTTP_METHOD_VERB_GET;
extern az_const_span const AZ_HTTP_METHOD_VERB_HEAD;
extern az_const_span const AZ_HTTP_METHOD_VERB_POST;
extern az_const_span const AZ_HTTP_METHOD_VERB_PUT;
extern az_const_span const AZ_HTTP_METHOD_VERB_DELETE;
extern az_const_span const AZ_HTTP_METHOD_VERB_TRACE;
extern az_const_span const AZ_HTTP_METHOD_VERB_OPTIONS;
extern az_const_span const AZ_HTTP_METHOD_VERB_CONNECT;
extern az_const_span const AZ_HTTP_METHOD_VERB_PATCH;

/**
<<<<<<< HEAD
 * @brief format buffer as a http request containing headers and url.
=======
 * @brief Format buffer as a http request containing URL and header spans.
 *
 * @param p_hrb HTTP request builder to initialize.
 * @param buffer Buffer to store URL and header spans in.
 * @param max_url_size Maximum URL length (see @ref az_http_request_builder_set_query_parameter).
 * @param method_verb HTTP verb: `"GET"`, `"POST"`, etc.
 * @param initial_url URL.
 *
 * @return
 *   - *`AZ_OK`* success.
 *   - *`AZ_ERROR_BUFFER_OVERFLOW`* `buffer` does not have enough space to fit the `max_url_size`.
 *   - *`AZ_ERROR_ARG`*
 *     - `p_hrb` is _NULL_.
 *     - `buffer`, `method_verb`, or `initial_url` are invalid spans (see @ref az_span_is_valid).
 *     - `max_url_size` is less than `initial_url.size`.
>>>>>>> 7f3b1e31
 */
AZ_NODISCARD az_result az_http_request_builder_init(
    az_http_request_builder * const p_hrb,
    az_span const buffer,
    uint16_t const max_url_size,
    az_const_span const method_verb,
    az_const_span const initial_url);

/**
 * @brief Set query parameter.
 *
 * @param p_hrb HTTP request builder that holds the URL to set the query parameter to.
 * @param name URL parameter name.
 * @param value URL parameter value.
 *
 * @return
 *   - *`AZ_OK`* success.
 *   - *`AZ_ERROR_BUFFER_OVERFLOW`* the `URL` would grow past the `max_url_size`, should the
 * parameter gets set.
 *   - *`AZ_ERROR_ARG`*
 *     - `p_hrb` is _NULL_.
 *     - `name` or `value` are invalid spans (see @ref az_span_is_valid).
 *     - `name` or `value` are empty.
 *     - `name`'s or `value`'s buffer overlap resulting `url`'s buffer.
 */
AZ_NODISCARD az_result az_http_request_builder_set_query_parameter(
    az_http_request_builder * const p_hrb,
    az_const_span const name,
    az_const_span const value);

/**
 * @brief Add a new HTTP header for the request.
 *
 * @param p_hrb HTTP request builder that holds the URL to set the query parameter to.
 * @param key Header name (e.g. `"Content-Type"`).
 * @param value Header value (e.g. `"application/x-www-form-urlencoded"`).
 *
 * @return
 *   - *`AZ_OK`* success.
 *   - *`AZ_ERROR_BUFFER_OVERFLOW`* there isn't enough space in the `p_hrb->buffer` to add a header.
 *   - *`AZ_ERROR_ARG`*
 *     - `p_hrb` is _NULL_.
 *     - `key` or `value` are invalid spans (see @ref az_span_is_valid).
 *     - `key` or `value` are empty.
 *     - `name`'s or `value`'s buffer overlap resulting `url`'s buffer.
 */
AZ_NODISCARD az_result az_http_request_builder_append_header(
    az_http_request_builder * const p_hrb,
    az_const_span const key,
    az_const_span const value);

/**
 * @brief Mark that the HTTP headers that are gong to be added via
 * `az_http_request_builder_append_header` are going to be considered as retry headers.
 *
 * @param p_hrb HTTP request builder.
 *
 * @return
 *   - *`AZ_OK`* success.
 *   - *`AZ_ERROR_ARG`* `p_hrb` is _NULL_.
 */
AZ_NODISCARD az_result
az_http_request_builder_mark_retry_headers_start(az_http_request_builder * const p_hrb);

/**
 * @brief Drop all the HTTP headers that were marked as retry headers. No-op if none were marked.
 *
 * @param p_hrb HTTP request builder.
 *
 * @return
 *   - *`AZ_OK`* success.
 *   - *`AZ_ERROR_ARG`* `p_hrb` is _NULL_.
 */
AZ_NODISCARD az_result
az_http_request_builder_remove_retry_headers(az_http_request_builder * const p_hrb);

<<<<<<< HEAD
=======
/**
 * @brief Get the HTTP header by index.
 *
 * @param p_hrb HTTP request builder.
 * @param index Index of the HTTP header to get from the builder.
 * @param out_result Pointer to write the result to.
 *
 * @return
 *   - *`AZ_OK`* success.
 *   - *`AZ_ERROR_ARG`*
 *     - `p_hrb` or `out_result` are _NULL_.
 *     - `index` is out of range.
 */
>>>>>>> 7f3b1e31
AZ_NODISCARD az_result az_http_request_builder_get_header(
    az_http_request_builder * const p_hrb,
    uint16_t const index,
    az_pair * const out_result);

#include <_az_cfg_suffix.h>

#endif<|MERGE_RESOLUTION|>--- conflicted
+++ resolved
@@ -37,9 +37,6 @@
 extern az_const_span const AZ_HTTP_METHOD_VERB_PATCH;
 
 /**
-<<<<<<< HEAD
- * @brief format buffer as a http request containing headers and url.
-=======
  * @brief Format buffer as a http request containing URL and header spans.
  *
  * @param p_hrb HTTP request builder to initialize.
@@ -55,7 +52,6 @@
  *     - `p_hrb` is _NULL_.
  *     - `buffer`, `method_verb`, or `initial_url` are invalid spans (see @ref az_span_is_valid).
  *     - `max_url_size` is less than `initial_url.size`.
->>>>>>> 7f3b1e31
  */
 AZ_NODISCARD az_result az_http_request_builder_init(
     az_http_request_builder * const p_hrb,
@@ -132,8 +128,6 @@
 AZ_NODISCARD az_result
 az_http_request_builder_remove_retry_headers(az_http_request_builder * const p_hrb);
 
-<<<<<<< HEAD
-=======
 /**
  * @brief Get the HTTP header by index.
  *
@@ -147,7 +141,6 @@
  *     - `p_hrb` or `out_result` are _NULL_.
  *     - `index` is out of range.
  */
->>>>>>> 7f3b1e31
 AZ_NODISCARD az_result az_http_request_builder_get_header(
     az_http_request_builder * const p_hrb,
     uint16_t const index,
