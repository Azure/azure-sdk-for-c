// Copyright (c) Microsoft Corporation. All rights reserved.
// SPDX-License-Identifier: MIT

/**
 * @brief Interface declaration for bulding an HTTP Request.
 */

#ifndef AZ_HTTP_REQUEST_BUILDER_H
#define AZ_HTTP_REQUEST_BUILDER_H

#include <az_pair.h>
#include <az_result.h>
#include <az_span.h>
#include <az_str.h>
#include <az_write_span_iter.h>

typedef struct {
  int16_t capacity;
  az_pair * headers_start;
  int16_t size;
  az_pair * retry_headers_start;
  int16_t headers_end;
} az_http_request_headers_info;

typedef struct {
  int16_t capacity;
  int16_t size;
} az_http_request_url_info;

#include <stdint.h>

#include <_az_cfg_prefix.h>

typedef struct {
  az_span buffer;
<<<<<<< HEAD
  az_http_request_headers_info headers_info;
  az_http_request_url_info url_info;
  az_const_span method_verb;
=======
  az_const_span method_verb;
  az_span url;
  uint16_t max_url_size;
  uint16_t max_headers;
  uint16_t retry_headers_start;
  uint16_t headers_end;
>>>>>>> ff61b2b6
} az_http_request_builder;

extern az_const_span const AZ_HTTP_METHOD_VERB_GET;
extern az_const_span const AZ_HTTP_METHOD_VERB_HEAD;
extern az_const_span const AZ_HTTP_METHOD_VERB_POST;
extern az_const_span const AZ_HTTP_METHOD_VERB_PUT;
extern az_const_span const AZ_HTTP_METHOD_VERB_DELETE;
extern az_const_span const AZ_HTTP_METHOD_VERB_TRACE;
extern az_const_span const AZ_HTTP_METHOD_VERB_OPTIONS;
extern az_const_span const AZ_HTTP_METHOD_VERB_CONNECT;
extern az_const_span const AZ_HTTP_METHOD_VERB_PATCH;

/**
 * @brief format buffer as a http request containing headers and url.
 */
AZ_NODISCARD az_result az_http_request_builder_init(
    az_http_request_builder * const p_hrb,
    az_span const buffer,
    uint16_t const max_url_size,
    az_const_span const method_verb,
    az_const_span const initial_url);

/**
 * @brief set a query parameter. If the query name is not in url yet, it will be added, otherwise
 * modified
 */
AZ_NODISCARD az_result az_http_request_builder_set_query_parameter(
    az_http_request_builder * const p_hrb,
    az_const_span const name,
    az_const_span const value);

/**
 * @brief add a new header for the request.
 */
AZ_NODISCARD az_result az_http_request_builder_append_header(
    az_http_request_builder * const p_hrb,
    az_const_span const key,
    az_const_span const value);

AZ_NODISCARD az_result az_http_request_builder_mark_retry_headers_start(az_http_request_builder * const p_hrb);

AZ_NODISCARD az_result az_http_request_builder_remove_retry_headers(az_http_request_builder * const p_hrb);

AZ_NODISCARD az_result az_http_request_builder_get_header(
    az_http_request_builder * const p_hrb,
    uint16_t const index,
    az_pair * const out_result);

#include <_az_cfg_suffix.h>

#endif<|MERGE_RESOLUTION|>--- conflicted
+++ resolved
@@ -33,18 +33,12 @@
 
 typedef struct {
   az_span buffer;
-<<<<<<< HEAD
-  az_http_request_headers_info headers_info;
-  az_http_request_url_info url_info;
-  az_const_span method_verb;
-=======
   az_const_span method_verb;
   az_span url;
   uint16_t max_url_size;
   uint16_t max_headers;
   uint16_t retry_headers_start;
   uint16_t headers_end;
->>>>>>> ff61b2b6
 } az_http_request_builder;
 
 extern az_const_span const AZ_HTTP_METHOD_VERB_GET;
@@ -84,9 +78,11 @@
     az_const_span const key,
     az_const_span const value);
 
-AZ_NODISCARD az_result az_http_request_builder_mark_retry_headers_start(az_http_request_builder * const p_hrb);
+AZ_NODISCARD az_result
+az_http_request_builder_mark_retry_headers_start(az_http_request_builder * const p_hrb);
 
-AZ_NODISCARD az_result az_http_request_builder_remove_retry_headers(az_http_request_builder * const p_hrb);
+AZ_NODISCARD az_result
+az_http_request_builder_remove_retry_headers(az_http_request_builder * const p_hrb);
 
 AZ_NODISCARD az_result az_http_request_builder_get_header(
     az_http_request_builder * const p_hrb,
