--- conflicted
+++ resolved
@@ -18,14 +18,6 @@
 #include <_az_cfg_prefix.h>
 
 typedef struct {
-<<<<<<< HEAD
-  az_mut_span buffer;
-  int16_t max_headers;
-  int16_t max_url_size;
-  az_span method_verb;
-  int16_t retry_headers_start;
-  int16_t headers_end;
-=======
   az_span buffer;
   az_const_span method_verb;
   az_span url;
@@ -33,7 +25,6 @@
   uint16_t max_headers;
   uint16_t retry_headers_start;
   uint16_t headers_end;
->>>>>>> ff61b2b6
 } az_http_request_builder;
 
 extern az_const_span const AZ_HTTP_METHOD_VERB_GET;
@@ -51,17 +42,10 @@
  */
 AZ_NODISCARD az_result az_http_request_builder_init(
     az_http_request_builder * const p_hrb,
-<<<<<<< HEAD
-    az_mut_span const buffer,
-    int16_t const max_url_size,
-    az_span const method_verb,
-    az_span const initial_url);
-=======
     az_span const buffer,
     uint16_t const max_url_size,
     az_const_span const method_verb,
     az_const_span const initial_url);
->>>>>>> ff61b2b6
 
 /**
  * @brief set a query parameter. If the query name is not in url yet, it will be added, otherwise
@@ -77,13 +61,8 @@
  */
 AZ_NODISCARD az_result az_http_request_builder_append_header(
     az_http_request_builder * const p_hrb,
-<<<<<<< HEAD
-    az_span const name,
-    az_span const value);
-=======
     az_const_span const key,
     az_const_span const value);
->>>>>>> ff61b2b6
 
 AZ_NODISCARD az_result az_http_request_builder_mark_retry_headers_start(az_http_request_builder * const p_hrb);
 
