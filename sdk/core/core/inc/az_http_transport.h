--- conflicted
+++ resolved
@@ -158,11 +158,7 @@
 
 /**
  * @brief Returns the number of headers within the request.
-<<<<<<< HEAD
  * Each header is an #az_pair.
-=======
- *        Each header is an #az_pair.
->>>>>>> 88f5d2f0
  *
  * @param[in] request Pointer to an az http request to be used by this function.
  * @return Number of headers in the request.
@@ -174,7 +170,8 @@
  *
  * @param[in] p_request Points to an az_http_request that contains the settings and data that is
  * used to send the request through the wire.
- * @param[out] p_response Points to an az_http_response where the response from the wire will be written.
+ * @param[out] p_response Points to an az_http_response where the response from the wire will be
+ * written.
  * @return AZ_NODISCARD az_http_client_send_request
  */
 AZ_NODISCARD az_result
