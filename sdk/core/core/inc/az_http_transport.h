--- conflicted
+++ resolved
@@ -89,22 +89,13 @@
  * call this function like below to get only the http method and ignore getting url and body.
  *   `az_http_request_get_parts(request, &method, NULL, NULL)`
  *
-<<<<<<< HEAD
  * @remarks This function is expected to be used by transport layer only.
-=======
- * This function is expected to be used by transport layer only.
->>>>>>> 39041144
  *
- * @param request HTTP request to get parts from.
+ * @param[in] request HTTP request to get parts from.
  * @param[out] out_method __[nullable]__ Pointer to write HTTP method to. Use `NULL` to ignore
  * getting this value.
  * @param[out] out_url __[nullable]__ Pointer to write URL to. Use `NULL` to ignore getting this
  * value.
-<<<<<<< HEAD
- * @param[out] out_url_length __[nullable]__ Pointer to write URL length to. Use `NUL` to ignore
- * getting this value.
-=======
->>>>>>> 39041144
  * @param[out] out_body __[nullable]__ Pointer to write HTTP request body to. Use `NULL` to ignore
  * getting this value.
  *
