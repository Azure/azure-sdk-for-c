// Copyright (c) Microsoft Corporation. All rights reserved.
// SPDX-License-Identifier: MIT

/**
 * @file az_json.h
 *
 * @brief This header defines the types and functions your application uses
 *        to build or parse JSON objects.
 *
 * @note You MUST NOT use any symbols (macros, functions, structures, enums, etc.)
 * prefixed with an underscore ('_') directly in your application code. These symbols
 * are part of Azure SDK's internal implementation; we do not document these symbols
 * and they are subject to change in future versions of the SDK which would break your code.
 */

#ifndef _az_JSON_H
#define _az_JSON_H

#include <az_result.h>
#include <az_span.h>

#include <stdbool.h>
#include <stdint.h>

#include <_az_cfg_prefix.h>

/**
<<<<<<< HEAD
 * @brief az_json_token_kind is an enum defining symbols for the various kinds of JSON tokens.
=======
 * @brief Defines symbols for the various kinds of JSON tokens that make up any JSON text.
>>>>>>> de74386a
 */
typedef enum
{
  AZ_JSON_TOKEN_NONE, ///< There is no value (as distinct from #AZ_JSON_TOKEN_NULL).
  AZ_JSON_TOKEN_BEGIN_OBJECT, ///< The token kind is the start of a JSON object.
  AZ_JSON_TOKEN_END_OBJECT, ///< The token kind is the end of a JSON object.
  AZ_JSON_TOKEN_BEGIN_ARRAY, ///< The token kind is the start of a JSON array.
  AZ_JSON_TOKEN_END_ARRAY, ///< The token kind is the end of a JSON array.
  AZ_JSON_TOKEN_PROPERTY_NAME, ///< The token kind is a JSON property name.
  AZ_JSON_TOKEN_STRING, ///< The token kind is a JSON string.
  AZ_JSON_TOKEN_NUMBER, ///< The token kind is a JSON number.
  AZ_JSON_TOKEN_TRUE, ///< The token kind is the JSON literal `true`.
  AZ_JSON_TOKEN_FALSE, ///< The token kind is the JSON literal `false`.
  AZ_JSON_TOKEN_NULL, ///< The token kind is the JSON literal `null`.
} az_json_token_kind;

/**
<<<<<<< HEAD
=======
 * @brief A limited stack used by the #az_json_builder to track state information for validation.
 */
typedef struct
{
  struct
  {
    // This uint64_t container represents a tiny stack to track the state during nested transitions.
    // The first bit represents the state of the current depth (1 == object, 0 == array).
    // Each subsequent bit is the parent / containing type (object or array).
    uint64_t az_json_stack;
    int32_t current_depth;
  } _internal;
} _az_json_bit_stack;

/**
>>>>>>> de74386a
 * @brief An az_json_token instance represents a JSON token. The kind field indicates the kind of
 * token and based on the kind, you can access the corresponding field.
 */
typedef struct
{
  az_json_token_kind kind;
  union {
    bool boolean;
    double number;
    az_span string;
    az_span span;
  } _internal;
} az_json_token;

/**
 * @brief az_json_token_null Returns the "null" JSON token.
 */
AZ_NODISCARD AZ_INLINE az_json_token az_json_token_null()
{
  return (az_json_token){ .kind = AZ_JSON_TOKEN_NULL, ._internal = { 0 } };
}

/**
 * @brief az_json_token_boolean Returns a boolean JSON token representing either "true" or "false".
 *
 * @param value A boolean indicating how the az_json_token should be initialized.
 */
AZ_NODISCARD AZ_INLINE az_json_token az_json_token_boolean(bool value)
{
  return (az_json_token){
    .kind = value ? AZ_JSON_TOKEN_TRUE : AZ_JSON_TOKEN_FALSE,
    ._internal.boolean = value,
  };
}

<<<<<<< HEAD
/**
 * @brief az_json_token_number returns a az_json_token containing a number.
=======
/*
 * @brief az_json_token_number returns an az_json_token containing a number.
>>>>>>> de74386a
 *
 * @param value A double indicating how the az_json_token should be initialized.
 */
AZ_NODISCARD AZ_INLINE az_json_token az_json_token_number(double value)
{
  return (az_json_token){
    .kind = AZ_JSON_TOKEN_NUMBER,
    ._internal.number = value,
  };
}

<<<<<<< HEAD
/**
 * @brief az_json_token_string returns a az_json_token containing a string.
=======
/*
 * @brief az_json_token_string returns an az_json_token containing a string.
>>>>>>> de74386a
 *
 * @param value A span over a string indicating how the az_json_token should be initialized.
 */
AZ_NODISCARD AZ_INLINE az_json_token az_json_token_string(az_span value)
{
  return (az_json_token){
    .kind = AZ_JSON_TOKEN_STRING,
    ._internal.string = value,
  };
}

<<<<<<< HEAD
/**
 * @brief az_json_token_string returns a az_json_token containing an object.
=======
/*
 * @brief az_json_token_string returns an az_json_token containing an object.
>>>>>>> de74386a
 *
 * @param value A span over an object indicating how the az_json_token should be initialized.
 */
AZ_NODISCARD AZ_INLINE az_json_token az_json_token_object(az_span value)
{
  return (az_json_token){
    .kind = AZ_JSON_TOKEN_BEGIN_OBJECT,
    ._internal.span = value,
  };
}

<<<<<<< HEAD
/**
 * @brief az_json_token_object_start returns a az_json_token representing the start of an object.
=======
/*
 * @brief returns an az_json_token representing the start of an object.
>>>>>>> de74386a
 */
AZ_NODISCARD AZ_INLINE az_json_token az_json_token_begin_object()
{
  return (az_json_token){ .kind = AZ_JSON_TOKEN_BEGIN_OBJECT, ._internal = { 0 } };
}

<<<<<<< HEAD
/**
 * @brief az_json_token_object_end returns a az_json_token representing the end of an object.
=======
/*
 * @brief returns an az_json_token representing the end of an object.
>>>>>>> de74386a
 */
AZ_NODISCARD AZ_INLINE az_json_token az_json_token_end_object()
{
  return (az_json_token){ .kind = AZ_JSON_TOKEN_END_OBJECT, ._internal = { 0 } };
}

<<<<<<< HEAD
/**
 * @brief az_json_token_array_start returns a az_json_token representing the start of an array.
=======
/*
 * @brief returns an az_json_token representing the start of an array.
>>>>>>> de74386a
 */
AZ_NODISCARD AZ_INLINE az_json_token az_json_token_begin_array()
{
  return (az_json_token){ .kind = AZ_JSON_TOKEN_BEGIN_ARRAY, ._internal = { 0 } };
}

<<<<<<< HEAD
/**
 * @brief az_json_token_array_end returns a az_json_token representing the end of an array.
=======
/*
 * @brief returns an az_json_token representing the end of an array.
>>>>>>> de74386a
 */
AZ_NODISCARD AZ_INLINE az_json_token az_json_token_end_array()
{
  return (az_json_token){ .kind = AZ_JSON_TOKEN_END_ARRAY, ._internal = { 0 } };
}

/**
 * @brief az_json_token_get_boolean returns the JSON token's boolean.
 *
 * @param token A pointer to an az_json_token instance.
 * @param out_value A pointer to a variable to receive the value.
 * @return AZ_OK if the boolean is returned.<br>
 * AZ_ERROR_ITEM_NOT_FOUND if the kind is not AZ_JSON_TOKEN_BOOLEAN.
 */
AZ_NODISCARD az_result az_json_token_get_boolean(az_json_token const* token, bool* out_value);

/**
 * @brief az_json_token_get_number returns the JSON token's number.
 *
 * @param token A pointer to an az_json_token instance.
 * @param out_value A pointer to a variable to receive the value.
 * @return AZ_OK if the number is returned.<br>
 * AZ_ERROR_ITEM_NOT_FOUND if the kind != AZ_JSON_TOKEN_NUMBER.
 */
AZ_NODISCARD az_result az_json_token_get_number(az_json_token const* token, double* out_value);

/**
 * @brief az_json_token_get_string returns the JSON token's string via an az_span.
 *
 * @param token A pointer to an az_json_token instance.
 * @param out_value A pointer to a variable to receive the value.
 * @return AZ_OK if the string is returned.<br>
 * AZ_ERROR_ITEM_NOT_FOUND if the kind != AZ_JSON_TOKEN_STRING.
 */
AZ_NODISCARD az_result az_json_token_get_string(az_json_token const* token, az_span* out_value);

/************************************ JSON BUILDER ******************/

/**
<<<<<<< HEAD
 * @brief An az_json_builder allows you to build a JSON object into a buffer.
=======
 * @brief Allows the user to define custom behavior when building JSON using the #az_json_builder.
 *
>>>>>>> de74386a
 */
typedef struct
{
  struct
  {
    // Currently, this is unused, but needed as a placeholder since we can't have an empty struct.
    bool unused;
  } _internal;
} az_json_builder_options;

/**
 * @brief Gets the default json builder options which builds minimized JSON (with no extra white
 * space) according to the JSON RFC.
 * @details Call this to obtain an initialized #az_json_builder_options structure that can be
 * modified and passed to #az_json_builder_init().
 *
 * @return The default #az_json_builder_options.
 */
AZ_NODISCARD AZ_INLINE az_json_builder_options az_json_builder_options_default()
{
  az_json_builder_options options = (az_json_builder_options) {
    ._internal = {
      .unused = false,
    },
  };

  return options;
}

/**
 * @brief Provides forward-only, non-cached building of UTF-8 encoded JSON text into the provided
 * buffer.
 *
 * @remarks #az_json_builder builds the text sequentially with no caching and by default adheres to
 * the JSON RFC: https://tools.ietf.org/html/rfc8259.
 *
 */
typedef struct
{
  struct
  {
    az_span destination_buffer;
    int32_t bytes_written;
    bool need_comma;
    az_json_token_kind token_kind; // needed for validation, potentially #if/def with preconditions.
    _az_json_bit_stack bit_stack; // needed for validation, potentially #if/def with preconditions.
    az_json_builder_options options;
  } _internal;
} az_json_builder;

/**
<<<<<<< HEAD
 * @brief az_json_builder_init initializes an az_json_builder which writes JSON into a buffer.
=======
 * @brief Initializes an #az_json_builder which writes JSON text into a buffer.
 *
 * @param[out] json_builder A pointer to an #az_json_builder instance to initialize.
 * @param[in] destination_buffer An #az_span over the byte buffer where the JSON text is to be
 * written.
 * @param[in] options __[nullable]__ A reference to an #az_json_builder_options
 * structure which defines custom behavior of the #az_json_builder. If `NULL` is passed, the builder
 * will use the default options (i.e. #az_json_builder_options_default()).
>>>>>>> de74386a
 *
 * @return An #az_result value indicating the result of the operation:
 *         - #AZ_OK if the az_json_builder is initialized successfully
 */
AZ_NODISCARD AZ_INLINE az_result az_json_builder_init(
    az_json_builder* json_builder,
    az_span destination_buffer,
    az_json_builder_options const* options)
{
  *json_builder
      = (az_json_builder){ ._internal = {
                               .destination_buffer = destination_buffer,
                               .bytes_written = 0,
                               .need_comma = false,
                               .token_kind = AZ_JSON_TOKEN_NONE,
                               .bit_stack = { 0 },
                               .options
                               = options == NULL ? az_json_builder_options_default() : *options,
                           } };
  return AZ_OK;
}

/**
<<<<<<< HEAD
 * @brief az_json_builder_span_get returns the az_span containing the final JSON object.
=======
 * @brief Returns the #az_span containing the JSON text written to the underlying buffer so far.
 *
 * @param[in] json_builder A pointer to an #az_json_builder instance wrapping the destination
 * buffer.
 *
 * @note Do NOT modify or override the contents of the returned #az_span unless you are no longer
 * building JSON text into it.
>>>>>>> de74386a
 *
 * @return An #az_span containing the JSON text built so far.
 */
AZ_NODISCARD AZ_INLINE az_span az_json_builder_get_json(az_json_builder const* json_builder)
{
  return az_span_slice(
      json_builder->_internal.destination_buffer, 0, json_builder->_internal.bytes_written);
}

/**
<<<<<<< HEAD
 * @brief az_json_builder_append_token appends an az_json_token to the JSON buffer.
=======
 * @brief Appends the UTF-8 text value (as a JSON string) into the buffer.
>>>>>>> de74386a
 *
 * @param[in] json_builder A pointer to an #az_json_builder instance containing the buffer to append
 * the string value to.
 * @param[in] value The UTF-8 encoded value to be written as a JSON string. The value is escaped
 * before writing.
 *
 * @remarks If \p value is #AZ_SPAN_NULL, the empty JSON string value is written (i.e. "").
 *
 * @return An #az_result value indicating the result of the operation:
 *         - #AZ_OK if the string value was appended successfully
 *         - #AZ_ERROR_INSUFFICIENT_SPAN_SIZE if the buffer is too small
 */
AZ_NODISCARD az_result az_json_builder_append_string(az_json_builder* json_builder, az_span value);

/**
<<<<<<< HEAD
 * @brief az_json_builder_append_object appends a JSON to the JSON buffer.
=======
 * @brief Appends the UTF-8 property name (as a JSON string) which is the first part of a name/value
 * pair of a JSON object.
>>>>>>> de74386a
 *
 * @param[in] json_builder A pointer to an #az_json_builder instance containing the buffer to append
 * the property name to.
 * @param[in] name The UTF-8 encoded property name of the JSON value to be written. The name is
 * escaped before writing.
 *
 * @return An #az_result value indicating the result of the operation:
 *         - #AZ_OK if the property name was appended successfully
 *         - #AZ_ERROR_INSUFFICIENT_SPAN_SIZE if the buffer is too small
 */
AZ_NODISCARD az_result
az_json_builder_append_property_name(az_json_builder* json_builder, az_span name);

/**
<<<<<<< HEAD
 * @brief az_json_builder_append_array_item appends an array item to the JSON buffer.
=======
 * @brief Appends a boolean value (as a JSON literal `true` or `false`).
>>>>>>> de74386a
 *
 * @param[in] json_builder A pointer to an #az_json_builder instance containing the buffer to append
 * the boolean to.
 * @param[in] value The value to be written as a JSON literal true or false.
 *
 * @return An #az_result value indicating the result of the operation:
 *         - #AZ_OK if the boolean was appended successfully
 *         - #AZ_ERROR_INSUFFICIENT_SPAN_SIZE if the buffer is too small
 */
AZ_NODISCARD az_result az_json_builder_append_bool(az_json_builder* json_builder, bool value);

// TODO: Consider removing for now until we have complete double formatting and parsing.
/**
 * @brief Appends a double number value.
 *
 * @param[in] json_builder A pointer to an #az_json_builder instance containing the buffer to append
 * the number to.
 * @param[in] value The value to be written as a JSON number.
 *
 * @return An #az_result value indicating the result of the operation:
 *         - #AZ_OK if the number was appended successfully
 *         - #AZ_ERROR_INSUFFICIENT_SPAN_SIZE if the buffer is too small
 */
AZ_NODISCARD az_result az_json_builder_append_number(az_json_builder* json_builder, double value);

/**
 * @brief Appends an int32_t number value.
 *
 * @param[in] json_builder A pointer to an #az_json_builder instance containing the buffer to append
 * the number to.
 * @param[in] value The value to be written as a JSON number.
 *
 * @return An #az_result value indicating the result of the operation:
 *         - #AZ_OK if the number was appended successfully
 *         - #AZ_ERROR_INSUFFICIENT_SPAN_SIZE if the buffer is too small
 */
AZ_NODISCARD az_result
az_json_builder_append_int32_number(az_json_builder* json_builder, int32_t value);

/**
 * @brief Appends the JSON literal `null`.
 *
 * @param[in] json_builder A pointer to an #az_json_builder instance containing the buffer to append
 * the `null` literal to.
 *
 * @return An #az_result value indicating the result of the operation:
 *         - #AZ_OK if `null` was appended successfully
 *         - #AZ_ERROR_INSUFFICIENT_SPAN_SIZE if the buffer is too small
 */
AZ_NODISCARD az_result az_json_builder_append_null(az_json_builder* json_builder);

/**
 * @brief Appends the beginning of a JSON object (i.e. `{`).
 *
 * @param[in] json_builder A pointer to an #az_json_builder instance containing the buffer to append
 * the start of object to.
 *
 * @return An #az_result value indicating the result of the operation:
 *         - #AZ_OK if object start was appended successfully
 *         - #AZ_ERROR_INSUFFICIENT_SPAN_SIZE if the buffer is too small
 *         - #AZ_ERROR_JSON_NESTING_OVERFLOW if the depth of the JSON exceeds the maximum allowed
 *           depth of 64
 */
AZ_NODISCARD az_result az_json_builder_append_begin_object(az_json_builder* json_builder);

/**
 * @brief Appends the beginning of a JSON array (i.e. `[`).
 *
 * @param[in] json_builder A pointer to an #az_json_builder instance containing the buffer to append
 * the start of array to.
 *
 * @return An #az_result value indicating the result of the operation:
 *         - #AZ_OK if array start was appended successfully
 *         - #AZ_ERROR_INSUFFICIENT_SPAN_SIZE if the buffer is too small
 *         - #AZ_ERROR_JSON_NESTING_OVERFLOW if the depth of the JSON exceeds the maximum allowed
 *           depth of 64
 */
AZ_NODISCARD az_result az_json_builder_append_begin_array(az_json_builder* json_builder);

/**
 * @brief Appends the end of the current JSON object (i.e. `}`).
 *
 * @param[in] json_builder A pointer to an #az_json_builder instance containing the buffer to append
 * the closing character to.
 *
 * @return An #az_result value indicating the result of the operation:
 *         - #AZ_OK if object end was appended successfully
 *         - #AZ_ERROR_INSUFFICIENT_SPAN_SIZE if the buffer is too small
 */
AZ_NODISCARD az_result az_json_builder_append_end_object(az_json_builder* json_builder);

/**
 * @brief Appends the end of the current JSON array (i.e. `]`).
 *
 * @param[in] json_builder A pointer to an #az_json_builder instance containing the buffer to append
 * the closing character to.
 *
 * @return An #az_result value indicating the result of the operation:
 *         - #AZ_OK if array end was appended successfully
 *         - #AZ_ERROR_INSUFFICIENT_SPAN_SIZE if the buffer is too small
 */
AZ_NODISCARD az_result az_json_builder_append_end_array(az_json_builder* json_builder);

/************************************ JSON PARSER ******************/

typedef uint64_t _az_json_stack;

/**
 * @brief An az_json_parser returns the JSON tokens contained within a JSON buffer.
 */
typedef struct
{
  struct
  {
    az_span reader;
    _az_json_stack stack;
  } _internal;
} az_json_parser;

/**
 * @brief An az_json_token_member represents a JSON element's name and value.
 */
typedef struct
{
  az_span name;
  az_json_token token;
} az_json_token_member;

/**
 * @brief az_json_parser_init initializes an az_json_parser to parse the JSON payload contained
 * within the provided buffer.
 *
 * @param json_parser A pointer to an az_json_parser instance to initialize.
 * @param json_buffer A pointer to a buffer containing the JSON document to parse.
 * @return AZ_OK if the token was appended successfully.<br>
 */
AZ_NODISCARD az_result az_json_parser_init(az_json_parser* json_parser, az_span json_buffer);

/**
 * @brief az_json_parser_parse_token returns the next token in the JSON document.
 *
 * @param json_parser A pointer to an az_json_parser instance containing the JSON to parse.
 * @param out_token A pointer to an az_json_token containing the next parsed JSON token.
 * @return AZ_OK if the token was parsed successfully.<br>
 *         AZ_ERROR_EOF when the end of the JSON document is reached.<br>
 *         AZ_ERROR_PARSER_UNEXPECTED_CHAR when an invalid character is detected.<br>
 *         AZ_ERROR_ITEM_NOT_FOUND when no more items are found.
 */
AZ_NODISCARD az_result
az_json_parser_parse_token(az_json_parser* json_parser, az_json_token* out_token);

/**
 * @brief az_json_parser_parse_token_member returns the next token member in the JSON document.
 *
 * @param json_parser A pointer to an az_json_parser instance containing the JSON to parse.
 * @param out_token_member A pointer to an az_json_token_member containing the next parsed JSON
 * token member.
 * @return AZ_OK if the token was parsed successfully.<br>
 *         AZ_ERROR_EOF when the end of the JSON document is reached.<br>
 *         AZ_ERROR_PARSER_UNEXPECTED_CHAR when an invalid character is detected.<br>
 *         AZ_ERROR_ITEM_NOT_FOUND when no more items are found.
 */
AZ_NODISCARD az_result az_json_parser_parse_token_member(
    az_json_parser* json_parser,
    az_json_token_member* out_token_member);

/**
 * @brief az_json_parser_parse_array_item returns the next array item in the JSON document.
 *
 * @param json_parser A pointer to an az_json_parser instance containing the JSON to parse.
 * @param out_token A pointer to an az_json_token containing the next parsed JSON array item.
 * @return AZ_OK if the token was parsed successfully.<br>
 *         AZ_ERROR_EOF when the end of the JSON document is reached.<br>
 *         AZ_ERROR_PARSER_UNEXPECTED_CHAR when an invalid character is detected.<br>
 *         AZ_ERROR_ITEM_NOT_FOUND when no more items are found.
 */
AZ_NODISCARD az_result
az_json_parser_parse_array_item(az_json_parser* json_parser, az_json_token* out_token);

/**
 * @brief az_json_parser_skip_children parses and skips over any nested JSON elements.
 *
 * @param json_parser A pointer to an az_json_parser instance containing the JSON to parse.
 * @param out_token A pointer to an az_json_token containing the next parsed JSON token.
 * @return AZ_OK if the token was parsed successfully.<br>
 *         AZ_ERROR_EOF when the end of the JSON document is reached.<br>
 *         AZ_ERROR_PARSER_UNEXPECTED_CHAR when an invalid character is detected.<br>
 *         AZ_ERROR_ITEM_NOT_FOUND when no more items are found.
 */
AZ_NODISCARD az_result
az_json_parser_skip_children(az_json_parser* json_parser, az_json_token token);

/**
 * @brief  az_json_parser_done validates that there is nothing else to parse in the JSON document.
 *
 * @param json_parser A pointer to an az_json_parser instance containing the JSON that was parsed.
 * @return AZ_OK if the token was parsed completely.<br>
 *         AZ_ERROR_JSON_INVALID_STATE if not all of the JSON document was parsed.
 */
AZ_NODISCARD az_result az_json_parser_done(az_json_parser* json_parser);

/************************************ JSON POINTER ******************/

/**
 * @brief az_json_parse_by_pointer parses a JSON document and returns the az_json_token identified
 * by a JSON pointer.
 *
 * @param json_buffer An az_span over a buffer containing the JSON document to parse.
 * @param json_pointer An az_span over a string containing JSON-pointer syntax (see
 * https://tools.ietf.org/html/rfc6901).
 * @param out_token A pointer to an az_json_token that receives the JSON token.
 * @return AZ_OK if the desired token was found in the JSON document.
 *         AZ_ERROR_EOF when the end of the JSON document is reached.<br>
 *         AZ_ERROR_PARSER_UNEXPECTED_CHAR when an invalid character is detected.<br>
 *         AZ_ERROR_ITEM_NOT_FOUND when no more items are found.
 */
AZ_NODISCARD az_result
az_json_parse_by_pointer(az_span json_buffer, az_span json_pointer, az_json_token* out_token);

#include <_az_cfg_suffix.h>

#endif // _az_JSON_H<|MERGE_RESOLUTION|>--- conflicted
+++ resolved
@@ -25,11 +25,7 @@
 #include <_az_cfg_prefix.h>
 
 /**
-<<<<<<< HEAD
- * @brief az_json_token_kind is an enum defining symbols for the various kinds of JSON tokens.
-=======
  * @brief Defines symbols for the various kinds of JSON tokens that make up any JSON text.
->>>>>>> de74386a
  */
 typedef enum
 {
@@ -47,8 +43,6 @@
 } az_json_token_kind;
 
 /**
-<<<<<<< HEAD
-=======
  * @brief A limited stack used by the #az_json_builder to track state information for validation.
  */
 typedef struct
@@ -64,7 +58,6 @@
 } _az_json_bit_stack;
 
 /**
->>>>>>> de74386a
  * @brief An az_json_token instance represents a JSON token. The kind field indicates the kind of
  * token and based on the kind, you can access the corresponding field.
  */
@@ -100,13 +93,8 @@
   };
 }
 
-<<<<<<< HEAD
-/**
- * @brief az_json_token_number returns a az_json_token containing a number.
-=======
 /*
  * @brief az_json_token_number returns an az_json_token containing a number.
->>>>>>> de74386a
  *
  * @param value A double indicating how the az_json_token should be initialized.
  */
@@ -118,13 +106,8 @@
   };
 }
 
-<<<<<<< HEAD
-/**
- * @brief az_json_token_string returns a az_json_token containing a string.
-=======
 /*
  * @brief az_json_token_string returns an az_json_token containing a string.
->>>>>>> de74386a
  *
  * @param value A span over a string indicating how the az_json_token should be initialized.
  */
@@ -136,13 +119,8 @@
   };
 }
 
-<<<<<<< HEAD
-/**
- * @brief az_json_token_string returns a az_json_token containing an object.
-=======
 /*
  * @brief az_json_token_string returns an az_json_token containing an object.
->>>>>>> de74386a
  *
  * @param value A span over an object indicating how the az_json_token should be initialized.
  */
@@ -154,52 +132,32 @@
   };
 }
 
-<<<<<<< HEAD
-/**
- * @brief az_json_token_object_start returns a az_json_token representing the start of an object.
-=======
 /*
  * @brief returns an az_json_token representing the start of an object.
->>>>>>> de74386a
  */
 AZ_NODISCARD AZ_INLINE az_json_token az_json_token_begin_object()
 {
   return (az_json_token){ .kind = AZ_JSON_TOKEN_BEGIN_OBJECT, ._internal = { 0 } };
 }
 
-<<<<<<< HEAD
-/**
- * @brief az_json_token_object_end returns a az_json_token representing the end of an object.
-=======
 /*
  * @brief returns an az_json_token representing the end of an object.
->>>>>>> de74386a
  */
 AZ_NODISCARD AZ_INLINE az_json_token az_json_token_end_object()
 {
   return (az_json_token){ .kind = AZ_JSON_TOKEN_END_OBJECT, ._internal = { 0 } };
 }
 
-<<<<<<< HEAD
-/**
- * @brief az_json_token_array_start returns a az_json_token representing the start of an array.
-=======
 /*
  * @brief returns an az_json_token representing the start of an array.
->>>>>>> de74386a
  */
 AZ_NODISCARD AZ_INLINE az_json_token az_json_token_begin_array()
 {
   return (az_json_token){ .kind = AZ_JSON_TOKEN_BEGIN_ARRAY, ._internal = { 0 } };
 }
 
-<<<<<<< HEAD
-/**
- * @brief az_json_token_array_end returns a az_json_token representing the end of an array.
-=======
 /*
  * @brief returns an az_json_token representing the end of an array.
->>>>>>> de74386a
  */
 AZ_NODISCARD AZ_INLINE az_json_token az_json_token_end_array()
 {
@@ -239,12 +197,8 @@
 /************************************ JSON BUILDER ******************/
 
 /**
-<<<<<<< HEAD
- * @brief An az_json_builder allows you to build a JSON object into a buffer.
-=======
  * @brief Allows the user to define custom behavior when building JSON using the #az_json_builder.
  *
->>>>>>> de74386a
  */
 typedef struct
 {
@@ -296,9 +250,6 @@
 } az_json_builder;
 
 /**
-<<<<<<< HEAD
- * @brief az_json_builder_init initializes an az_json_builder which writes JSON into a buffer.
-=======
  * @brief Initializes an #az_json_builder which writes JSON text into a buffer.
  *
  * @param[out] json_builder A pointer to an #az_json_builder instance to initialize.
@@ -307,7 +258,6 @@
  * @param[in] options __[nullable]__ A reference to an #az_json_builder_options
  * structure which defines custom behavior of the #az_json_builder. If `NULL` is passed, the builder
  * will use the default options (i.e. #az_json_builder_options_default()).
->>>>>>> de74386a
  *
  * @return An #az_result value indicating the result of the operation:
  *         - #AZ_OK if the az_json_builder is initialized successfully
@@ -331,9 +281,6 @@
 }
 
 /**
-<<<<<<< HEAD
- * @brief az_json_builder_span_get returns the az_span containing the final JSON object.
-=======
  * @brief Returns the #az_span containing the JSON text written to the underlying buffer so far.
  *
  * @param[in] json_builder A pointer to an #az_json_builder instance wrapping the destination
@@ -341,7 +288,6 @@
  *
  * @note Do NOT modify or override the contents of the returned #az_span unless you are no longer
  * building JSON text into it.
->>>>>>> de74386a
  *
  * @return An #az_span containing the JSON text built so far.
  */
@@ -352,11 +298,7 @@
 }
 
 /**
-<<<<<<< HEAD
- * @brief az_json_builder_append_token appends an az_json_token to the JSON buffer.
-=======
  * @brief Appends the UTF-8 text value (as a JSON string) into the buffer.
->>>>>>> de74386a
  *
  * @param[in] json_builder A pointer to an #az_json_builder instance containing the buffer to append
  * the string value to.
@@ -372,12 +314,8 @@
 AZ_NODISCARD az_result az_json_builder_append_string(az_json_builder* json_builder, az_span value);
 
 /**
-<<<<<<< HEAD
- * @brief az_json_builder_append_object appends a JSON to the JSON buffer.
-=======
  * @brief Appends the UTF-8 property name (as a JSON string) which is the first part of a name/value
  * pair of a JSON object.
->>>>>>> de74386a
  *
  * @param[in] json_builder A pointer to an #az_json_builder instance containing the buffer to append
  * the property name to.
@@ -392,11 +330,7 @@
 az_json_builder_append_property_name(az_json_builder* json_builder, az_span name);
 
 /**
-<<<<<<< HEAD
- * @brief az_json_builder_append_array_item appends an array item to the JSON buffer.
-=======
  * @brief Appends a boolean value (as a JSON literal `true` or `false`).
->>>>>>> de74386a
  *
  * @param[in] json_builder A pointer to an #az_json_builder instance containing the buffer to append
  * the boolean to.
