// Copyright (c) Microsoft Corporation. All rights reserved.
// SPDX-License-Identifier: MIT

#ifndef AZ_MOCK_CURL_H
#define AZ_MOCK_CURL_H

#include <az_http_request.h>
<<<<<<< HEAD
=======
#include <az_result.h>
#include <az_span.h>
>>>>>>> b1d0fd6c

#include <_az_cfg_prefix.h>

AZ_INLINE az_result az_http_client_send_request_impl(
    az_http_request const * const p_request,
    az_span * const response,
    bool allow_allocate) {
  return AZ_ERROR_NOT_IMPLEMENTED;
};

#include <_az_cfg_suffix.h>

#endif<|MERGE_RESOLUTION|>--- conflicted
+++ resolved
@@ -5,11 +5,8 @@
 #define AZ_MOCK_CURL_H
 
 #include <az_http_request.h>
-<<<<<<< HEAD
-=======
 #include <az_result.h>
 #include <az_span.h>
->>>>>>> b1d0fd6c
 
 #include <_az_cfg_prefix.h>
 
