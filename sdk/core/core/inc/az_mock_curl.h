--- conflicted
+++ resolved
@@ -10,11 +10,7 @@
 
 #include <_az_cfg_prefix.h>
 
-<<<<<<< HEAD
-AZ_INLINE az_result az_http_client_send_request_impl(
-=======
-AZ_NODISCARD AZ_INLINE az_result az_send_request_impl(
->>>>>>> d9ab6cfe
+AZ_NODISCARD AZ_INLINE az_result az_http_client_send_request_impl(
     az_http_request const * const p_request,
     az_span * const response,
     bool allow_allocate) {
