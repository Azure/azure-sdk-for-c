--- conflicted
+++ resolved
@@ -13,17 +13,6 @@
 
 #include <_az_cfg_prefix.h>
 
-<<<<<<< HEAD
-enum {
-  // error codes
-  AZ_ERROR_JSON_NO_MORE_ITEMS = AZ_MAKE_ERROR(AZ_JSON_FACILITY, 1),
-  AZ_ERROR_JSON_INVALID_STATE = AZ_MAKE_ERROR(AZ_JSON_FACILITY, 2),
-  AZ_ERROR_JSON_STACK_OVERFLOW = AZ_MAKE_ERROR(AZ_JSON_FACILITY, 3),
-  AZ_ERROR_JSON_NOT_FOUND = AZ_MAKE_ERROR(AZ_JSON_FACILITY, 4),
-};
-
-=======
->>>>>>> dc7bf7f3
 typedef enum {
   AZ_JSON_VALUE_NONE = 0,
   AZ_JSON_VALUE_NULL = 1,
