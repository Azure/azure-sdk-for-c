--- conflicted
+++ resolved
@@ -16,21 +16,12 @@
 #include <_az_cfg_prefix.h>
 
 typedef struct {
-<<<<<<< HEAD
-  az_http_policy const []policies;
-  uint16_t num_policies;
-  uint16_t pipeline_stage;
-
-  //Each policy calls next
-  typedef az_result (*az_http_pipeline_next)(az_http_pipeline const * pipeline, az_http_request const * p_request);
-=======
   az_http_policy policies[10];
   int num_policies;
   int pipeline_stage;
 
   //Each policy calls next
-  az_result (*next)(az_http_pipeline *pipeline);
->>>>>>> 268428ff
+  typedef az_result (*az_http_pipeline_next)(az_http_pipeline const * pipeline, az_http_request const * p_request);
 } az_http_pipeline;
 
 //Returns a pipeline
