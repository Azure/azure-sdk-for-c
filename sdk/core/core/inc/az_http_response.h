--- conflicted
+++ resolved
@@ -15,14 +15,7 @@
   az_span_visitor body;
 } az_http_response;
 
-<<<<<<< HEAD
-AZ_NODISCARD az_result
-az_http_response_parse(
-    az_const_span const buffer,
-    az_http_response const response);
-=======
-az_result az_http_response_parse(az_const_span const buffer, az_http_response const response);
->>>>>>> b1d0fd6c
+AZ_NODISCARD az_result az_http_response_parse(az_const_span const buffer, az_http_response const response);
 
 #include <_az_cfg_suffix.h>
 
