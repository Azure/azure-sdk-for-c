--- conflicted
+++ resolved
@@ -4,16 +4,12 @@
 /**
  * @file az_credentials.h
  *
-<<<<<<< HEAD
- * @brief Credentials for authentication.
+ * @brief Credentials used for authentication with many (not all) Azure SDK client libraries.
  *
  * NOTE: You MUST NOT use any symbols (macros, functions, structures, enums, etc.)
  * prefixed with an underscore ('_') directly in your application code. These symbols
  * are part of Azure SDK's internal implementation; we do not document these symbols
  * and they are subject to change in future versions of the SDK which would break your code.
-=======
- * @brief Credentials used for authentication with many (not all) Azure SDK client libraries.
->>>>>>> 6280f87a
  */
 
 #ifndef _az_CREDENTIALS_H
