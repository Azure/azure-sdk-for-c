// Copyright (c) Microsoft Corporation. All rights reserved.
// SPDX-License-Identifier: MIT

#ifndef AZ_RESULT_H
#define AZ_RESULT_H

#include <az_static_assert.h>

#include <stdbool.h>
#include <stdint.h>
#include <stdio.h>

#include <_az_cfg_prefix.h>

enum {
  AZ_ERROR_FLAG = (int32_t)0x80000000,
};

enum {
  AZ_CORE_FACILITY = 0x1,
  AZ_JSON_FACILITY = 0x2,
  AZ_HTTP_FACILITY = 0x3,
  AZ_STD_FACILITY = 0x7FFF,
};

#define AZ_MAKE_ERROR(facility, code) \
  ((int32_t)(0x80000000 | ((uint32_t)(facility) << 16) | (uint32_t)(code)))

#define AZ_RETURN_IF_FAILED(exp) \
  do { \
    az_result const _result = (exp); \
    if (az_failed(_result)) { \
      return _result; \
    } \
  } while (0)

/**
 * The type represents error conditions.
 * Bits:
 * - 31 Severity (0 - success, 1 - failure).
 * - if failure then
 *   - 16..30 Facility.
 *   -  0..15 Code.
 * - otherwise
 *   -  0..30 Value
 */
typedef enum az_result {
  AZ_OK = 0,

  // Core
  AZ_ERROR_ARG = AZ_MAKE_ERROR(AZ_CORE_FACILITY, 1),
  AZ_ERROR_BUFFER_OVERFLOW = AZ_MAKE_ERROR(AZ_CORE_FACILITY, 2),
  AZ_ERROR_OUT_OF_MEMORY = AZ_MAKE_ERROR(AZ_CORE_FACILITY, 3),
  AZ_ERROR_NOT_IMPLEMENTED = AZ_MAKE_ERROR(AZ_CORE_FACILITY, 4),
  AZ_ERROR_UNEXPECTED_CHAR = AZ_MAKE_ERROR(AZ_CORE_FACILITY, 5),

<<<<<<< HEAD
=======
  // HTTP error codes
  AZ_ERROR_HTTP_PAL = AZ_MAKE_ERROR(AZ_HTTP_FACILITY, 1),
  AZ_ERROR_HTTP_INVALID_STATE = AZ_MAKE_ERROR(AZ_HTTP_FACILITY, 2),
  AZ_ERROR_HTTP_NO_MORE_HEADERS = AZ_MAKE_ERROR(AZ_HTTP_FACILITY, 3),
  AZ_ERROR_HTTP_FAILED_REQUEST = AZ_MAKE_ERROR(AZ_HTTP_FACILITY, 4),

  // JSON error codes
  AZ_ERROR_JSON_NO_MORE_ITEMS = AZ_MAKE_ERROR(AZ_JSON_FACILITY, 1),
  AZ_ERROR_JSON_INVALID_STATE = AZ_MAKE_ERROR(AZ_JSON_FACILITY, 2),
  AZ_ERROR_JSON_STACK_OVERFLOW = AZ_MAKE_ERROR(AZ_JSON_FACILITY, 3),
  AZ_ERROR_JSON_NOT_FOUND = AZ_MAKE_ERROR(AZ_JSON_FACILITY, 4),

  // C standard errors
>>>>>>> dc7bf7f3
  AZ_ERROR_EOF = AZ_MAKE_ERROR(AZ_STD_FACILITY, 0xFFFF),
} az_result;

AZ_STATIC_ASSERT(sizeof(az_result) == 4)

AZ_STATIC_ASSERT(AZ_ERROR_EOF == EOF)
AZ_STATIC_ASSERT(EOF == -1)

AZ_NODISCARD AZ_INLINE bool az_failed(az_result result) { return (result & AZ_ERROR_FLAG) != 0; }

AZ_NODISCARD AZ_INLINE bool az_succeeded(az_result result) { return (result & AZ_ERROR_FLAG) == 0; }

#include <_az_cfg_suffix.h>

#endif<|MERGE_RESOLUTION|>--- conflicted
+++ resolved
@@ -54,8 +54,6 @@
   AZ_ERROR_NOT_IMPLEMENTED = AZ_MAKE_ERROR(AZ_CORE_FACILITY, 4),
   AZ_ERROR_UNEXPECTED_CHAR = AZ_MAKE_ERROR(AZ_CORE_FACILITY, 5),
 
-<<<<<<< HEAD
-=======
   // HTTP error codes
   AZ_ERROR_HTTP_PAL = AZ_MAKE_ERROR(AZ_HTTP_FACILITY, 1),
   AZ_ERROR_HTTP_INVALID_STATE = AZ_MAKE_ERROR(AZ_HTTP_FACILITY, 2),
@@ -69,7 +67,6 @@
   AZ_ERROR_JSON_NOT_FOUND = AZ_MAKE_ERROR(AZ_JSON_FACILITY, 4),
 
   // C standard errors
->>>>>>> dc7bf7f3
   AZ_ERROR_EOF = AZ_MAKE_ERROR(AZ_STD_FACILITY, 0xFFFF),
 } az_result;
 
