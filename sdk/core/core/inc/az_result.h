// Copyright (c) Microsoft Corporation. All rights reserved.
// SPDX-License-Identifier: MIT

#ifndef AZ_RESULT_H
#define AZ_RESULT_H

#include <stdbool.h>
#include <stdint.h>
#include <stdio.h>

#include <az_static_assert.h>

#include <_az_cfg_prefix.h>

/**
 * The type represents error conditions.
 * Bits:
 * - 31 Severity (0 - success, 1 - failure).
 * - if failure then
 *   - 16..30 Facility.
 *   -  0..15 Code.
 * - otherwise
 *   -  0..30 Value
 */
typedef int32_t az_result;

enum {
  AZ_OK = 0,
  AZ_ERROR_FLAG = (az_result)0x80000000,
};

enum {
  AZ_CORE_FACILITY = 0x1,
  AZ_JSON_FACILITY = 0x2,
  AZ_STD_FACILITY = 0x7FFF,
};

#define AZ_MAKE_ERROR(facility, code) \
  ((az_result)(0x80000000 | ((uint32_t)(facility) << 16) | (uint32_t)(code)))

AZ_INLINE bool az_failed(az_result result) { return (result & AZ_ERROR_FLAG) != 0; }

AZ_INLINE bool az_succeeded(az_result result) { return (result & AZ_ERROR_FLAG) == 0; }

#define AZ_RETURN_IF_FAILED(exp) \
  do { \
    az_result const _result = (exp); \
    if (az_failed(_result)) { \
      return _result; \
    } \
  } while (0)

enum {
  AZ_ERROR_ARG = AZ_MAKE_ERROR(AZ_CORE_FACILITY, 1),
  AZ_ERROR_BUFFER_OVERFLOW = AZ_MAKE_ERROR(AZ_CORE_FACILITY, 2),
  AZ_ERROR_OUT_OF_MEMORY = AZ_MAKE_ERROR(AZ_CORE_FACILITY, 3),
<<<<<<< HEAD

=======
  AZ_ERROR_NOT_IMPLEMENTED = AZ_MAKE_ERROR(AZ_CORE_FACILITY, 4),
  
>>>>>>> f7cea60a
  AZ_ERROR_EOF = AZ_MAKE_ERROR(AZ_STD_FACILITY, 0xFFFF),
};

AZ_STATIC_ASSERT(AZ_ERROR_EOF == EOF)
AZ_STATIC_ASSERT(EOF == -1)

#include <_az_cfg_suffix.h>

#endif<|MERGE_RESOLUTION|>--- conflicted
+++ resolved
@@ -54,12 +54,8 @@
   AZ_ERROR_ARG = AZ_MAKE_ERROR(AZ_CORE_FACILITY, 1),
   AZ_ERROR_BUFFER_OVERFLOW = AZ_MAKE_ERROR(AZ_CORE_FACILITY, 2),
   AZ_ERROR_OUT_OF_MEMORY = AZ_MAKE_ERROR(AZ_CORE_FACILITY, 3),
-<<<<<<< HEAD
-
-=======
   AZ_ERROR_NOT_IMPLEMENTED = AZ_MAKE_ERROR(AZ_CORE_FACILITY, 4),
   
->>>>>>> f7cea60a
   AZ_ERROR_EOF = AZ_MAKE_ERROR(AZ_STD_FACILITY, 0xFFFF),
 };
 
