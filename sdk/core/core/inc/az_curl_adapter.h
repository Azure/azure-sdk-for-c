// Copyright (c) Microsoft Corporation. All rights reserved.
// SPDX-License-Identifier: MIT

#ifndef AZ_CURL_ADAPTER_H
#define AZ_CURL_ADAPTER_H

#include <az_http_request.h>
#include <az_http_request_builder.h>
#include <az_span_builder.h>
#include <az_str.h>

#include <curl/curl.h>
#include <stdlib.h>

#include <_az_cfg_prefix.h>

<<<<<<< HEAD
extern az_span const AZ_CURL_ADAPTER_RESPONSE_PLACEHOLDER;

=======
>>>>>>> 3a65c3dd
/**
 * Converts CURLcode to az_result.
 */
AZ_NODISCARD AZ_INLINE az_result az_curl_code_to_result(CURLcode const code) {
  return code == CURLE_OK ? AZ_OK : AZ_ERROR_HTTP_PAL;
}

// returning AZ error on CURL Error
#define AZ_RETURN_IF_CURL_FAILED(exp) AZ_RETURN_IF_FAILED(az_curl_code_to_result(exp))

AZ_NODISCARD AZ_INLINE az_result az_curl_init(CURL ** const out) {
  *out = curl_easy_init();
  curl_easy_setopt(*out, CURLOPT_FAILONERROR, 1);
  return AZ_OK;
}

AZ_NODISCARD AZ_INLINE az_result az_curl_done(CURL ** const pp) {
  AZ_CONTRACT_ARG_NOT_NULL(pp);
  AZ_CONTRACT_ARG_NOT_NULL(*pp);

  curl_easy_cleanup(*pp);
  *pp = NULL;
  return AZ_OK;
}

AZ_NODISCARD az_result az_http_client_send_request_impl(
    az_http_request_builder * const p_hrb,
    az_mut_span const * const response,
    bool const buildRFC7230);

#include <_az_cfg_suffix.h>

#endif<|MERGE_RESOLUTION|>--- conflicted
+++ resolved
@@ -14,11 +14,6 @@
 
 #include <_az_cfg_prefix.h>
 
-<<<<<<< HEAD
-extern az_span const AZ_CURL_ADAPTER_RESPONSE_PLACEHOLDER;
-
-=======
->>>>>>> 3a65c3dd
 /**
  * Converts CURLcode to az_result.
  */
