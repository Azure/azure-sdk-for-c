--- conflicted
+++ resolved
@@ -257,7 +257,6 @@
 #define AZ_SPAN(ARRAY) \
   { .begin = ARRAY, .size = AZ_ARRAY_SIZE(ARRAY) }
 
-<<<<<<< HEAD
 /**
  * ```c
  * typedef struct {
@@ -273,8 +272,6 @@
  * visitor.func(visitor.data, AZ_CONST_SPAN("Something"));
  * ```
  */
-=======
->>>>>>> 005787c2
 AZ_CALLBACK_DECL(az_span_visitor, az_const_span)
 
 #include <_az_cfg_suffix.h>
