// Copyright (c) Microsoft Corporation. All rights reserved.
// SPDX-License-Identifier: MIT

#ifndef AZ_SPAN_H
#define AZ_SPAN_H

#include <az_action.h>
#include <az_contract.h>
#include <az_result.h>
#include <az_static_assert.h>

#include <stdbool.h>
#include <stdint.h>
#include <string.h>

#include <_az_cfg_prefix.h>

/**
 * An immutable span of bytes (octets).
 */
typedef struct {
  uint8_t const * begin;
  size_t size;
} az_span;

typedef int32_t az_result_byte;

AZ_NODISCARD AZ_INLINE bool az_span_is_empty(az_span const span) { return span.size <= 0; }

AZ_NODISCARD AZ_INLINE bool az_span_is_valid(az_span const span) {
  return span.size == 0 || (span.begin != NULL && span.begin <= span.begin + span.size - 1);
}

/**
 * Returns a byte in `index` position.
 * Returns `AZ_ERROR_EOF` if the `index` is out of the span range.
 */
AZ_NODISCARD AZ_INLINE az_result_byte az_span_get(az_span const span, size_t const index) {
  if (span.size <= index) {
    return AZ_ERROR_EOF;
  }
  return span.begin[index];
}

/**
 * @brief returns a span with the left @n bytes of the given @span.
 *
 * If the @n is greater than the @span.size than the whole @span is returned.
 */
AZ_NODISCARD AZ_INLINE az_span az_span_take(az_span const span, size_t const n) {
  if (span.size <= n) {
    return span;
  }
  return (az_span){ .begin = span.begin, .size = n };
}

/**
 * @brief returns a span with @n positions are dropped.
 *
 * If the @n is greater than @span.size than an empty span is returned
 */
AZ_NODISCARD AZ_INLINE az_span az_span_drop(az_span const span, size_t const n) {
  if (span.size <= n) {
    return (az_span){ .begin = NULL, .size = 0 };
  }
  return (az_span){ .begin = span.begin + n, .size = span.size - n };
}

/**
 * Returns a sub span of the given span.
 */
AZ_NODISCARD AZ_INLINE az_span
az_span_sub(az_span const span, size_t const begin, size_t const end) {
  az_span const t = az_span_take(span, end);
  return az_span_drop(t, begin);
}

/**
 * Returns `true` if a content of the @a span is equal to a content of the @b
 * span.
 */
AZ_NODISCARD AZ_INLINE bool az_span_eq(az_span const a, az_span const b) {
  return a.size == b.size && memcmp(a.begin, b.begin, a.size) == 0;
}

/**
 * Returns `true` if a content of the @a span is equal to a content of the @b
 * span using case-insensetive compare.
 */
AZ_NODISCARD bool az_span_eq_ascii_ignore_case(az_span const a, az_span const b);

AZ_NODISCARD AZ_INLINE bool az_span_is_overlap(az_span const a, az_span const b) {
  return (!az_span_is_empty(a) && !az_span_is_empty(b))
      && ((a.begin < b.begin && (a.begin + a.size - 1) >= b.begin)
          || (b.begin < a.begin && (b.begin + b.size - 1) >= a.begin) || (a.begin == b.begin));
}

// Parsing utilities

AZ_NODISCARD AZ_INLINE az_result az_error_unexpected_char(az_result_byte const c) {
  return az_failed(c) ? c : AZ_ERROR_PARSER_UNEXPECTED_CHAR;
}

AZ_NODISCARD az_result az_span_get_uint64(az_span const self, uint64_t * const out);

#define AZ_ARRAY_SIZE(ARRAY) (sizeof(ARRAY) / sizeof(*ARRAY))

#define AZ_SPAN_FROM_ARRAY(ARRAY) \
  { .begin = ARRAY, .size = AZ_ARRAY_SIZE(ARRAY) }

/**
 * ```c
 * typedef struct {
 *   az_result (* func)(void *, az_const_span);
 *   void * self;
 * } az_span_action;
 * ```
 *
 * Example of usage
 *
 * ```c
 * az_span_action const action = ...;
<<<<<<< HEAD
 * az_span_action_do(write, AZ_STR("Something"));
=======
 * az_span_action_do(action, AZ_STR("Something"));
>>>>>>> 403c475c
 * ```
 */
AZ_ACTION_TYPE(az_span_action, az_span)

#include <_az_cfg_suffix.h>

#endif<|MERGE_RESOLUTION|>--- conflicted
+++ resolved
@@ -120,11 +120,7 @@
  *
  * ```c
  * az_span_action const action = ...;
-<<<<<<< HEAD
- * az_span_action_do(write, AZ_STR("Something"));
-=======
  * az_span_action_do(action, AZ_STR("Something"));
->>>>>>> 403c475c
  * ```
  */
 AZ_ACTION_TYPE(az_span_action, az_span)
