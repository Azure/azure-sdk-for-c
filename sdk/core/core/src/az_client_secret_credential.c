--- conflicted
+++ resolved
@@ -36,72 +36,10 @@
 AZ_INLINE AZ_NODISCARD az_result az_token_credential_send_get_token_request(
     az_client_secret_credential const * const credential,
     az_span const resource_url,
-<<<<<<< HEAD
     az_mut_span const auth_url_buf,
     az_mut_span const auth_body_buf,
     az_mut_span const response_buf) {
   az_span auth_url = { 0 };
-=======
-    az_http_response const http_response,
-    az_span * const out_result) {
-  AZ_CONTRACT_ARG_NOT_NULL(credential);
-  AZ_CONTRACT_ARG_NOT_NULL(out_result);
-  AZ_CONTRACT_ARG_NOT_NULL(&http_response);
-  AZ_CONTRACT_ARG_VALID_SPAN(resource_url);
-
-  AZ_CONTRACT_ARG_VALID_MUT_SPAN(http_response.value);
-  AZ_CONTRACT_ARG_VALID_SPAN(credential->tenant_id);
-
-  AZ_CONTRACT_ARG_VALID_SPAN(credential->client_id);
-  AZ_CONTRACT_ARG_VALID_SPAN(credential->client_secret);
-
-  az_mut_span const response_buf = http_response.value;
-
-  {
-    AZ_CONTRACT(resource_url.size >= 12, AZ_ERROR_ARG);
-    AZ_CONTRACT(credential->tenant_id.size >= 32, AZ_ERROR_ARG);
-    AZ_CONTRACT(credential->client_id.size >= 32, AZ_ERROR_ARG);
-    AZ_CONTRACT(credential->client_secret.size >= 32, AZ_ERROR_ARG);
-  }
-
-  static az_span const auth_url1 = AZ_CONST_STR("https://login.microsoftonline.com/");
-  static az_span const auth_url2 = AZ_CONST_STR("/oauth2/token");
-
-  static az_span const auth_body1 = AZ_CONST_STR("grant_type=client_credentials&client_id=");
-  static az_span const auth_body2 = AZ_CONST_STR("&client_secret=");
-  static az_span const auth_body3 = AZ_CONST_STR("&resource=");
-
-  size_t const auth_url_maxsize = auth_url1.size
-      + (credential->tenant_id.size * AZ_TOKEN_CREDENTIAL_GET_TOKEN_URLENCODE_FACTOR)
-      + auth_url2.size;
-
-  AZ_CONTRACT(auth_url_maxsize <= (size_t) ~(uint16_t)0, AZ_ERROR_ARG);
-
-  size_t const headers_size
-      = sizeof(az_pair) + 7; // We need 7 because our code aligns at 8 byte boundary
-  {
-    AZ_CONTRACT(
-        response_buf.size >= AZ_TOKEN_CREDENTIAL_GET_TOKEN_MIN_BUFFER, AZ_ERROR_BUFFER_OVERFLOW);
-
-    size_t const request_elements[] = {
-      credential->tenant_id.size * AZ_TOKEN_CREDENTIAL_GET_TOKEN_URLENCODE_FACTOR,
-      credential->client_id.size * AZ_TOKEN_CREDENTIAL_GET_TOKEN_URLENCODE_FACTOR,
-      credential->client_secret.size * AZ_TOKEN_CREDENTIAL_GET_TOKEN_URLENCODE_FACTOR,
-      resource_url.size * AZ_TOKEN_CREDENTIAL_GET_TOKEN_URLENCODE_FACTOR,
-    };
-
-    size_t required_request_size = auth_url1.size + auth_url2.size + auth_body1.size
-        + auth_body2.size + auth_body3.size + headers_size;
-
-    for (size_t i = 0; i < AZ_ARRAY_SIZE(request_elements); ++i) {
-      required_request_size += request_elements[i];
-      AZ_CONTRACT(required_request_size > request_elements[i], AZ_ERROR_BUFFER_OVERFLOW);
-    }
-
-    AZ_CONTRACT(response_buf.size >= required_request_size, AZ_ERROR_BUFFER_OVERFLOW);
-  }
-
->>>>>>> e0226aa4
   {
     az_span_builder builder = az_span_builder_create(auth_url_buf);
 
@@ -149,34 +87,7 @@
       },
     };
 
-<<<<<<< HEAD
   AZ_RETURN_IF_FAILED(az_http_pipeline_process(&hrb, &response_buf, &pipeline));
-=======
-    AZ_RETURN_IF_FAILED(az_http_pipeline_process(&pipeline, &hrb, &http_response));
-  }
-
-  az_span body = { 0 };
-  {
-    az_span const response = az_mut_span_to_span(response_buf);
-    az_http_response_parser parser = { 0 };
-    AZ_RETURN_IF_FAILED(az_http_response_parser_init(&parser, response));
-
-    az_http_response_status_line status_line = { 0 };
-    AZ_RETURN_IF_FAILED(az_http_response_parser_read_status_line(&parser, &status_line));
-    if (status_line.status_code != AZ_HTTP_STATUS_CODE_OK) {
-      return AZ_ERROR_HTTP_PAL;
-    }
-
-    AZ_RETURN_IF_FAILED(az_http_response_parser_skip_headers(&parser));
-    AZ_RETURN_IF_FAILED(az_http_response_parser_read_body(&parser, &body));
-  }
-
-  {
-    az_json_value value;
-    AZ_RETURN_IF_FAILED(az_json_get_object_member(body, AZ_STR("access_token"), &value));
-    AZ_RETURN_IF_FAILED(az_json_value_get_string(&value, out_result));
-  }
->>>>>>> e0226aa4
 
   return AZ_OK;
 }
@@ -245,21 +156,11 @@
     az_result const token_request_result = az_token_credential_send_get_token_request(
         credential, resource_url, auth_url, auth_body, response_buf);
 
-<<<<<<< HEAD
     az_mut_span_memset(auth_body, '#');
     az_mut_span_memset(auth_url, '#');
     az_mut_span_memset(auth_resource_url, '#');
     AZ_RETURN_IF_FAILED(token_request_result);
   }
-=======
-  az_span token = { 0 };
-  AZ_RETURN_IF_FAILED(az_token_credential_get_token(
-      credential,
-      auth_url,
-      (az_http_response){ .value = az_mut_span_drop(post_bearer, auth_url.size) },
-      &token));
->>>>>>> e0226aa4
-
   az_span body = { 0 };
   {
     az_http_response_parser parser = { 0 };
