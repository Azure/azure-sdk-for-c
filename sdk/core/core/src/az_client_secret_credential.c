// Copyright (c) Microsoft Corporation. All rights reserved.
// SPDX-License-Identifier: MIT

#include <az_client_secret_credential.h>

#include <az_contract.h>
#include <az_http_pipeline.h>
#include <az_http_request_builder.h>
#include <az_http_response_parser.h>
#include <az_json_get.h>
#include <az_span_builder.h>
#include <az_str.h>
#include <az_uri.h>
#include <az_url.h>

#include <assert.h>

#include <_az_cfg.h>

enum {
  AZ_TOKEN_CREDENTIAL_GET_TOKEN_MIN_BUFFER
  = 5 * (1024 / 2), // 2.5KiB. If you measure the length of the login.microsoftonline.com's response
                    // (body only), it is around 1324 characters for key vault service, but since
                    // HTTP headers are also there, typical response total is 2056 bytes - slightly
                    // over 2KiB.
  AZ_TOKEN_CREDENTIAL_GET_TOKEN_URLENCODE_FACTOR
  = 3, // maximum characters needed when URL encoding (3x the original)
};

static AZ_NODISCARD az_result no_op_policy(
    az_http_policy * const p_policies,
    void * const data,
    az_http_request_builder * const hrb,
    az_mut_span const * const response) {
  (void)data;
  return p_policies[0].pfnc_process(&(p_policies[1]), p_policies[0].data, hrb, response);
}

static AZ_NODISCARD az_result az_token_credential_get_token(
    az_client_secret_credential const * const credential,
    az_span const resource_url,
    az_http_response const response_buf,
    az_span * const out_result) {
  AZ_CONTRACT_ARG_NOT_NULL(credential);
  AZ_CONTRACT_ARG_NOT_NULL(out_result);
  AZ_CONTRACT_ARG_VALID_SPAN(resource_url);

  AZ_CONTRACT_ARG_VALID_MUT_SPAN(response_buf.value);
  AZ_CONTRACT_ARG_VALID_SPAN(credential->tenant_id);

  AZ_CONTRACT_ARG_VALID_SPAN(credential->client_id);
  AZ_CONTRACT_ARG_VALID_SPAN(credential->client_secret);

  {
    AZ_CONTRACT(resource_url.size >= 12, AZ_ERROR_ARG);
    AZ_CONTRACT(credential->tenant_id.size >= 32, AZ_ERROR_ARG);
    AZ_CONTRACT(credential->client_id.size >= 32, AZ_ERROR_ARG);
    AZ_CONTRACT(credential->client_secret.size >= 32, AZ_ERROR_ARG);
  }

  static az_span const auth_url1 = AZ_CONST_STR("https://login.microsoftonline.com/");
  static az_span const auth_url2 = AZ_CONST_STR("/oauth2/token");

  static az_span const auth_body1 = AZ_CONST_STR("grant_type=client_credentials&client_id=");
  static az_span const auth_body2 = AZ_CONST_STR("&client_secret=");
  static az_span const auth_body3 = AZ_CONST_STR("&resource=");

  size_t const auth_url_maxsize = auth_url1.size
      + (credential->tenant_id.size * AZ_TOKEN_CREDENTIAL_GET_TOKEN_URLENCODE_FACTOR)
      + auth_url2.size;

  AZ_CONTRACT(auth_url_maxsize <= (size_t) ~(uint16_t)0, AZ_ERROR_ARG);

  size_t const headers_size = sizeof(az_pair) + 7; // We need 7 because our code aligns at 8 byte boundary
  {
    AZ_CONTRACT(
        response_buf.value.size >= AZ_TOKEN_CREDENTIAL_GET_TOKEN_MIN_BUFFER,
        AZ_ERROR_BUFFER_OVERFLOW);

    size_t const request_elements[] = {
      credential->tenant_id.size * AZ_TOKEN_CREDENTIAL_GET_TOKEN_URLENCODE_FACTOR,
      credential->client_id.size * AZ_TOKEN_CREDENTIAL_GET_TOKEN_URLENCODE_FACTOR,
      credential->client_secret.size * AZ_TOKEN_CREDENTIAL_GET_TOKEN_URLENCODE_FACTOR,
      resource_url.size * AZ_TOKEN_CREDENTIAL_GET_TOKEN_URLENCODE_FACTOR,
    };

    size_t required_request_size = auth_url1.size + auth_url2.size + auth_body1.size
        + auth_body2.size + auth_body3.size + headers_size;

    for (size_t i = 0; i < AZ_ARRAY_SIZE(request_elements); ++i) {
      required_request_size += request_elements[i];
      AZ_CONTRACT(required_request_size > request_elements[i], AZ_ERROR_BUFFER_OVERFLOW);
    }

    AZ_CONTRACT(response_buf.value.size >= required_request_size, AZ_ERROR_BUFFER_OVERFLOW);
  }

  {
    AZ_CONTRACT(
        !az_span_is_overlap(az_mut_span_to_span(response_buf.value), resource_url), AZ_ERROR_ARG);

    AZ_CONTRACT(
        !az_span_is_overlap(az_mut_span_to_span(response_buf.value), credential->tenant_id),
        AZ_ERROR_ARG);

    AZ_CONTRACT(
        !az_span_is_overlap(az_mut_span_to_span(response_buf.value), credential->client_id),
        AZ_ERROR_ARG);

    AZ_CONTRACT(
        !az_span_is_overlap(az_mut_span_to_span(response_buf.value), credential->client_secret),
        AZ_ERROR_ARG);
  }

  az_span auth_url = { 0 };
  az_span auth_body = { 0 };
  {
    az_span_builder builder = az_span_builder_create(response_buf.value);

    AZ_RETURN_IF_FAILED(az_span_builder_append(&builder, auth_url1));
    AZ_RETURN_IF_FAILED(az_uri_encode(credential->tenant_id, &builder));
    AZ_RETURN_IF_FAILED(az_span_builder_append(&builder, auth_url2));

    auth_url = az_span_builder_result(&builder);
<<<<<<< HEAD
    builder = az_span_builder_create(az_mut_span_drop(response_buf.value, auth_url.size));
=======
    builder = az_span_builder_create(az_mut_span_drop(response_buf, auth_url.size + headers_size));
>>>>>>> d5af2785

    AZ_RETURN_IF_FAILED(az_span_builder_append(&builder, auth_body1));
    AZ_RETURN_IF_FAILED(az_uri_encode(credential->client_id, &builder));
    AZ_RETURN_IF_FAILED(az_span_builder_append(&builder, auth_body2));
    AZ_RETURN_IF_FAILED(az_uri_encode(credential->client_secret, &builder));
    AZ_RETURN_IF_FAILED(az_span_builder_append(&builder, auth_body3));
    AZ_RETURN_IF_FAILED(az_uri_encode(resource_url, &builder));

    auth_body = az_span_builder_result(&builder);
  }

  {
    assert(auth_url.size <= auth_url_maxsize);

    az_http_request_builder hrb = { 0 };
    AZ_RETURN_IF_FAILED(az_http_request_builder_init(
        &hrb,
        (az_mut_span){
<<<<<<< HEAD
            .begin = response_buf.value.begin + response_buf.value.size - auth_url.size,
            .size = auth_url.size,
=======
            .begin = response_buf.begin + response_buf.size - (auth_url.size),
            .size = auth_url.size + headers_size,
>>>>>>> d5af2785
        },
        (uint16_t)auth_url.size,
        AZ_HTTP_METHOD_VERB_POST,
        auth_url));

    AZ_RETURN_IF_FAILED(az_http_request_builder_add_body(&hrb, auth_body));

    static az_http_pipeline pipeline = {
    .policies = {
      { .pfnc_process = az_http_pipeline_policy_uniquerequestid, .data = NULL },
      { .pfnc_process = az_http_pipeline_policy_retry, .data = NULL },
      { .pfnc_process = no_op_policy, .data = NULL },
      { .pfnc_process = az_http_pipeline_policy_logging, .data = NULL },
      { .pfnc_process = az_http_pipeline_policy_bufferresponse, .data = NULL },
      { .pfnc_process = az_http_pipeline_policy_distributedtracing, .data = NULL },
      { .pfnc_process = az_http_pipeline_policy_transport, .data = NULL },
      { .pfnc_process = NULL, .data = NULL },
    },
    };

    AZ_RETURN_IF_FAILED(az_http_pipeline_process(&hrb, &response_buf, &pipeline));
  }

  az_span body = { 0 };
  {
    az_span const response = az_mut_span_to_span(response_buf);
    az_http_response_parser parser = { 0 };
    AZ_RETURN_IF_FAILED(az_http_response_parser_init(&parser, response));

    az_http_response_status_line status_line = { 0 };
    AZ_RETURN_IF_FAILED(az_http_response_parser_read_status_line(&parser, &status_line));
    if (status_line.status_code != AZ_HTTP_STATUS_CODE_OK) {
      return AZ_ERROR_HTTP_PAL;
    }

    AZ_RETURN_IF_FAILED(az_http_response_parser_skip_headers(&parser));
    AZ_RETURN_IF_FAILED(az_http_response_parser_read_body(&parser, &body));
  }

  {
    az_json_value value;
<<<<<<< HEAD
    AZ_RETURN_IF_FAILED(az_json_get_object_member(
        az_mut_span_to_span(response_buf.value), AZ_STR("access_token"), &value));
=======
    AZ_RETURN_IF_FAILED(az_json_get_object_member(body, AZ_STR("access_token"), &value));
>>>>>>> d5af2785
    AZ_RETURN_IF_FAILED(az_json_value_get_string(&value, out_result));
  }

  return AZ_OK;
}

// Being given
// "https://NNNNNNNN.vault.azure.net/secrets/Password/XXXXXXXXXXXXXXXXXXXX?api-version=7.0", gives
// back "https://vault.azure.net" (needed for authentication).
static AZ_NODISCARD az_result
az_token_credential_get_resource_url(az_span const request_url, az_span_builder * p_builder) {
  az_url url = { 0 };
  if (!az_succeeded(az_url_parse(request_url, &url))) {
    return AZ_ERROR_ARG;
  }

  az_span domains[3] = { 0 };
  size_t const ndomains = AZ_ARRAY_SIZE(domains);
  for (size_t i = 0; i < ndomains; ++i) {
    if (!az_succeeded(az_host_read_domain(&url.authority.host, &domains[(ndomains - 1) - i]))) {
      return AZ_ERROR_ARG;
    }
  }

  // Add "https://"
  AZ_RETURN_IF_FAILED(az_span_builder_append(p_builder, url.scheme));
  AZ_RETURN_IF_FAILED(az_span_builder_append(p_builder, AZ_STR("://")));

  for (size_t i = 0; i < (ndomains - 1); ++i) { // This loop would add "vault.azure."
    AZ_RETURN_IF_FAILED(az_span_builder_append(p_builder, domains[i]));
    AZ_RETURN_IF_FAILED(az_span_builder_append(p_builder, AZ_STR(".")));
  }

  // We have to do this out of the loop so that we won't append an extra "." at the end.
  // So this expression is going to add the final "net" to an existing "https://vault.azure."
  AZ_RETURN_IF_FAILED(az_span_builder_append(p_builder, domains[ndomains - 1]));

  return AZ_OK;
}

static AZ_NODISCARD az_result az_token_credential_add_token_header(
    az_client_secret_credential * const credential,
    az_http_request_builder * const hrb) {
  AZ_CONTRACT_ARG_NOT_NULL(credential);
  AZ_CONTRACT_ARG_NOT_NULL(hrb);

  az_mut_span entire_buf = (az_mut_span){
    .begin = credential->token_credential.token,
    .size = sizeof(credential->token_credential.token),
  };
  az_mut_span post_bearer = { 0 };
  az_mut_span bearer = { 0 };
  AZ_RETURN_IF_FAILED(az_mut_span_copy(entire_buf, AZ_STR("Bearer "), &bearer));
  post_bearer = az_mut_span_drop(entire_buf, bearer.size);

  az_span_builder auth_url_builder = az_span_builder_create(post_bearer);
  AZ_RETURN_IF_FAILED(
      az_token_credential_get_resource_url(az_mut_span_to_span(hrb->url), &auth_url_builder));

  az_span const auth_url = az_span_builder_result(&auth_url_builder);

  az_span token = { 0 };
  AZ_RETURN_IF_FAILED(az_token_credential_get_token(
      credential,
      auth_url,
      (az_http_response){ .value = az_mut_span_drop(post_bearer, auth_url.size) },
      &token));

  az_mut_span unused;
  AZ_RETURN_IF_FAILED(az_mut_span_move(post_bearer, token, &unused));

  AZ_RETURN_IF_FAILED(az_http_request_builder_append_header(
      hrb,
      AZ_STR("authorization"),
      (az_span){ .begin = bearer.begin, .size = bearer.size + token.size }));

  return AZ_OK;
}

AZ_NODISCARD az_result az_client_secret_credential_init(
    az_client_secret_credential * const self,
    az_span const tenant_id,
    az_span const client_id,
    az_span const client_secret) {
  AZ_CONTRACT_ARG_NOT_NULL(self);
  AZ_CONTRACT_ARG_VALID_SPAN(tenant_id);
  AZ_CONTRACT_ARG_VALID_SPAN(client_id);
  AZ_CONTRACT_ARG_VALID_SPAN(client_secret);

  *self = (az_client_secret_credential){
    .token_credential = { 0 },
    .tenant_id = tenant_id,
    .client_id = client_id,
    .client_secret = client_secret,
  };

  AZ_RETURN_IF_FAILED(az_token_credential_init(
      &(self->token_credential), (az_credential_func)az_token_credential_add_token_header));

  return AZ_OK;
}<|MERGE_RESOLUTION|>--- conflicted
+++ resolved
@@ -31,7 +31,7 @@
     az_http_policy * const p_policies,
     void * const data,
     az_http_request_builder * const hrb,
-    az_mut_span const * const response) {
+    az_http_response const * const response) {
   (void)data;
   return p_policies[0].pfnc_process(&(p_policies[1]), p_policies[0].data, hrb, response);
 }
@@ -39,17 +39,20 @@
 static AZ_NODISCARD az_result az_token_credential_get_token(
     az_client_secret_credential const * const credential,
     az_span const resource_url,
-    az_http_response const response_buf,
+    az_http_response const http_response,
     az_span * const out_result) {
   AZ_CONTRACT_ARG_NOT_NULL(credential);
   AZ_CONTRACT_ARG_NOT_NULL(out_result);
+  AZ_CONTRACT_ARG_NOT_NULL(&http_response);
   AZ_CONTRACT_ARG_VALID_SPAN(resource_url);
 
-  AZ_CONTRACT_ARG_VALID_MUT_SPAN(response_buf.value);
+  AZ_CONTRACT_ARG_VALID_MUT_SPAN(http_response.value);
   AZ_CONTRACT_ARG_VALID_SPAN(credential->tenant_id);
 
   AZ_CONTRACT_ARG_VALID_SPAN(credential->client_id);
   AZ_CONTRACT_ARG_VALID_SPAN(credential->client_secret);
+
+  az_mut_span const response_buf = http_response.value;
 
   {
     AZ_CONTRACT(resource_url.size >= 12, AZ_ERROR_ARG);
@@ -71,11 +74,11 @@
 
   AZ_CONTRACT(auth_url_maxsize <= (size_t) ~(uint16_t)0, AZ_ERROR_ARG);
 
-  size_t const headers_size = sizeof(az_pair) + 7; // We need 7 because our code aligns at 8 byte boundary
-  {
-    AZ_CONTRACT(
-        response_buf.value.size >= AZ_TOKEN_CREDENTIAL_GET_TOKEN_MIN_BUFFER,
-        AZ_ERROR_BUFFER_OVERFLOW);
+  size_t const headers_size
+      = sizeof(az_pair) + 7; // We need 7 because our code aligns at 8 byte boundary
+  {
+    AZ_CONTRACT(
+        response_buf.size >= AZ_TOKEN_CREDENTIAL_GET_TOKEN_MIN_BUFFER, AZ_ERROR_BUFFER_OVERFLOW);
 
     size_t const request_elements[] = {
       credential->tenant_id.size * AZ_TOKEN_CREDENTIAL_GET_TOKEN_URLENCODE_FACTOR,
@@ -92,41 +95,36 @@
       AZ_CONTRACT(required_request_size > request_elements[i], AZ_ERROR_BUFFER_OVERFLOW);
     }
 
-    AZ_CONTRACT(response_buf.value.size >= required_request_size, AZ_ERROR_BUFFER_OVERFLOW);
-  }
-
-  {
-    AZ_CONTRACT(
-        !az_span_is_overlap(az_mut_span_to_span(response_buf.value), resource_url), AZ_ERROR_ARG);
-
-    AZ_CONTRACT(
-        !az_span_is_overlap(az_mut_span_to_span(response_buf.value), credential->tenant_id),
+    AZ_CONTRACT(response_buf.size >= required_request_size, AZ_ERROR_BUFFER_OVERFLOW);
+  }
+
+  {
+    AZ_CONTRACT(!az_span_is_overlap(az_mut_span_to_span(response_buf), resource_url), AZ_ERROR_ARG);
+
+    AZ_CONTRACT(
+        !az_span_is_overlap(az_mut_span_to_span(response_buf), credential->tenant_id),
         AZ_ERROR_ARG);
 
     AZ_CONTRACT(
-        !az_span_is_overlap(az_mut_span_to_span(response_buf.value), credential->client_id),
+        !az_span_is_overlap(az_mut_span_to_span(response_buf), credential->client_id),
         AZ_ERROR_ARG);
 
     AZ_CONTRACT(
-        !az_span_is_overlap(az_mut_span_to_span(response_buf.value), credential->client_secret),
+        !az_span_is_overlap(az_mut_span_to_span(response_buf), credential->client_secret),
         AZ_ERROR_ARG);
   }
 
   az_span auth_url = { 0 };
   az_span auth_body = { 0 };
   {
-    az_span_builder builder = az_span_builder_create(response_buf.value);
+    az_span_builder builder = az_span_builder_create(response_buf);
 
     AZ_RETURN_IF_FAILED(az_span_builder_append(&builder, auth_url1));
     AZ_RETURN_IF_FAILED(az_uri_encode(credential->tenant_id, &builder));
     AZ_RETURN_IF_FAILED(az_span_builder_append(&builder, auth_url2));
 
     auth_url = az_span_builder_result(&builder);
-<<<<<<< HEAD
-    builder = az_span_builder_create(az_mut_span_drop(response_buf.value, auth_url.size));
-=======
     builder = az_span_builder_create(az_mut_span_drop(response_buf, auth_url.size + headers_size));
->>>>>>> d5af2785
 
     AZ_RETURN_IF_FAILED(az_span_builder_append(&builder, auth_body1));
     AZ_RETURN_IF_FAILED(az_uri_encode(credential->client_id, &builder));
@@ -145,13 +143,8 @@
     AZ_RETURN_IF_FAILED(az_http_request_builder_init(
         &hrb,
         (az_mut_span){
-<<<<<<< HEAD
-            .begin = response_buf.value.begin + response_buf.value.size - auth_url.size,
-            .size = auth_url.size,
-=======
             .begin = response_buf.begin + response_buf.size - (auth_url.size),
             .size = auth_url.size + headers_size,
->>>>>>> d5af2785
         },
         (uint16_t)auth_url.size,
         AZ_HTTP_METHOD_VERB_POST,
@@ -172,7 +165,7 @@
     },
     };
 
-    AZ_RETURN_IF_FAILED(az_http_pipeline_process(&hrb, &response_buf, &pipeline));
+    AZ_RETURN_IF_FAILED(az_http_pipeline_process(&pipeline, &hrb, &http_response));
   }
 
   az_span body = { 0 };
@@ -193,12 +186,7 @@
 
   {
     az_json_value value;
-<<<<<<< HEAD
-    AZ_RETURN_IF_FAILED(az_json_get_object_member(
-        az_mut_span_to_span(response_buf.value), AZ_STR("access_token"), &value));
-=======
     AZ_RETURN_IF_FAILED(az_json_get_object_member(body, AZ_STR("access_token"), &value));
->>>>>>> d5af2785
     AZ_RETURN_IF_FAILED(az_json_value_get_string(&value, out_result));
   }
 
