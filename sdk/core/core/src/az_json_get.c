--- conflicted
+++ resolved
@@ -43,13 +43,9 @@
   if (value.kind == AZ_JSON_VALUE_OBJECT) {
     while (true) {
       az_json_member member = { 0 };
-<<<<<<< HEAD
       AZ_RETURN_IF_FAILED(az_json_parser_read_object_member(&parser, &member));
-=======
-      AZ_RETURN_IF_FAILED(az_json_parser_get_object_member(&parser, &member));
       // TODO: we should either replace `az_span_eq` with something else or 
       //       remove `az_json_get_object_member` completely.
->>>>>>> d83b07be
       if (az_span_eq(member.name, name)) {
         *out_value = member.value;
         return AZ_OK;
@@ -76,13 +72,8 @@
         if (i == 0) {
           return AZ_OK;
         }
-<<<<<<< HEAD
         --i;
-        AZ_RETURN_IF_FAILED(az_json_parser_skip_nested(self, *p_value));
-=======
         AZ_RETURN_IF_FAILED(az_json_parser_skip(self, *p_value));
-        --i;
->>>>>>> d83b07be
       }
     }
     case AZ_JSON_VALUE_OBJECT: {
