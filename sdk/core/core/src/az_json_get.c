// Copyright (c) Microsoft Corporation. All rights reserved.
// SPDX-License-Identifier: MIT

#include "az_json_string_private.h"
#include <az_json.h>

#include <_az_cfg.h>

<<<<<<< HEAD
AZ_NODISCARD bool az_json_pointer_token_eq_json_string(
    az_span const pointer_token,
    az_span const json_string) {
  // copy spans to read them
  az_span pt_reader = pointer_token;
  az_span js_reader = json_string;
=======
AZ_NODISCARD bool az_json_pointer_token_eq_json_string(az_span pointer_token, az_span json_string) {
  az_span_reader pt_reader = az_span_reader_create(pointer_token);
  az_span_reader js_reader = az_span_reader_create(json_string);
>>>>>>> 1ed90fbe
  while (true) {
    uint32_t pt_c = { 0 };
    az_result const pt_result = az_span_reader_read_json_pointer_token_char(&pt_reader, &pt_c);
    uint32_t js_c = { 0 };
    az_result const js_result = az_span_reader_read_json_string_char(&js_reader, &js_c);
    if (js_result == AZ_ERROR_ITEM_NOT_FOUND && pt_result == AZ_ERROR_ITEM_NOT_FOUND) {
      return true;
    }
    if (az_failed(js_result) || az_failed(pt_result)) {
      return false;
    }
    if (pt_c != js_c) {
      return false;
    }
  }
}

AZ_NODISCARD az_result az_json_parser_get_by_pointer_token(
    az_json_parser * self,
    az_span pointer_token,
    az_json_token * out_token) {
  AZ_CONTRACT_ARG_NOT_NULL(self);
  AZ_CONTRACT_ARG_NOT_NULL(out_token);

  switch (out_token->kind) {
    case AZ_JSON_TOKEN_ARRAY: {
      uint64_t i = { 0 };
      AZ_RETURN_IF_FAILED(az_span_to_uint64(pointer_token, &i));
      while (true) {
        AZ_RETURN_IF_FAILED(az_json_parser_parse_array_item(self, out_token));
        if (i == 0) {
          return AZ_OK;
        }
        --i;
        AZ_RETURN_IF_FAILED(az_json_parser_skip_children(self, *out_token));
      }
    }
    case AZ_JSON_TOKEN_OBJECT: {
      while (true) {
        az_json_token_member token_member = { 0 };
        AZ_RETURN_IF_FAILED(az_json_parser_parse_token_member(self, &token_member));
        if (az_json_pointer_token_eq_json_string(pointer_token, token_member.name)) {
          *out_token = token_member.token;
          return AZ_OK;
        }
        AZ_RETURN_IF_FAILED(az_json_parser_skip_children(self, token_member.token));
      }
    }
    default:
      return AZ_ERROR_ITEM_NOT_FOUND;
  }
}

AZ_NODISCARD az_result
az_json_parse_by_pointer(az_span json, az_span pointer, az_json_token * out_token) {
  AZ_CONTRACT_ARG_NOT_NULL(out_token);

  az_json_parser json_parser = { 0 };
  AZ_RETURN_IF_FAILED(az_json_parser_init(&json_parser, json));
  az_span pointer_parser = pointer;

  AZ_RETURN_IF_FAILED(az_json_parser_parse_token(&json_parser, out_token));

  while (true) {
    az_span pointer_token = { 0 };
    // read the pointer token.
    {
      az_result const result
          = az_span_reader_read_json_pointer_token(&pointer_parser, &pointer_token);
      // no more pointer tokens so we found the JSON value.
      if (result == AZ_ERROR_ITEM_NOT_FOUND) {
        return AZ_OK;
      }
      AZ_RETURN_IF_FAILED(result);
    }
    AZ_RETURN_IF_FAILED(
        az_json_parser_get_by_pointer_token(&json_parser, pointer_token, out_token));
  }
}<|MERGE_RESOLUTION|>--- conflicted
+++ resolved
@@ -6,18 +6,10 @@
 
 #include <_az_cfg.h>
 
-<<<<<<< HEAD
-AZ_NODISCARD bool az_json_pointer_token_eq_json_string(
-    az_span const pointer_token,
-    az_span const json_string) {
+AZ_NODISCARD bool az_json_pointer_token_eq_json_string(az_span pointer_token, az_span json_string) {
   // copy spans to read them
   az_span pt_reader = pointer_token;
   az_span js_reader = json_string;
-=======
-AZ_NODISCARD bool az_json_pointer_token_eq_json_string(az_span pointer_token, az_span json_string) {
-  az_span_reader pt_reader = az_span_reader_create(pointer_token);
-  az_span_reader js_reader = az_span_reader_create(json_string);
->>>>>>> 1ed90fbe
   while (true) {
     uint32_t pt_c = { 0 };
     az_result const pt_result = az_span_reader_read_json_pointer_token_char(&pt_reader, &pt_c);
