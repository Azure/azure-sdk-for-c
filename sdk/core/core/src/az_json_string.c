// Copyright (c) Microsoft Corporation. All rights reserved.
// SPDX-License-Identifier: MIT

#include "az_hex_private.h"
#include "az_json_string_private.h"
#include <az_json.h>
<<<<<<< HEAD
=======
#include <az_precondition.h>
#include <az_precondition_internal.h>
>>>>>>> 6689482d

#include <ctype.h>

#include <_az_cfg.h>

AZ_NODISCARD AZ_INLINE az_result az_hex_to_digit(uint8_t c, uint8_t* out)
{
  if (isdigit(c))
  {
    *out = (uint8_t)(c - '0');
  }
  else if ('a' <= c && c <= 'f')
  {
<<<<<<< HEAD
    *out = c - ('a' - 10);
  }
  else if ('A' <= c && c <= 'F')
  {
    *out = c - ('A' - 10);
=======
    *out = (uint8_t)(c - _az_HEX_LOWER_OFFSET);
  }
  else if ('A' <= c && c <= 'F')
  {
    *out = (uint8_t)(c - _az_HEX_UPPER_OFFSET);
>>>>>>> 6689482d
  }
  else
  {
    return AZ_ERROR_PARSER_UNEXPECTED_CHAR;
  }
  return AZ_OK;
}

AZ_NODISCARD AZ_INLINE az_result az_json_esc_decode(uint8_t c, uint8_t* out)
{
  switch (c)
  {
    case '\\':
    case '"':
    case '/':
    {
      *out = c;
      break;
    }
    case 'b':
    {
      *out = '\b';
      break;
    }
    case 'f':
    {
      *out = '\f';
      break;
    }
    case 'n':
    {
      *out = '\n';
      break;
    }
    case 'r':
    {
      *out = '\r';
      break;
    }
    case 't':
    {
      *out = '\t';
      break;
    }
    default:
      return AZ_ERROR_PARSER_UNEXPECTED_CHAR;
  }
  return AZ_OK;
}

/**
 * Encodes the given character into a JSON escape sequence. The function returns an empty span if
 * the given character doesn't require to be escaped.
 */
AZ_NODISCARD az_span _az_json_esc_encode(uint8_t c)
{
  switch (c)
  {
    case '\\':
    {
      return AZ_SPAN_FROM_STR("\\\\");
    }
    case '"':
    {
      return AZ_SPAN_FROM_STR("\\\"");
    }
    case '\b':
    {
      return AZ_SPAN_FROM_STR("\\b");
    }
    case '\f':
    {
      return AZ_SPAN_FROM_STR("\\f");
    }
    case '\n':
    {
      return AZ_SPAN_FROM_STR("\\n");
    }
    case '\r':
    {
      return AZ_SPAN_FROM_STR("\\r");
    }
    case '\t':
    {
      return AZ_SPAN_FROM_STR("\\t");
    }
    default:
    {
      return AZ_SPAN_NULL;
    }
  }
}

/**
 * TODO: this function and JSON pointer read functions should return proper UNICODE
 *       code-point to be compatible.
 */
AZ_NODISCARD az_result _az_span_reader_read_json_string_char(az_span* json_string, uint32_t* out)
{
  int32_t reader_length = az_span_length(*json_string);
  if (reader_length == 0)
  {
    return AZ_ERROR_ITEM_NOT_FOUND;
  }

  uint8_t const result = az_span_ptr(*json_string)[0];
  switch (result)
  {
    case '"':
    {
      return AZ_ERROR_JSON_STRING_END;
    }
    case '\\':
    {
      // moving reader fw
      *json_string = az_span_slice(*json_string, 1, -1);
      if (az_span_length(*json_string) == 0)
      {
        return AZ_ERROR_EOF;
      }
      uint8_t const c = az_span_ptr(*json_string)[0];
      *json_string = az_span_slice(*json_string, 1, -1);

      if (c == 'u')
      {
        uint32_t r = 0;
        for (size_t i = 0; i < 4; ++i)
        {
          uint8_t digit = 0;
          if (az_span_length(*json_string) == 0)
          {
            return AZ_ERROR_EOF;
          }
          AZ_RETURN_IF_FAILED(az_hex_to_digit(az_span_ptr(*json_string)[0], &digit));
          r = (r << 4) + digit;
          *json_string = az_span_slice(*json_string, 1, -1);
        }
        *out = r;
      }
      else
      {
        uint8_t r = 0;
        AZ_RETURN_IF_FAILED(az_json_esc_decode(c, &r));
        *out = r;
      }
      return AZ_OK;
    }
    default:
    {
      if (result < 0x20)
      {
        return AZ_ERROR_PARSER_UNEXPECTED_CHAR;
      }
      *json_string = az_span_slice(*json_string, 1, -1);
      *out = (uint16_t)result;
      return AZ_OK;
    }
  }
}<|MERGE_RESOLUTION|>--- conflicted
+++ resolved
@@ -4,11 +4,8 @@
 #include "az_hex_private.h"
 #include "az_json_string_private.h"
 #include <az_json.h>
-<<<<<<< HEAD
-=======
 #include <az_precondition.h>
 #include <az_precondition_internal.h>
->>>>>>> 6689482d
 
 #include <ctype.h>
 
@@ -22,19 +19,11 @@
   }
   else if ('a' <= c && c <= 'f')
   {
-<<<<<<< HEAD
-    *out = c - ('a' - 10);
+    *out = (uint8_t)(c - ('a' - 10));
   }
   else if ('A' <= c && c <= 'F')
   {
-    *out = c - ('A' - 10);
-=======
-    *out = (uint8_t)(c - _az_HEX_LOWER_OFFSET);
-  }
-  else if ('A' <= c && c <= 'F')
-  {
-    *out = (uint8_t)(c - _az_HEX_UPPER_OFFSET);
->>>>>>> 6689482d
+    *out = (uint8_t)(c - ('A' - 10));
   }
   else
   {
