// Copyright (c) Microsoft Corporation. All rights reserved.
// SPDX-License-Identifier: MIT

#include <az_curl_adapter.h>

#include <az_curl_slist.h>
#include <az_http_request.h>
#include <az_span_malloc.h>

#include <_az_cfg.h>

az_span const AZ_HTTP_REQUEST_BUILDER_HEADER_SEPARATOR = AZ_CONST_STR(": ");

/**
 * @brief writes a header key and value to a buffer as a 0-terminated string and using a separator
 * span in between. Returns error as soon as any of the write operations fails
 *
 * @param writable_buffer
 * @param p_header
 * @param separator
 * @return az_result
 */
AZ_NODISCARD az_result az_write_to_buffer(
    az_mut_span const writable_buffer,
    az_pair const header,
    az_span const separator) {
  az_span_builder writer = az_span_builder_create(writable_buffer);
  AZ_RETURN_IF_FAILED(az_span_builder_append(&writer, header.key));
  AZ_RETURN_IF_FAILED(az_span_builder_append(&writer, separator));
  AZ_RETURN_IF_FAILED(az_span_builder_append(&writer, header.value));
  AZ_RETURN_IF_FAILED(az_span_builder_append(&writer, AZ_STR_ZERO));
  return AZ_OK;
}

/**
 * @brief allocate a buffer for a header. Then reads the az_pair header and writes a buffer. Then
 * uses that buffer to set curl header. Header is set only if write operations were OK. Buffer is
 * free after setting curl header.
 *
 * @param p_header
 * @param p_headers
 * @param separator
 * @return az_result
 */
AZ_NODISCARD az_result az_add_header_to_curl_list(
    az_pair const header,
    struct curl_slist ** const p_list,
    az_span const separator) {
  AZ_CONTRACT_ARG_NOT_NULL(p_list);

  // allocate a buffer for header
  az_mut_span writable_buffer;
  {
    size_t const buffer_size = header.key.size + separator.size + header.value.size + 1;
    AZ_RETURN_IF_FAILED(az_span_malloc(buffer_size, &writable_buffer));
  }

  // write buffer
  az_result result = az_write_to_buffer(writable_buffer, header, separator);

  // attach header only when write was OK
  if (az_succeeded(result)) {
    char const * const buffer = (char const *)writable_buffer.begin;
    result = az_curl_slist_append(p_list, buffer);
  }

  // at any case, error or OK, free the allocated memory
  az_span_free(&writable_buffer);
  return result;
}

/**
 * @brief loop all the headers from a HTTP request and set each header into easy curl
 *
 * @param p_hrb
 * @param p_headers
 * @return az_result
 */
AZ_NODISCARD az_result
az_build_headers(az_http_request_builder const * const p_hrb, struct curl_slist ** p_headers) {
  AZ_CONTRACT_ARG_NOT_NULL(p_hrb);

  az_pair header;
  for (uint16_t offset = 0; offset < p_hrb->headers_end; ++offset) {
    AZ_RETURN_IF_FAILED(az_http_request_builder_get_header(p_hrb, offset, &header));
    AZ_RETURN_IF_FAILED(
        az_add_header_to_curl_list(header, p_headers, AZ_HTTP_REQUEST_BUILDER_HEADER_SEPARATOR));
  }

  return AZ_OK;
}

/**
 * @brief writes a url request adds a zero to make it a c-string. Return error if any of the write
 * operations fails.
 *
 * @param writable_buffer
 * @param url_from_request
 * @return az_result
 */
AZ_NODISCARD az_result
az_write_url(az_mut_span const writable_buffer, az_span const url_from_request) {
  az_span_builder writer = az_span_builder_create(writable_buffer);
  AZ_RETURN_IF_FAILED(az_span_builder_append(&writer, url_from_request));
  AZ_RETURN_IF_FAILED(az_span_builder_append(&writer, AZ_STR_ZERO));
  return AZ_OK;
}

// AZ_NODISCARD az_result az_curl_to_http_response(az_span user_buffer) { return AZ_OK; }

/**
 * @brief This is the function that curl will use to write response into a user provider span
 * Function receives the size of the response and must return this same number, otherwise it is
 * consider that function failed
 *
 * @param contents
 * @param size
 * @param nmemb
 * @param userp
 * @return int
 */
size_t write_to_span(
    void * const contents,
    size_t const size,
    size_t const nmemb,
    void * const userp) {
  size_t const expected_size = size * nmemb;
  az_span_builder * const user_buffer_builder = (az_span_builder *)userp;

  az_span const span_for_content = (az_span){ .begin = contents, .size = expected_size };
  AZ_RETURN_IF_FAILED(az_span_builder_append(user_buffer_builder, span_for_content));

  // This callback needs to return the response size or curl will consider it as it failed
  return expected_size;
}

/**
 * handles GET request
 */
AZ_NODISCARD az_result az_curl_send_get_request(CURL * const p_curl) {
  AZ_CONTRACT_ARG_NOT_NULL(p_curl);

  // send
  AZ_RETURN_IF_CURL_FAILED(curl_easy_perform(p_curl));

  return AZ_OK;
}

/**
 * handles POST request. It handles seting up a body for request
 */
AZ_NODISCARD az_result
az_curl_send_post_request(CURL * const p_curl, az_http_request_builder const * const p_hrb) {
  AZ_CONTRACT_ARG_NOT_NULL(p_curl);
  AZ_CONTRACT_ARG_NOT_NULL(p_hrb);

  // Method
  AZ_RETURN_IF_CURL_FAILED(curl_easy_setopt(p_curl, CURLOPT_POSTFIELDS, p_hrb->body.begin));

  AZ_RETURN_IF_CURL_FAILED(curl_easy_perform(p_curl));
  return AZ_OK;
}

/**
 * @brief finds out if there are headers in the request and add them to curl header list
 *
 * @param p_curl
 * @param p_hrb
 * @return az_result
 */
AZ_NODISCARD az_result
setup_headers(CURL * const p_curl, az_http_request_builder const * const p_hrb) {
  AZ_CONTRACT_ARG_NOT_NULL(p_curl);
  AZ_CONTRACT_ARG_NOT_NULL(p_hrb);

  if (!az_http_request_builder_has_headers(p_hrb)) {
    // no headers, no need to set it up
    return AZ_OK;
  }

  // creates a slist for bulding curl headers
  struct curl_slist * p_list = NULL;
  // build headers into a slist as curl is expecting
  AZ_RETURN_IF_FAILED(az_build_headers(p_hrb, &p_list));
  // set all headers from slist
  AZ_RETURN_IF_CURL_FAILED(curl_easy_setopt(p_curl, CURLOPT_HTTPHEADER, p_list));

  return AZ_OK;
}

/**
 * @brief set url for the request
 *
 * @param p_curl
 * @param p_hrb
 * @return az_result
 */
AZ_NODISCARD az_result setup_url(CURL * const p_curl, az_http_request_builder const * const p_hrb) {
  AZ_CONTRACT_ARG_NOT_NULL(p_curl);
  AZ_CONTRACT_ARG_NOT_NULL(p_hrb);

  az_mut_span writable_buffer;
  {
    // set URL as 0-terminated str
    size_t const extra_space_for_zero = AZ_STR_ZERO.size;
    size_t const url_final_size = p_hrb->url.size + extra_space_for_zero;
    // allocate buffer to add \0
    AZ_RETURN_IF_FAILED(az_span_malloc(url_final_size, &writable_buffer));
  }

  // write url in buffer (will add \0 at the end)
  az_result result = az_write_url(writable_buffer, az_mut_span_to_span(p_hrb->url));
<<<<<<< HEAD

  if (az_succeeded(result)) {
    char * buffer = (char *)writable_buffer.begin;
    result = az_curl_code_to_result(curl_easy_setopt(p_curl, CURLOPT_URL, buffer));
  }

  // free used buffer before anything else
  az_mut_span_set(writable_buffer, 0);
  az_span_free(&writable_buffer);

=======

  if (az_succeeded(result)) {
    char * buffer = (char *)writable_buffer.begin;
    result = az_curl_code_to_result(curl_easy_setopt(p_curl, CURLOPT_URL, buffer));
  }

  // free used buffer before anything else
  az_mut_span_set(writable_buffer, 0);
  az_span_free(&writable_buffer);

>>>>>>> 3a65c3dd
  return result;
}

/**
 * @brief set url the response redirection to user buffer
 *
 * @param p_curl
 * @param p_hrb
 * @return az_result
 */
<<<<<<< HEAD
AZ_NODISCARD az_result setup_response_redirect(
    CURL * const p_curl,
    az_span_builder * const response_builder,
    bool const buildRFC7230) {
=======
AZ_NODISCARD az_result
setup_response_redirect(CURL * const p_curl, az_mut_span const * const response) {
>>>>>>> 3a65c3dd
  AZ_CONTRACT_ARG_NOT_NULL(p_curl);

<<<<<<< HEAD
  if (buildRFC7230) {
    AZ_RETURN_IF_CURL_FAILED(curl_easy_setopt(p_curl, CURLOPT_HEADERFUNCTION, write_to_span));
    AZ_RETURN_IF_CURL_FAILED(
        curl_easy_setopt(p_curl, CURLOPT_HEADERDATA, (void *)response_builder));
=======
  // check if response will be redirected to user span
  if (response != NULL) {
    AZ_RETURN_IF_CURL_FAILED(curl_easy_setopt(p_curl, CURLOPT_WRITEFUNCTION, write_to_span));
    AZ_RETURN_IF_CURL_FAILED(curl_easy_setopt(p_curl, CURLOPT_WRITEDATA, (void *)response));
>>>>>>> 3a65c3dd
  }

  AZ_RETURN_IF_CURL_FAILED(curl_easy_setopt(p_curl, CURLOPT_WRITEFUNCTION, write_to_span));
  AZ_RETURN_IF_CURL_FAILED(curl_easy_setopt(p_curl, CURLOPT_WRITEDATA, (void *)response_builder));

  return AZ_OK;
}

/**
 * @brief uses AZ_HTTP_BUILDER to set up CURL request and perform it.
 *
 * @param p_hrb
 * @param response
 * @return az_result
 */
AZ_NODISCARD az_result az_http_client_send_request_impl(
    az_http_request_builder * const p_hrb,
    az_mut_span const * const response,
    bool const buildRFC7230) {
  AZ_CONTRACT_ARG_NOT_NULL(p_hrb);
  AZ_CONTRACT_ARG_NOT_NULL(response);

  CURL * p_curl = NULL;
  az_result result = AZ_ERROR_ARG;
  az_span_builder response_builder = az_span_builder_create(*response);

  AZ_RETURN_IF_FAILED(az_curl_init(&p_curl));

  AZ_RETURN_IF_CURL_FAILED(setup_headers(p_curl, p_hrb));

  AZ_RETURN_IF_CURL_FAILED(setup_url(p_curl, p_hrb));

<<<<<<< HEAD
  AZ_RETURN_IF_CURL_FAILED(setup_response_redirect(p_curl, &response_builder, buildRFC7230));
=======
  AZ_RETURN_IF_CURL_FAILED(setup_response_redirect(p_curl, response));
>>>>>>> 3a65c3dd

  if (az_span_eq(p_hrb->method_verb, AZ_HTTP_METHOD_VERB_GET)) {
    result = az_curl_send_get_request(p_curl);
  } else if (az_span_eq(p_hrb->method_verb, AZ_HTTP_METHOD_VERB_POST)) {
    result = az_curl_send_post_request(p_curl, p_hrb);
<<<<<<< HEAD
  }

  // make sure to set the end of the body response as the end of the complete response
  if (az_succeeded(result)) {
    AZ_RETURN_IF_FAILED(az_span_builder_append(&response_builder, AZ_STR_ZERO));
=======
>>>>>>> 3a65c3dd
  }

  AZ_RETURN_IF_FAILED(az_curl_done(p_curl));
  return result;
}<|MERGE_RESOLUTION|>--- conflicted
+++ resolved
@@ -210,7 +210,6 @@
 
   // write url in buffer (will add \0 at the end)
   az_result result = az_write_url(writable_buffer, az_mut_span_to_span(p_hrb->url));
-<<<<<<< HEAD
 
   if (az_succeeded(result)) {
     char * buffer = (char *)writable_buffer.begin;
@@ -221,18 +220,6 @@
   az_mut_span_set(writable_buffer, 0);
   az_span_free(&writable_buffer);
 
-=======
-
-  if (az_succeeded(result)) {
-    char * buffer = (char *)writable_buffer.begin;
-    result = az_curl_code_to_result(curl_easy_setopt(p_curl, CURLOPT_URL, buffer));
-  }
-
-  // free used buffer before anything else
-  az_mut_span_set(writable_buffer, 0);
-  az_span_free(&writable_buffer);
-
->>>>>>> 3a65c3dd
   return result;
 }
 
@@ -243,28 +230,16 @@
  * @param p_hrb
  * @return az_result
  */
-<<<<<<< HEAD
 AZ_NODISCARD az_result setup_response_redirect(
     CURL * const p_curl,
     az_span_builder * const response_builder,
     bool const buildRFC7230) {
-=======
-AZ_NODISCARD az_result
-setup_response_redirect(CURL * const p_curl, az_mut_span const * const response) {
->>>>>>> 3a65c3dd
-  AZ_CONTRACT_ARG_NOT_NULL(p_curl);
-
-<<<<<<< HEAD
+  AZ_CONTRACT_ARG_NOT_NULL(p_curl);
+
   if (buildRFC7230) {
     AZ_RETURN_IF_CURL_FAILED(curl_easy_setopt(p_curl, CURLOPT_HEADERFUNCTION, write_to_span));
     AZ_RETURN_IF_CURL_FAILED(
         curl_easy_setopt(p_curl, CURLOPT_HEADERDATA, (void *)response_builder));
-=======
-  // check if response will be redirected to user span
-  if (response != NULL) {
-    AZ_RETURN_IF_CURL_FAILED(curl_easy_setopt(p_curl, CURLOPT_WRITEFUNCTION, write_to_span));
-    AZ_RETURN_IF_CURL_FAILED(curl_easy_setopt(p_curl, CURLOPT_WRITEDATA, (void *)response));
->>>>>>> 3a65c3dd
   }
 
   AZ_RETURN_IF_CURL_FAILED(curl_easy_setopt(p_curl, CURLOPT_WRITEFUNCTION, write_to_span));
@@ -297,24 +272,17 @@
 
   AZ_RETURN_IF_CURL_FAILED(setup_url(p_curl, p_hrb));
 
-<<<<<<< HEAD
   AZ_RETURN_IF_CURL_FAILED(setup_response_redirect(p_curl, &response_builder, buildRFC7230));
-=======
-  AZ_RETURN_IF_CURL_FAILED(setup_response_redirect(p_curl, response));
->>>>>>> 3a65c3dd
 
   if (az_span_eq(p_hrb->method_verb, AZ_HTTP_METHOD_VERB_GET)) {
     result = az_curl_send_get_request(p_curl);
   } else if (az_span_eq(p_hrb->method_verb, AZ_HTTP_METHOD_VERB_POST)) {
     result = az_curl_send_post_request(p_curl, p_hrb);
-<<<<<<< HEAD
   }
 
   // make sure to set the end of the body response as the end of the complete response
   if (az_succeeded(result)) {
     AZ_RETURN_IF_FAILED(az_span_builder_append(&response_builder, AZ_STR_ZERO));
-=======
->>>>>>> 3a65c3dd
   }
 
   AZ_RETURN_IF_FAILED(az_curl_done(p_curl));
