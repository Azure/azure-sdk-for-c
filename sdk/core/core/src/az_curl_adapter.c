--- conflicted
+++ resolved
@@ -10,17 +10,11 @@
 #include <_az_cfg.h>
 
 az_span const AZ_HTTP_REQUEST_BUILDER_HEADER_SEPARATOR = AZ_CONST_STR(": ");
-<<<<<<< HEAD
-az_span const AZ_CURL_ADAPTER_RESPONSE_PLACEHOLDER = AZ_CONST_STR("HTTP/2.0 205 \r\n");
-
-AZ_NODISCARD char az_digit_to_char(size_t const digit) {
-=======
 az_span const AZ_CURL_ADAPTER_RESPONSE_PLACEHOLDER_HTTP = AZ_CONST_STR("HTTP/");
 az_span const AZ_CURL_ADAPTER_RESPONSE_PLACEHOLDER_VERSION = AZ_CONST_STR("X.X ");
 az_span const AZ_CURL_ADAPTER_RESPONSE_PLACEHOLDER_CODE = AZ_CONST_STR("XXX \r\n");
 
 AZ_NODISCARD char az_digit_to_char(long const digit) {
->>>>>>> 4ecef7d6
   switch (digit) {
     case 0:
       return '0';
@@ -47,19 +41,11 @@
   }
   return ';';
 }
-<<<<<<< HEAD
-AZ_NODISCARD char az_get_max_version(size_t const version) {
-  return az_digit_to_char(version / 10);
-}
-AZ_NODISCARD char az_get_min_version(size_t const version) {
-  return az_digit_to_char(version % 10);
-=======
 AZ_NODISCARD char az_get_max_version(long const version) {
   return version < 10 ? az_digit_to_char(version) : az_digit_to_char(version / 10);
 }
 AZ_NODISCARD char az_get_min_version(long const version) {
   return version < 10 ? '0' : az_digit_to_char(version % 10);
->>>>>>> 4ecef7d6
 }
 /**
  * @brief writes a header key and value to a buffer as a 0-terminated string and using a separator
@@ -106,13 +92,7 @@
   }
 
   // write buffer
-<<<<<<< HEAD
   az_result result = az_write_to_buffer(writable_buffer, header, separator);
-=======
-  az_mut_span const writable_buffer
-      = (az_mut_span){ .begin = p_writable_buffer, .size = buffer_size };
-  az_result const write_result = az_write_to_buffer(writable_buffer, header, separator);
->>>>>>> 4ecef7d6
 
   // attach header only when write was OK
   if (az_succeeded(result)) {
@@ -269,18 +249,7 @@
   }
 
   // write url in buffer (will add \0 at the end)
-<<<<<<< HEAD
   az_result result = az_write_url(writable_buffer, az_mut_span_to_span(p_hrb->url));
-=======
-  char * buffer = (char *)p_writable_buffer;
-  az_mut_span const writable_buffer
-      = (az_mut_span){ .begin = p_writable_buffer, .size = url_final_size };
-  az_result const result = az_write_url(writable_buffer, az_mut_span_to_span(p_hrb->url));
-  CURLcode const set_headers_result = curl_easy_setopt(p_curl->p_curl, CURLOPT_URL, buffer);
-  // free used buffer before anything else
-  memset(p_writable_buffer, 0, url_final_size);
-  free(buffer);
->>>>>>> 4ecef7d6
 
   if (az_succeeded(result)) {
     char * buffer = (char *)writable_buffer.begin;
@@ -302,25 +271,13 @@
  * @return az_result
  */
 AZ_NODISCARD az_result setup_response_redirect(
-<<<<<<< HEAD
     CURL * const p_curl,
-=======
-    az_curl const * const p_curl,
->>>>>>> 4ecef7d6
     az_span_builder * const response_builder,
     bool const buildRFC7230) {
   AZ_CONTRACT_ARG_NOT_NULL(p_curl);
 
   if (buildRFC7230) {
     AZ_RETURN_IF_FAILED(
-<<<<<<< HEAD
-        az_span_builder_append(response_builder, AZ_CURL_ADAPTER_RESPONSE_PLACEHOLDER));
-  }
-
-  AZ_RETURN_IF_CURL_FAILED(curl_easy_setopt(p_curl, CURLOPT_WRITEFUNCTION, write_to_span));
-  AZ_RETURN_IF_CURL_FAILED(
-      curl_easy_setopt(p_curl, CURLOPT_WRITEDATA, (void *)response_builder));
-=======
         az_span_builder_append(response_builder, AZ_CURL_ADAPTER_RESPONSE_PLACEHOLDER_HTTP));
     AZ_RETURN_IF_FAILED(
         az_span_builder_append(response_builder, AZ_CURL_ADAPTER_RESPONSE_PLACEHOLDER_VERSION));
@@ -328,17 +285,14 @@
         az_span_builder_append(response_builder, AZ_CURL_ADAPTER_RESPONSE_PLACEHOLDER_CODE));
   }
 
-  AZ_RETURN_IF_CURL_FAILED(curl_easy_setopt(p_curl->p_curl, CURLOPT_WRITEFUNCTION, write_to_span));
+  AZ_RETURN_IF_CURL_FAILED(curl_easy_setopt(p_curl, CURLOPT_WRITEFUNCTION, write_to_span));
   AZ_RETURN_IF_CURL_FAILED(
-      curl_easy_setopt(p_curl->p_curl, CURLOPT_WRITEDATA, (void *)response_builder));
->>>>>>> 4ecef7d6
-
-  return AZ_OK;
-}
-
-/**
-<<<<<<< HEAD
-=======
+      curl_easy_setopt(p_curl, CURLOPT_WRITEDATA, (void *)response_builder));
+
+  return AZ_OK;
+}
+
+/**
  * @brief Uses curl response to update placeholder values with code and version
  * transelates placeholder HTTP/X.X XXX to real value
  *
@@ -374,7 +328,6 @@
 }
 
 /**
->>>>>>> 4ecef7d6
  * @brief uses AZ_HTTP_BUILDER to set up CURL request and perform it.
  *
  * @param p_hrb
@@ -409,15 +362,6 @@
     AZ_RETURN_IF_CURL_FAILED(update_placeholder(&p_curl, response));
   }
 
-  /*
-  long response_code;
-  AZ_RETURN_IF_CURL_FAILED(
-      curl_easy_getinfo(p_curl.p_curl, CURLINFO_RESPONSE_CODE, &response_code));
-
-  size_t http_version;
-  curl_easy_getinfo(p_curl.p_curl, CURLINFO_HTTP_VERSION, &http_version);
-  */
-
   AZ_RETURN_IF_FAILED(az_curl_done(p_curl));
   return result;
 }