// Copyright (c) Microsoft Corporation. All rights reserved.
// SPDX-License-Identifier: MIT

#include <az_curl_adapter.h>

#include <az_curl_slist.h>
#include <az_http_request.h>
#include <az_span_malloc.h>

#include <_az_cfg.h>

az_span const AZ_HTTP_REQUEST_BUILDER_HEADER_SEPARATOR = AZ_CONST_STR(": ");

/**
 * @brief writes a header key and value to a buffer as a 0-terminated string and using a separator
 * span in between. Returns error as soon as any of the write operations fails
 *
 * @param writable_buffer
 * @param p_header
 * @param separator
 * @return az_result
 */
AZ_NODISCARD az_result az_write_to_buffer(
    az_mut_span const writable_buffer,
    az_pair const header,
    az_span const separator) {
  az_span_builder writer = az_span_builder_create(writable_buffer);
  AZ_RETURN_IF_FAILED(az_span_builder_append(&writer, header.key));
  AZ_RETURN_IF_FAILED(az_span_builder_append(&writer, separator));
  AZ_RETURN_IF_FAILED(az_span_builder_append(&writer, header.value));
  AZ_RETURN_IF_FAILED(az_span_builder_append(&writer, AZ_STR_ZERO));
  return AZ_OK;
}

/**
 * @brief allocate a buffer for a header. Then reads the az_pair header and writes a buffer. Then
 * uses that buffer to set curl header. Header is set only if write operations were OK. Buffer is
 * free after setting curl header.
 *
 * @param p_header
 * @param p_headers
 * @param separator
 * @return az_result
 */
AZ_NODISCARD az_result az_add_header_to_curl_list(
    az_pair const header,
    struct curl_slist ** const p_list,
    az_span const separator) {
  AZ_CONTRACT_ARG_NOT_NULL(p_list);

  // allocate a buffer for header
  az_mut_span writable_buffer;
  {
    size_t const buffer_size = header.key.size + separator.size + header.value.size + 1;
    AZ_RETURN_IF_FAILED(az_span_malloc(buffer_size, &writable_buffer));
  }

  // write buffer
  az_result result = az_write_to_buffer(writable_buffer, header, separator);

  // attach header only when write was OK
  if (az_succeeded(result)) {
    char const * const buffer = (char const *)writable_buffer.begin;
    result = az_curl_slist_append(p_list, buffer);
  }

  // at any case, error or OK, free the allocated memory
  az_span_free(&writable_buffer);
  return result;
}

/**
 * @brief loop all the headers from a HTTP request and set each header into easy curl
 *
 * @param p_hrb
 * @param p_headers
 * @return az_result
 */
AZ_NODISCARD az_result
az_build_headers(az_http_request_builder const * const p_hrb, struct curl_slist ** p_headers) {
  AZ_CONTRACT_ARG_NOT_NULL(p_hrb);

  az_pair header;
  for (uint16_t offset = 0; offset < p_hrb->headers_end; ++offset) {
    AZ_RETURN_IF_FAILED(az_http_request_builder_get_header(p_hrb, offset, &header));
    AZ_RETURN_IF_FAILED(
        az_add_header_to_curl_list(header, p_headers, AZ_HTTP_REQUEST_BUILDER_HEADER_SEPARATOR));
  }

  return AZ_OK;
}

/**
 * @brief writes a url request adds a zero to make it a c-string. Return error if any of the write
 * operations fails.
 *
 * @param writable_buffer
 * @param url_from_request
 * @return az_result
 */
AZ_NODISCARD az_result
az_write_url(az_mut_span const writable_buffer, az_span const url_from_request) {
  az_span_builder writer = az_span_builder_create(writable_buffer);
  AZ_RETURN_IF_FAILED(az_span_builder_append(&writer, url_from_request));
  AZ_RETURN_IF_FAILED(az_span_builder_append(&writer, AZ_STR_ZERO));
  return AZ_OK;
}

/**
 * @brief This is the function that curl will use to write response into a user provider span
 * Function receives the size of the response and must return this same number, otherwise it is
 * consider that function failed
 *
 * @param contents
 * @param size
 * @param nmemb
 * @param userp
 * @return int
 */
size_t write_to_span(
    void * const contents,
    size_t const size,
    size_t const nmemb,
    void * const userp) {
  size_t const expected_size = size * nmemb;
  az_span_builder * const user_buffer_builder = (az_span_builder *)userp;

  az_span const span_for_content = (az_span){ .begin = contents, .size = expected_size };
  AZ_RETURN_IF_FAILED(az_span_builder_append(user_buffer_builder, span_for_content));

  // This callback needs to return the response size or curl will consider it as it failed
  return expected_size;
}

/**
 * handles GET request
 */
AZ_NODISCARD az_result az_curl_send_get_request(CURL * const p_curl) {
  AZ_CONTRACT_ARG_NOT_NULL(p_curl);

  // send
  AZ_RETURN_IF_CURL_FAILED(curl_easy_perform(p_curl));

  return AZ_OK;
}

/**
 * handles POST request. It handles seting up a body for request
 */
AZ_NODISCARD az_result
az_curl_send_post_request(CURL * const p_curl, az_http_request_builder const * const p_hrb) {
  AZ_CONTRACT_ARG_NOT_NULL(p_curl);
  AZ_CONTRACT_ARG_NOT_NULL(p_hrb);

  // Method
<<<<<<< HEAD
  az_mut_span body = { 0, 0 };
  AZ_RETURN_IF_FAILED(az_span_malloc(p_hrb->body.size + 1, &body));

  az_mut_span zt_buf = { 0, 0 };
=======
  az_mut_span body = { 0 };
  AZ_RETURN_IF_FAILED(az_span_malloc(p_hrb->body.size + 1, &body));

  az_mut_span zt_buf = { 0 };
>>>>>>> 8ee4193a
  az_result res_code = az_mut_span_to_str(body, p_hrb->body, &zt_buf);

  if (az_succeeded(res_code)) {
    res_code = az_curl_code_to_result(curl_easy_setopt(p_curl, CURLOPT_POSTFIELDS, zt_buf.begin));
    if (az_succeeded(res_code)) {
      res_code = az_curl_code_to_result(curl_easy_perform(p_curl));
    }
  }

  az_span_free(&body);
  AZ_RETURN_IF_FAILED(res_code);
  
  return AZ_OK;
}

/**
 * @brief finds out if there are headers in the request and add them to curl header list
 *
 * @param p_curl
 * @param p_hrb
 * @return az_result
 */
AZ_NODISCARD az_result
setup_headers(CURL * const p_curl, az_http_request_builder const * const p_hrb) {
  AZ_CONTRACT_ARG_NOT_NULL(p_curl);
  AZ_CONTRACT_ARG_NOT_NULL(p_hrb);

  if (!az_http_request_builder_has_headers(p_hrb)) {
    // no headers, no need to set it up
    return AZ_OK;
  }

  // creates a slist for bulding curl headers
  struct curl_slist * p_list = NULL;
  // build headers into a slist as curl is expecting
  AZ_RETURN_IF_FAILED(az_build_headers(p_hrb, &p_list));
  // set all headers from slist
  AZ_RETURN_IF_CURL_FAILED(curl_easy_setopt(p_curl, CURLOPT_HTTPHEADER, p_list));

  return AZ_OK;
}

/**
 * @brief set url for the request
 *
 * @param p_curl
 * @param p_hrb
 * @return az_result
 */
AZ_NODISCARD az_result setup_url(CURL * const p_curl, az_http_request_builder const * const p_hrb) {
  AZ_CONTRACT_ARG_NOT_NULL(p_curl);
  AZ_CONTRACT_ARG_NOT_NULL(p_hrb);

  az_mut_span writable_buffer;
  {
    // set URL as 0-terminated str
    size_t const extra_space_for_zero = AZ_STR_ZERO.size;
    size_t const url_final_size = p_hrb->url.size + extra_space_for_zero;
    // allocate buffer to add \0
    AZ_RETURN_IF_FAILED(az_span_malloc(url_final_size, &writable_buffer));
  }

  // write url in buffer (will add \0 at the end)
  az_result result = az_write_url(writable_buffer, az_mut_span_to_span(p_hrb->url));

  if (az_succeeded(result)) {
    char * buffer = (char *)writable_buffer.begin;
    result = az_curl_code_to_result(curl_easy_setopt(p_curl, CURLOPT_URL, buffer));
  }

  // free used buffer before anything else
  az_mut_span_set(writable_buffer, 0);
  az_span_free(&writable_buffer);

  return result;
}

/**
 * @brief set url the response redirection to user buffer
 *
 * @param p_curl
 * @param p_hrb
 * @return az_result
 */
AZ_NODISCARD az_result setup_response_redirect(
    CURL * const p_curl,
    az_span_builder * const response_builder,
    bool const buildRFC7230) {
  AZ_CONTRACT_ARG_NOT_NULL(p_curl);

  if (buildRFC7230) {
    AZ_RETURN_IF_CURL_FAILED(curl_easy_setopt(p_curl, CURLOPT_HEADERFUNCTION, write_to_span));
    AZ_RETURN_IF_CURL_FAILED(
        curl_easy_setopt(p_curl, CURLOPT_HEADERDATA, (void *)response_builder));
  }

  AZ_RETURN_IF_CURL_FAILED(curl_easy_setopt(p_curl, CURLOPT_WRITEFUNCTION, write_to_span));
  AZ_RETURN_IF_CURL_FAILED(curl_easy_setopt(p_curl, CURLOPT_WRITEDATA, (void *)response_builder));

  return AZ_OK;
}

/**
 * @brief uses AZ_HTTP_BUILDER to set up CURL request and perform it.
 *
 * @param p_hrb
 * @param response
 * @return az_result
 */
AZ_NODISCARD az_result az_http_client_send_request_impl(
    az_http_request_builder * const p_hrb,
    az_mut_span const * const response,
    bool const buildRFC7230) {
  AZ_CONTRACT_ARG_NOT_NULL(p_hrb);
  AZ_CONTRACT_ARG_NOT_NULL(response);

  CURL * p_curl = NULL;
  az_result result = AZ_ERROR_ARG;
  az_span_builder response_builder = az_span_builder_create(*response);

  AZ_RETURN_IF_FAILED(az_curl_init(&p_curl));

  AZ_RETURN_IF_CURL_FAILED(setup_headers(p_curl, p_hrb));

  AZ_RETURN_IF_CURL_FAILED(setup_url(p_curl, p_hrb));

  AZ_RETURN_IF_CURL_FAILED(setup_response_redirect(p_curl, &response_builder, buildRFC7230));

  if (az_span_eq(p_hrb->method_verb, AZ_HTTP_METHOD_VERB_GET)) {
    result = az_curl_send_get_request(p_curl);
  } else if (az_span_eq(p_hrb->method_verb, AZ_HTTP_METHOD_VERB_POST)) {
    result = az_curl_send_post_request(p_curl, p_hrb);
  }

  // make sure to set the end of the body response as the end of the complete response
  if (az_succeeded(result)) {
    AZ_RETURN_IF_FAILED(az_span_builder_append(&response_builder, AZ_STR_ZERO));
  }

  AZ_RETURN_IF_FAILED(az_curl_done(&p_curl));
  return result;
}<|MERGE_RESOLUTION|>--- conflicted
+++ resolved
@@ -153,17 +153,10 @@
   AZ_CONTRACT_ARG_NOT_NULL(p_hrb);
 
   // Method
-<<<<<<< HEAD
-  az_mut_span body = { 0, 0 };
-  AZ_RETURN_IF_FAILED(az_span_malloc(p_hrb->body.size + 1, &body));
-
-  az_mut_span zt_buf = { 0, 0 };
-=======
   az_mut_span body = { 0 };
   AZ_RETURN_IF_FAILED(az_span_malloc(p_hrb->body.size + 1, &body));
 
   az_mut_span zt_buf = { 0 };
->>>>>>> 8ee4193a
   az_result res_code = az_mut_span_to_str(body, p_hrb->body, &zt_buf);
 
   if (az_succeeded(res_code)) {
