// Copyright (c) Microsoft Corporation. All rights reserved.
// SPDX-License-Identifier: MIT

#include <az_json.h>
#include <az_precondition_internal.h>

#include <_az_cfg.h>

AZ_NODISCARD az_result az_json_token_get_boolean(az_json_token const* token, bool* out_value)
{
<<<<<<< HEAD
  AZ_PRECONDITION_NOT_NULL(out_value);
=======

  _az_PRECONDITION_NOT_NULL(out_value);
>>>>>>> f74d3740

  if (token->kind != AZ_JSON_TOKEN_TRUE && token->kind != AZ_JSON_TOKEN_FALSE)
  {
    return AZ_ERROR_ITEM_NOT_FOUND;
  }

  *out_value = token->_internal.boolean;
  return AZ_OK;
}

AZ_NODISCARD az_result az_json_token_get_string(az_json_token const* token, az_span* out_value)
{

  _az_PRECONDITION_NOT_NULL(out_value);

  if (token->kind != AZ_JSON_TOKEN_STRING)
  {
    return AZ_ERROR_ITEM_NOT_FOUND;
  }

  *out_value = token->_internal.string;
  return AZ_OK;
}

AZ_NODISCARD az_result az_json_token_get_number(az_json_token const* token, double* out_value)
{

  _az_PRECONDITION_NOT_NULL(out_value);

  if (token->kind != AZ_JSON_TOKEN_NUMBER)
  {
    return AZ_ERROR_ITEM_NOT_FOUND;
  }

  *out_value = token->_internal.number;
  return AZ_OK;
}<|MERGE_RESOLUTION|>--- conflicted
+++ resolved
@@ -8,12 +8,8 @@
 
 AZ_NODISCARD az_result az_json_token_get_boolean(az_json_token const* token, bool* out_value)
 {
-<<<<<<< HEAD
-  AZ_PRECONDITION_NOT_NULL(out_value);
-=======
 
   _az_PRECONDITION_NOT_NULL(out_value);
->>>>>>> f74d3740
 
   if (token->kind != AZ_JSON_TOKEN_TRUE && token->kind != AZ_JSON_TOKEN_FALSE)
   {
