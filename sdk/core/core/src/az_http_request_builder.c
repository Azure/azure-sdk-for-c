--- conflicted
+++ resolved
@@ -59,12 +59,7 @@
     return AZ_ERROR_BUFFER_OVERFLOW;
   }
 
-<<<<<<< HEAD
-  AZ_RETURN_IF_FAILED(
-      az_mut_span_memset(buffer, '\0')); // zero the buffer; we don't have to do this
-=======
   az_mut_span_memset(buffer, '\0'); // zero the buffer; we don't have to do this
->>>>>>> d0a8f238
 
   az_mut_span uri_buf = { 0 };
   AZ_RETURN_IF_FAILED(az_mut_span_copy( // copy URL to buffer
