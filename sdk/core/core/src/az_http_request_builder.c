// Copyright (c) Microsoft Corporation. All rights reserved.
// SPDX-License-Identifier: MIT

#include <az_http_request_builder.h>

#include <az_contract.h>
#include <az_str.h>

#include <assert.h>

#include <_az_cfg.h>

az_const_span const AZ_HTTP_METHOD_VERB_GET = AZ_CONST_STR("GET");
az_const_span const AZ_HTTP_METHOD_VERB_HEAD = AZ_CONST_STR("HEAD");
az_const_span const AZ_HTTP_METHOD_VERB_POST = AZ_CONST_STR("POST");
az_const_span const AZ_HTTP_METHOD_VERB_PUT = AZ_CONST_STR("PUT");
az_const_span const AZ_HTTP_METHOD_VERB_DELETE = AZ_CONST_STR("DELETE");
az_const_span const AZ_HTTP_METHOD_VERB_TRACE = AZ_CONST_STR("TRACE");
az_const_span const AZ_HTTP_METHOD_VERB_OPTIONS = AZ_CONST_STR("OPTIONS");
az_const_span const AZ_HTTP_METHOD_VERB_CONNECT = AZ_CONST_STR("CONNECT");
az_const_span const AZ_HTTP_METHOD_VERB_PATCH = AZ_CONST_STR("PATCH");

AZ_INLINE az_pair * get_headers_start(az_span const buffer, int16_t const max_url_size) {
  // 8-byte address alignment
  return (az_pair *)((uintptr_t)(buffer.begin + max_url_size + 7) & ~(uintptr_t)7);
}

AZ_INLINE uint16_t get_headers_max(az_span const buffer, az_pair * const headers_start) {
  // We need to compare both pointers as pointers to the same type (uint8_t*)
  uint8_t * const buffer_end = buffer.begin + buffer.size;
  uint8_t * const headers_start_uint8ptr = (uint8_t *)headers_start;

  size_t const max_headers = (buffer_end - headers_start_uint8ptr) / sizeof(az_pair);

  // If there's enough space in the buffer, return the max number of elements it can fit (capped to
  // uint16_t's max)
  return buffer_end > headers_start_uint8ptr
      ? (max_headers > (size_t)~(uint16_t)0 ? ~(uint16_t)0 : (uint16_t)max_headers)
      : 0;
}

AZ_NODISCARD az_result az_http_request_builder_init(
    az_http_request_builder * const p_hrb,
<<<<<<< HEAD
    az_mut_span const buffer,
    int16_t const max_url_size,
    az_span const method_verb,
    az_span const initial_url) {
  (void)p_hrb;
  (void)buffer;
  (void)max_url_size;
  (void)method_verb;
  (void)initial_url;
=======
    az_span const buffer,
    uint16_t const max_url_size,
    az_const_span const method_verb,
    az_const_span const initial_url) {
  AZ_CONTRACT_ARG_NOT_NULL(p_hrb);

  if (!az_span_is_valid(buffer) || !az_const_span_is_valid(method_verb)
      || !az_const_span_is_valid(initial_url) || max_url_size < initial_url.size) {
    return AZ_ERROR_ARG;
  }

  if (buffer.size < max_url_size) {
    return AZ_ERROR_BUFFER_OVERFLOW;
  }

  AZ_RETURN_IF_FAILED(az_span_set(buffer, '\0')); // zero the buffer; we don't have to do this

  az_span uri_buf = { 0, 0 };
  AZ_RETURN_IF_FAILED(az_span_copy( // copy URL to buffer
      (az_span){ .begin = buffer.begin, .size = max_url_size },
      initial_url,
      &uri_buf));

  az_pair * const headers_start = get_headers_start(buffer, max_url_size);
  uint16_t const max_headers = get_headers_max(buffer, headers_start);

  *p_hrb = (az_http_request_builder){ .buffer = buffer,
                                      .method_verb = method_verb,
                                      .url = uri_buf,
                                      .max_url_size = max_url_size,
                                      .max_headers = max_headers,
                                      .retry_headers_start = max_headers,
                                      .headers_end = 0 };

>>>>>>> ff61b2b6
  return AZ_OK;
}

AZ_NODISCARD az_result az_http_request_builder_set_query_parameter(
    az_http_request_builder * const p_hrb,
<<<<<<< HEAD
    az_span const name,
    az_span const value) {
  (void)p_hrb;
  (void)name;
  (void)value;
=======
    az_const_span const name,
    az_const_span const value) {
  AZ_CONTRACT_ARG_NOT_NULL(p_hrb);

  if (!az_const_span_is_valid(name) || !az_const_span_is_valid(value) || name.size == 0
      || value.size == 0 // name or value can't be empty
  ) {
    return AZ_ERROR_ARG;
  }

  size_t new_url_size;
  {
    az_span new_url_span = { .begin = p_hrb->url.begin };
    size_t const extra_chars_size = sizeof((uint8_t)'?') + sizeof((uint8_t)'=');
    size_t const name_and_value_size = name.size + value.size;
    size_t const appended_size = name_and_value_size + extra_chars_size;

    new_url_size = p_hrb->url.size + appended_size;

    // check for integer overflows, and finally whether the result would fit
    if (name_and_value_size < name.size || name_and_value_size < value.size
        || appended_size < name_and_value_size || appended_size < extra_chars_size
        || new_url_size < appended_size || new_url_size < p_hrb->url.size
        || new_url_size > p_hrb->max_url_size) {
      return AZ_ERROR_BUFFER_OVERFLOW;
    }

    new_url_span.size = new_url_size;

    // check whether name or value regions overlap with destination for some reason (unlikely)
    if (az_const_span_is_overlap(az_span_to_const_span(new_url_span), name)
        || az_const_span_is_overlap(az_span_to_const_span(new_url_span), value)) {
      return AZ_ERROR_ARG;
    }
  }

  // Find whether the URL contains '?' or '&' character already.
  // So that we know if we should append "?text" or "&text".
  // Scan from the end until the first occurrence of '&', or '?'.
  bool first_parameter = true;
  for (size_t i = p_hrb->url.size; first_parameter == true && i > 0;) {
    --i;

    uint8_t const c = p_hrb->url.begin[i];
    if (c == '?' || c == '&') {
      first_parameter = false;
      break;
    }
  }

  // Append either '?' or '&'
  p_hrb->url.begin[p_hrb->url.size] = first_parameter ? '?' : '&';
  ++(p_hrb->url.size);

  // Append parameter name
  memcpy(p_hrb->url.begin + p_hrb->url.size, name.begin, name.size);
  p_hrb->url.size += name.size;

  p_hrb->url.begin[p_hrb->url.size] = '=';
  ++(p_hrb->url.size);

  // Parameter value
  memcpy(p_hrb->url.begin + p_hrb->url.size, value.begin, value.size);
  p_hrb->url.size += value.size;

  assert(p_hrb->url.size == new_url_size);
>>>>>>> ff61b2b6
  return AZ_OK;
}

AZ_NODISCARD az_result az_http_request_builder_append_header(
    az_http_request_builder * const p_hrb,
<<<<<<< HEAD
    az_span const name,
    az_span const value) {
  (void)p_hrb;
  (void)name;
  (void)value;
=======
    az_const_span const key,
    az_const_span const value) {
  AZ_CONTRACT_ARG_NOT_NULL(p_hrb);

  if (!az_const_span_is_valid(key) || !az_const_span_is_valid(value) || key.size == 0
      || value.size == 0) {
    return AZ_ERROR_ARG;
  }

  if (p_hrb->headers_end >= p_hrb->max_headers) {
    return AZ_ERROR_BUFFER_OVERFLOW;
  }

  az_pair * const headers = get_headers_start(p_hrb->buffer, p_hrb->max_url_size);
  headers[p_hrb->headers_end] = (az_pair){ .key = key, .value = value };
  ++(p_hrb->headers_end);

>>>>>>> ff61b2b6
  return AZ_OK;
}

AZ_NODISCARD az_result az_http_request_builder_mark_retry_headers_start(az_http_request_builder * const p_hrb) {
  p_hrb->retry_headers_start = p_hrb->headers_end;
  return AZ_OK;
}

AZ_NODISCARD az_result az_http_request_builder_remove_retry_headers(az_http_request_builder * const p_hrb) {
  if (p_hrb->headers_end > p_hrb->retry_headers_start) {
    p_hrb->headers_end = p_hrb->retry_headers_start;
  }

  return AZ_OK;
}

AZ_NODISCARD az_result az_http_request_builder_get_header(
    az_http_request_builder * const p_hrb,
    uint16_t const index,
    az_pair * const out_result) {
  AZ_CONTRACT_ARG_NOT_NULL(p_hrb);
  AZ_CONTRACT_ARG_NOT_NULL(out_result);

  if (index >= p_hrb->headers_end) {
    return AZ_ERROR_ARG;
  }

  az_pair * const headers = get_headers_start(p_hrb->buffer, p_hrb->max_url_size);
  *out_result = headers[index];
  return AZ_OK;
}<|MERGE_RESOLUTION|>--- conflicted
+++ resolved
@@ -41,17 +41,6 @@
 
 AZ_NODISCARD az_result az_http_request_builder_init(
     az_http_request_builder * const p_hrb,
-<<<<<<< HEAD
-    az_mut_span const buffer,
-    int16_t const max_url_size,
-    az_span const method_verb,
-    az_span const initial_url) {
-  (void)p_hrb;
-  (void)buffer;
-  (void)max_url_size;
-  (void)method_verb;
-  (void)initial_url;
-=======
     az_span const buffer,
     uint16_t const max_url_size,
     az_const_span const method_verb,
@@ -86,19 +75,11 @@
                                       .retry_headers_start = max_headers,
                                       .headers_end = 0 };
 
->>>>>>> ff61b2b6
   return AZ_OK;
 }
 
 AZ_NODISCARD az_result az_http_request_builder_set_query_parameter(
     az_http_request_builder * const p_hrb,
-<<<<<<< HEAD
-    az_span const name,
-    az_span const value) {
-  (void)p_hrb;
-  (void)name;
-  (void)value;
-=======
     az_const_span const name,
     az_const_span const value) {
   AZ_CONTRACT_ARG_NOT_NULL(p_hrb);
@@ -165,19 +146,11 @@
   p_hrb->url.size += value.size;
 
   assert(p_hrb->url.size == new_url_size);
->>>>>>> ff61b2b6
   return AZ_OK;
 }
 
 AZ_NODISCARD az_result az_http_request_builder_append_header(
     az_http_request_builder * const p_hrb,
-<<<<<<< HEAD
-    az_span const name,
-    az_span const value) {
-  (void)p_hrb;
-  (void)name;
-  (void)value;
-=======
     az_const_span const key,
     az_const_span const value) {
   AZ_CONTRACT_ARG_NOT_NULL(p_hrb);
@@ -195,7 +168,6 @@
   headers[p_hrb->headers_end] = (az_pair){ .key = key, .value = value };
   ++(p_hrb->headers_end);
 
->>>>>>> ff61b2b6
   return AZ_OK;
 }
 
