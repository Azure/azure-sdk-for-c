// Copyright (c) Microsoft Corporation. All rights reserved.
// SPDX-License-Identifier: MIT

#include <az_json.h>

#include "az_json_string_private.h"
#include "az_span_private.h"
#include <az_span.h>

#include <az_contract_internal.h>

#include <ctype.h>
#include <math.h>

#include <_az_cfg.h>

enum { AZ_JSON_STACK_SIZE = 63 };

typedef enum {
  AZ_JSON_STACK_OBJECT = 0,
  AZ_JSON_STACK_ARRAY = 1,
} az_json_stack_item;

<<<<<<< HEAD
AZ_NODISCARD AZ_INLINE bool az_json_is_white_space(uint8_t const c) {
=======
AZ_NODISCARD AZ_INLINE bool az_json_is_white_space(az_result_byte c) {
>>>>>>> 1ed90fbe
  switch (c) {
    case ' ':
    case '\t':
    case '\n':
    case '\r':
      return true;
  }
  return false;
}

<<<<<<< HEAD
AZ_NODISCARD AZ_INLINE bool az_json_is_e(uint8_t const c) {
=======
AZ_NODISCARD AZ_INLINE bool az_json_is_e(az_result_byte c) {
>>>>>>> 1ed90fbe
  switch (c) {
    case 'e':
    case 'E':
      return true;
  }
  return false;
}

AZ_NODISCARD AZ_INLINE bool az_json_parser_stack_is_empty(az_json_parser const * self) {
  return self->_internal.stack == 1;
}

AZ_NODISCARD AZ_INLINE az_json_stack_item az_json_parser_stack_last(az_json_parser const * self) {
  return self->_internal.stack & 1;
}

AZ_NODISCARD AZ_INLINE az_result
az_json_parser_push_stack(az_json_parser * self, az_json_stack stack) {
  if (self->_internal.stack >> AZ_JSON_STACK_SIZE != 0) {
    return AZ_ERROR_JSON_NESTING_OVERFLOW;
  }
  self->_internal.stack = (self->_internal.stack << 1) | stack;
  return AZ_OK;
}

AZ_NODISCARD AZ_INLINE az_result az_json_stack_pop(az_json_stack * self) {
  if (*self <= 1) {
    return AZ_ERROR_JSON_INVALID_STATE;
  }
  *self >>= 1;
  return AZ_OK;
}

AZ_NODISCARD AZ_INLINE az_result az_json_parser_pop_stack(az_json_parser * self) {
  return az_json_stack_pop(&self->_internal.stack);
}

AZ_NODISCARD az_result az_json_parser_init(az_json_parser * self, az_span json_buffer) {
  *self = (az_json_parser){ ._internal = { .reader = json_buffer, .stack = 1 } };
  return AZ_OK;
}

<<<<<<< HEAD
static az_result az_span_reader_skip_json_white_space(az_span * self) {
  if (az_span_length(*self) == 0) {
    return AZ_OK;
=======
static void az_span_reader_skip_json_white_space(az_span_reader * self) {
  while (az_json_is_white_space(az_span_reader_current(self))) {
    az_span_reader_next(self);
>>>>>>> 1ed90fbe
  }
  while (az_json_is_white_space(az_span_ptr(*self)[0])) {
    AZ_RETURN_IF_FAILED(az_span_slice(*self, 1, -1, self));
    if (az_span_length(*self) == 0) {
      return AZ_OK;
    }
  }
  return AZ_OK;
}

// 18 decimal digits. 10^18 - 1.
//                        0         1
//                        012345678901234567
#define AZ_DEC_NUMBER_MAX 999999999999999999ull

typedef struct {
  int sign;
  uint64_t value;
  bool remainder;
  int16_t exp;
} az_dec_number;

AZ_NODISCARD static double az_json_number_to_double(az_dec_number const * p) {
  return p->value * pow(10, p->exp) * p->sign;
}

AZ_NODISCARD static az_result az_span_reader_get_json_number_int(
<<<<<<< HEAD
    az_span * self,
    az_dec_number * const p_n,
    int16_t const e_offset,
    uint8_t const first) {
  uint8_t c = first;
=======
    az_span_reader * self,
    az_dec_number * p_n,
    int16_t e_offset,
    az_result_byte first) {
  az_result_byte c = first;
>>>>>>> 1ed90fbe
  // read an integer part of the number
  while (true) {
    int d = c - '0';
    if (p_n->value <= (AZ_DEC_NUMBER_MAX - d) / 10) {
      p_n->value = p_n->value * 10 + d;
      p_n->exp += e_offset;
    } else {
      if (d != 0) {
        p_n->remainder = true;
      }
      p_n->exp += e_offset + 1;
    }
    AZ_RETURN_IF_FAILED(az_span_slice(*self, 1, -1, self));
    if (az_span_length(*self) == 0) {
      return AZ_OK; // end of reader is fine. Means int number is over
    }
    c = az_span_ptr(*self)[0];
    if (!isdigit(c)) {
      return AZ_OK;
    }
  };
}

AZ_NODISCARD static az_result az_span_reader_get_json_number_digit_rest(
<<<<<<< HEAD
    az_span * self,
    double * const out_value) {
=======
    az_span_reader * self,
    double * out_value) {
>>>>>>> 1ed90fbe
  az_dec_number i = {
    .sign = 1,
    .value = 0,
    .remainder = false,
    .exp = 0,
  };

  // integer part
  {
    uint8_t o = az_span_ptr(*self)[0];
    if (o == '-') {
      i.sign = -1;
      AZ_RETURN_IF_FAILED(az_span_slice(*self, 1, -1, self));
      if (az_span_length(*self) == 0) {
        return AZ_ERROR_EOF;
      }
      o = az_span_ptr(*self)[0];
      if (!isdigit(o)) {
        return AZ_ERROR_PARSER_UNEXPECTED_CHAR;
      }
    }
    if (o != '0') {
      AZ_RETURN_IF_FAILED(az_span_reader_get_json_number_int(self, &i, 0, o));
    } else {
      AZ_RETURN_IF_FAILED(az_span_slice(*self, 1, -1, self));
    }
  }
  if (az_span_length(*self) == 0) {
    *out_value = az_json_number_to_double(&i);
    return AZ_OK; // it's fine is int finish here (no fraction or something else)
  }

  // fraction
  if (az_span_ptr(*self)[0] == '.') {
    AZ_RETURN_IF_FAILED(az_span_slice(*self, 1, -1, self));
    if (az_span_length(*self) == 0) {
      return AZ_ERROR_EOF; // uncompleted number
    }
    uint8_t o = az_span_ptr(*self)[0];
    if (!isdigit(o)) {
      return AZ_ERROR_PARSER_UNEXPECTED_CHAR;
    }
    AZ_RETURN_IF_FAILED(az_span_reader_get_json_number_int(self, &i, -1, o));
  }

  if (az_span_length(*self) == 0) {
    *out_value = az_json_number_to_double(&i);
    return AZ_OK; // fine if number ends after a fraction
  }

  // exp
  if (az_json_is_e(az_span_ptr(*self)[0])) {
    // skip 'e' or 'E'
    AZ_RETURN_IF_FAILED(az_span_slice(*self, 1, -1, self));
    if (az_span_length(*self) == 0) {
      return AZ_ERROR_EOF; // mising expo info
    }
    uint8_t c = az_span_ptr(*self)[0];

    // read sign, if any.
    int8_t e_sign = 1;
    switch (c) {
      case '-':
        e_sign = -1;
        AZ_FALLTHROUGH;
      case '+':
        AZ_RETURN_IF_FAILED(az_span_slice(*self, 1, -1, self));
        if (az_span_length(*self) == 0) {
          return AZ_ERROR_EOF; // uncompleted exp data
        }
        c = az_span_ptr(*self)[0];
    }

    // expect at least one digit.
    if (!isdigit(c)) {
      return AZ_ERROR_PARSER_UNEXPECTED_CHAR;
    }

    int16_t e_int = 0;
    do {
      e_int = e_int * 10 + (int16_t)(c - '0');
      AZ_RETURN_IF_FAILED(az_span_slice(*self, 1, -1, self));
      if (az_span_length(*self) == 0) {
        break; // nothing more to read
      }
      c = az_span_ptr(*self)[0];
    } while (isdigit(c));
    i.exp += e_int * e_sign;
  }

  *out_value = az_json_number_to_double(&i);
  return AZ_OK;
}

AZ_NODISCARD static az_result az_span_reader_get_json_string_rest(
<<<<<<< HEAD
    az_span * self,
=======
    az_span_reader * self,
>>>>>>> 1ed90fbe
    az_span * string) {
  // skip '"'
  int32_t reader_initial_length = az_span_capacity(*self);
  uint8_t * p_reader = az_span_ptr(*self);
  while (true) {
    uint32_t ignore = { 0 };
    az_result const result = az_span_reader_read_json_string_char(self, &ignore);
    switch (result) {
      case AZ_ERROR_JSON_STRING_END: {
        int32_t read_count = reader_initial_length - az_span_capacity(*self);
        *string = az_span_init(p_reader, read_count, read_count);
        AZ_RETURN_IF_FAILED(az_span_slice(*self, 1, -1, self));
        return AZ_OK;
      }
      case AZ_ERROR_ITEM_NOT_FOUND: {
        return AZ_ERROR_EOF;
      }
      default: {
        AZ_RETURN_IF_FAILED(result);
      }
    }
  }
}

// _value_
AZ_NODISCARD static az_result az_json_parser_get_value(
    az_json_parser * self,
    az_json_token * out_token) {
  az_span * p_reader = &self->_internal.reader;

  if (az_span_length(*p_reader) <= 0) {
    return AZ_ERROR_EOF;
  }

  uint8_t c = az_span_ptr(*p_reader)[0];
  if (isdigit(c)) {
    out_token->kind = AZ_JSON_TOKEN_NUMBER;
    return az_span_reader_get_json_number_digit_rest(p_reader, &out_token->value.number);
  }
  switch (c) {
    case 't':
      out_token->kind = AZ_JSON_TOKEN_BOOLEAN;
      out_token->value.boolean = true;
      return _az_is_expected_span(p_reader, AZ_SPAN_FROM_STR("true"));
    case 'f':
      out_token->kind = AZ_JSON_TOKEN_BOOLEAN;
      out_token->value.boolean = false;
      return _az_is_expected_span(p_reader, AZ_SPAN_FROM_STR("false"));
    case 'n':
      out_token->kind = AZ_JSON_TOKEN_NULL;
      return _az_is_expected_span(p_reader, AZ_SPAN_FROM_STR("null"));
    case '"':
      out_token->kind = AZ_JSON_TOKEN_STRING;
      AZ_RETURN_IF_FAILED(az_span_slice(*p_reader, 1, -1, p_reader));
      return az_span_reader_get_json_string_rest(p_reader, &out_token->value.string);
    case '-':
      out_token->kind = AZ_JSON_TOKEN_NUMBER;
      return az_span_reader_get_json_number_digit_rest(p_reader, &out_token->value.number);
    case '{':
      out_token->kind = AZ_JSON_TOKEN_OBJECT;
      AZ_RETURN_IF_FAILED(az_span_slice(*p_reader, 1, -1, p_reader));
      return az_json_parser_push_stack(self, AZ_JSON_STACK_OBJECT);
    case '[':
      out_token->kind = AZ_JSON_TOKEN_ARRAY;
      AZ_RETURN_IF_FAILED(az_span_slice(*p_reader, 1, -1, p_reader));
      return az_json_parser_push_stack(self, AZ_JSON_STACK_ARRAY);
  }
  return AZ_ERROR_PARSER_UNEXPECTED_CHAR;
}

AZ_NODISCARD static az_result az_json_parser_get_value_space(
    az_json_parser * p_state,
    az_json_token * out_token) {
  AZ_RETURN_IF_FAILED(az_json_parser_get_value(p_state, out_token));
  if (az_span_length(p_state->_internal.reader) > 0) {
    AZ_RETURN_IF_FAILED(az_span_reader_skip_json_white_space(&p_state->_internal.reader));
  }
  return AZ_OK;
}

AZ_NODISCARD az_result
az_json_parser_parse_token(az_json_parser * self, az_json_token * out_token) {
  AZ_CONTRACT_ARG_NOT_NULL(self);
  AZ_CONTRACT_ARG_NOT_NULL(out_token);

  if (!az_json_parser_stack_is_empty(self)) {
    return AZ_ERROR_JSON_INVALID_STATE;
  }
  az_span * p_reader = &self->_internal.reader;
  AZ_RETURN_IF_FAILED(az_span_reader_skip_json_white_space(p_reader));
  AZ_RETURN_IF_FAILED(az_json_parser_get_value_space(self, out_token));
  bool const is_empty = az_span_length(*p_reader) <= 0; // everything was read
  switch (out_token->kind) {
    case AZ_JSON_TOKEN_ARRAY:
    case AZ_JSON_TOKEN_OBJECT:
      return is_empty ? AZ_ERROR_EOF : AZ_OK;
    default:
      break;
  }
  return is_empty ? AZ_OK : AZ_ERROR_PARSER_UNEXPECTED_CHAR;
}

AZ_NODISCARD AZ_INLINE uint8_t az_json_stack_item_to_close(az_json_stack_item item) {
  return item == AZ_JSON_STACK_OBJECT ? '}' : ']';
}

<<<<<<< HEAD
AZ_NODISCARD static az_result az_json_parser_read_comma_or_close(az_json_parser * const self) {
  az_span * p_reader = &self->_internal.reader;
  uint8_t const c = az_span_ptr(*p_reader)[0];
=======
AZ_NODISCARD static az_result az_json_parser_read_comma_or_close(az_json_parser * self) {
  az_span_reader * const p_reader = &self->_internal.reader;
  az_result_byte const c = az_span_reader_current(p_reader);
>>>>>>> 1ed90fbe
  if (c == ',') {
    // skip ',' and read all whitespaces.
    AZ_RETURN_IF_FAILED(az_span_slice(*p_reader, 1, -1, p_reader));
    AZ_RETURN_IF_FAILED(az_span_reader_skip_json_white_space(p_reader));
    return AZ_OK;
  }
  uint8_t const close = az_json_stack_item_to_close(az_json_parser_stack_last(self));
  if (c != close) {
    return AZ_ERROR_PARSER_UNEXPECTED_CHAR;
  }
  return AZ_OK;
}

AZ_NODISCARD static az_result az_json_parser_check_item_begin(
    az_json_parser * self,
    az_json_stack_item stack_item) {
  if (az_json_parser_stack_is_empty(self) || az_json_parser_stack_last(self) != stack_item) {
    return AZ_ERROR_JSON_INVALID_STATE;
  }
  az_span * p_reader = &self->_internal.reader;
  if (az_span_length(*p_reader) == 0) {
    return AZ_ERROR_EOF;
  }
  uint8_t const c = az_span_ptr(*p_reader)[0];
  if (c != az_json_stack_item_to_close(stack_item)) {
    return AZ_OK;
  }
  // c == close
  AZ_RETURN_IF_FAILED(az_json_parser_pop_stack(self));
  AZ_RETURN_IF_FAILED(az_span_slice(*p_reader, 1, -1, p_reader));
  AZ_RETURN_IF_FAILED(az_span_reader_skip_json_white_space(p_reader));
  if (!az_json_parser_stack_is_empty(self)) {
    AZ_RETURN_IF_FAILED(az_json_parser_read_comma_or_close(self));
  }
  return AZ_ERROR_ITEM_NOT_FOUND;
}

AZ_NODISCARD static az_result az_json_parser_check_item_end(
    az_json_parser * self,
    az_json_token value) {
  switch (value.kind) {
    case AZ_JSON_TOKEN_OBJECT:
    case AZ_JSON_TOKEN_ARRAY:
      return AZ_OK;
    default:
      break;
  }
  return az_json_parser_read_comma_or_close(self);
}

AZ_NODISCARD az_result
az_json_parser_parse_token_member(az_json_parser * self, az_json_token_member * out_token_member) {
  AZ_CONTRACT_ARG_NOT_NULL(self);
  AZ_CONTRACT_ARG_NOT_NULL(out_token_member);

  az_span * p_reader = &self->_internal.reader;
  AZ_RETURN_IF_FAILED(az_json_parser_check_item_begin(self, AZ_JSON_STACK_OBJECT));
  AZ_RETURN_IF_FAILED(_az_is_expected_span(p_reader, AZ_SPAN_FROM_STR("\"")));
  AZ_RETURN_IF_FAILED(az_span_reader_get_json_string_rest(p_reader, &out_token_member->name));
  AZ_RETURN_IF_FAILED(az_span_reader_skip_json_white_space(p_reader));
  AZ_RETURN_IF_FAILED(_az_is_expected_span(p_reader, AZ_SPAN_FROM_STR(":")));
  AZ_RETURN_IF_FAILED(az_span_reader_skip_json_white_space(p_reader));
  AZ_RETURN_IF_FAILED(az_json_parser_get_value_space(self, &out_token_member->token));
  return az_json_parser_check_item_end(self, out_token_member->token);
}

AZ_NODISCARD az_result
az_json_parser_parse_array_item(az_json_parser * self, az_json_token * out_token) {
  AZ_CONTRACT_ARG_NOT_NULL(self);
  AZ_CONTRACT_ARG_NOT_NULL(out_token);

  AZ_RETURN_IF_FAILED(az_json_parser_check_item_begin(self, AZ_JSON_STACK_ARRAY));
  AZ_RETURN_IF_FAILED(az_json_parser_get_value_space(self, out_token));
  return az_json_parser_check_item_end(self, *out_token);
}

AZ_NODISCARD az_result az_json_parser_done(az_json_parser * self) {
  AZ_CONTRACT_ARG_NOT_NULL(self);

  if (az_span_length(self->_internal.reader) > 0 || !az_json_parser_stack_is_empty(self)) {
    return AZ_ERROR_JSON_INVALID_STATE;
  }
  return AZ_OK;
}

AZ_NODISCARD az_result az_json_parser_skip_children(az_json_parser * self, az_json_token token) {
  AZ_CONTRACT_ARG_NOT_NULL(self);

  switch (token.kind) {
    case AZ_JSON_TOKEN_OBJECT:
    case AZ_JSON_TOKEN_ARRAY: {
      break;
    }
    default: {
      return AZ_OK;
    }
  }

  az_json_stack target_stack = self->_internal.stack;
  AZ_RETURN_IF_FAILED(az_json_stack_pop(&target_stack));

  while (true) {
    // az_json_parser_get_stac
    switch (az_json_parser_stack_last(self)) {
      case AZ_JSON_STACK_OBJECT: {
        az_json_token_member member = { 0 };
        az_result const result = az_json_parser_parse_token_member(self, &member);
        if (result != AZ_ERROR_ITEM_NOT_FOUND) {
          AZ_RETURN_IF_FAILED(result);
        }
        break;
      }
      default: {
        az_json_token element = { 0 };
        az_result result = az_json_parser_parse_array_item(self, &element);
        if (result != AZ_ERROR_ITEM_NOT_FOUND) {
          AZ_RETURN_IF_FAILED(result);
        }
        break;
      }
    }
    if (self->_internal.stack == target_stack) {
      return AZ_OK;
    }
  }
}<|MERGE_RESOLUTION|>--- conflicted
+++ resolved
@@ -21,11 +21,7 @@
   AZ_JSON_STACK_ARRAY = 1,
 } az_json_stack_item;
 
-<<<<<<< HEAD
-AZ_NODISCARD AZ_INLINE bool az_json_is_white_space(uint8_t const c) {
-=======
-AZ_NODISCARD AZ_INLINE bool az_json_is_white_space(az_result_byte c) {
->>>>>>> 1ed90fbe
+AZ_NODISCARD AZ_INLINE bool az_json_is_white_space(uint8_t c) {
   switch (c) {
     case ' ':
     case '\t':
@@ -36,11 +32,7 @@
   return false;
 }
 
-<<<<<<< HEAD
-AZ_NODISCARD AZ_INLINE bool az_json_is_e(uint8_t const c) {
-=======
-AZ_NODISCARD AZ_INLINE bool az_json_is_e(az_result_byte c) {
->>>>>>> 1ed90fbe
+AZ_NODISCARD AZ_INLINE bool az_json_is_e(uint8_t c) {
   switch (c) {
     case 'e':
     case 'E':
@@ -83,15 +75,9 @@
   return AZ_OK;
 }
 
-<<<<<<< HEAD
 static az_result az_span_reader_skip_json_white_space(az_span * self) {
   if (az_span_length(*self) == 0) {
     return AZ_OK;
-=======
-static void az_span_reader_skip_json_white_space(az_span_reader * self) {
-  while (az_json_is_white_space(az_span_reader_current(self))) {
-    az_span_reader_next(self);
->>>>>>> 1ed90fbe
   }
   while (az_json_is_white_space(az_span_ptr(*self)[0])) {
     AZ_RETURN_IF_FAILED(az_span_slice(*self, 1, -1, self));
@@ -119,19 +105,11 @@
 }
 
 AZ_NODISCARD static az_result az_span_reader_get_json_number_int(
-<<<<<<< HEAD
     az_span * self,
-    az_dec_number * const p_n,
-    int16_t const e_offset,
-    uint8_t const first) {
-  uint8_t c = first;
-=======
-    az_span_reader * self,
     az_dec_number * p_n,
     int16_t e_offset,
-    az_result_byte first) {
-  az_result_byte c = first;
->>>>>>> 1ed90fbe
+    uint8_t first) {
+  uint8_t c = first;
   // read an integer part of the number
   while (true) {
     int d = c - '0';
@@ -156,13 +134,8 @@
 }
 
 AZ_NODISCARD static az_result az_span_reader_get_json_number_digit_rest(
-<<<<<<< HEAD
     az_span * self,
-    double * const out_value) {
-=======
-    az_span_reader * self,
     double * out_value) {
->>>>>>> 1ed90fbe
   az_dec_number i = {
     .sign = 1,
     .value = 0,
@@ -258,11 +231,7 @@
 }
 
 AZ_NODISCARD static az_result az_span_reader_get_json_string_rest(
-<<<<<<< HEAD
     az_span * self,
-=======
-    az_span_reader * self,
->>>>>>> 1ed90fbe
     az_span * string) {
   // skip '"'
   int32_t reader_initial_length = az_span_capacity(*self);
@@ -280,9 +249,7 @@
       case AZ_ERROR_ITEM_NOT_FOUND: {
         return AZ_ERROR_EOF;
       }
-      default: {
-        AZ_RETURN_IF_FAILED(result);
-      }
+      default: { AZ_RETURN_IF_FAILED(result); }
     }
   }
 }
@@ -369,15 +336,9 @@
   return item == AZ_JSON_STACK_OBJECT ? '}' : ']';
 }
 
-<<<<<<< HEAD
-AZ_NODISCARD static az_result az_json_parser_read_comma_or_close(az_json_parser * const self) {
+AZ_NODISCARD static az_result az_json_parser_read_comma_or_close(az_json_parser * self) {
   az_span * p_reader = &self->_internal.reader;
   uint8_t const c = az_span_ptr(*p_reader)[0];
-=======
-AZ_NODISCARD static az_result az_json_parser_read_comma_or_close(az_json_parser * self) {
-  az_span_reader * const p_reader = &self->_internal.reader;
-  az_result_byte const c = az_span_reader_current(p_reader);
->>>>>>> 1ed90fbe
   if (c == ',') {
     // skip ',' and read all whitespaces.
     AZ_RETURN_IF_FAILED(az_span_slice(*p_reader, 1, -1, p_reader));
@@ -471,9 +432,7 @@
     case AZ_JSON_TOKEN_ARRAY: {
       break;
     }
-    default: {
-      return AZ_OK;
-    }
+    default: { return AZ_OK; }
   }
 
   az_json_stack target_stack = self->_internal.stack;
