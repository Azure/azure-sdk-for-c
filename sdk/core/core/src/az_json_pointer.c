// Copyright (c) Microsoft Corporation. All rights reserved.
// SPDX-License-Identifier: MIT

#include <az_contract_internal.h>
#include <az_json.h>

#include <_az_cfg.h>

AZ_NODISCARD static az_result az_span_reader_read_json_pointer_char(
<<<<<<< HEAD
    az_span * const self,
    uint32_t * const out) {
=======
    az_span_reader * self,
    uint32_t * out) {
>>>>>>> 1ed90fbe
  AZ_CONTRACT_ARG_NOT_NULL(self);
  int32_t reader_current_length = az_span_length(*self);

  // check for EOF
  if (reader_current_length == 0) {
    return AZ_ERROR_ITEM_NOT_FOUND;
  }

  uint8_t const result = az_span_ptr(*self)[0];
  switch (result) {
    case '/': {
      return AZ_ERROR_JSON_POINTER_TOKEN_END;
    }
    case '~': {
      // move reader to next position
      AZ_RETURN_IF_FAILED(az_span_slice(*self, 1, -1, self));
      // check for EOF
      if (az_span_length(*self) == 0) {
        return AZ_ERROR_EOF;
      }
      // get char
      uint8_t const e = self->_internal.ptr[0];
      // move to next position again
      AZ_RETURN_IF_FAILED(az_span_slice(*self, 1, -1, self));
      switch (e) {
        case '0': {
          *out = '~';
          return AZ_OK;
        }
        case '1': {
          *out = '/';
          return AZ_OK;
        }
<<<<<<< HEAD
        default: { return AZ_ERROR_PARSER_UNEXPECTED_CHAR; }
=======
        default: {
          return az_error_unexpected_char(e);
        }
>>>>>>> 1ed90fbe
      }
    }
    default: {
      // move reader to next position
      AZ_RETURN_IF_FAILED(az_span_slice(*self, 1, -1, self));

      *out = (uint8_t)result;
      return AZ_OK;
    }
  }
}

AZ_NODISCARD az_result az_span_reader_read_json_pointer_token(az_span * self, az_span * out) {
  AZ_CONTRACT_ARG_NOT_NULL(self);
  AZ_CONTRACT_ARG_NOT_NULL(out);

  // read `/` if any.
  {
    // check there is something still to read
    if (az_span_length(*self) == 0) {
      return AZ_ERROR_ITEM_NOT_FOUND;
    }
    // ensure first char of pointer is `/`
    if (az_span_ptr(*self)[0] != '/') {
      return AZ_ERROR_PARSER_UNEXPECTED_CHAR;
    }
  }
  // move forward
  AZ_RETURN_IF_FAILED(az_span_slice(*self, 1, -1, self));
  if (az_span_length(*self) == 0) {
    *out = *self;
    return AZ_OK;
  }

  // What's happening below: Keep reading/scaning until POINTER_TOKEN_END is found or we get to the
  // end of a Json token. var begin will record the number of bytes read until token_end or
  // pointer_end. TODO: We might be able to implement _az_span_scan_until() here, since we ignore
  // the out of az_span_reader_read_json_pointer_char()
  int32_t initial_capacity = az_span_capacity(*self);
  uint8_t * p_reader = az_span_ptr(*self);
  while (true) {
    uint32_t ignore = { 0 };
    az_result const result = az_span_reader_read_json_pointer_char(self, &ignore);
    switch (result) {
      case AZ_ERROR_ITEM_NOT_FOUND:
      case AZ_ERROR_JSON_POINTER_TOKEN_END: {
        int32_t current_capacity = initial_capacity - az_span_capacity(*self);
        *out = az_span_init(p_reader, current_capacity, current_capacity);
        return AZ_OK;
      }
      default: {
        AZ_RETURN_IF_FAILED(result);
      }
    }
  }
}

AZ_NODISCARD az_result az_span_reader_read_json_pointer_token_char(az_span * self, uint32_t * out) {
  AZ_CONTRACT_ARG_NOT_NULL(self);
  AZ_CONTRACT_ARG_NOT_NULL(out);

  uint32_t c;
  az_result const result = az_span_reader_read_json_pointer_char(self, &c);
  if (result == AZ_ERROR_JSON_POINTER_TOKEN_END) {
    return AZ_ERROR_PARSER_UNEXPECTED_CHAR;
  }
  AZ_RETURN_IF_FAILED(result);
  *out = c;
  return AZ_OK;
}<|MERGE_RESOLUTION|>--- conflicted
+++ resolved
@@ -7,13 +7,8 @@
 #include <_az_cfg.h>
 
 AZ_NODISCARD static az_result az_span_reader_read_json_pointer_char(
-<<<<<<< HEAD
-    az_span * const self,
-    uint32_t * const out) {
-=======
-    az_span_reader * self,
+    az_span * self,
     uint32_t * out) {
->>>>>>> 1ed90fbe
   AZ_CONTRACT_ARG_NOT_NULL(self);
   int32_t reader_current_length = az_span_length(*self);
 
@@ -47,13 +42,7 @@
           *out = '/';
           return AZ_OK;
         }
-<<<<<<< HEAD
         default: { return AZ_ERROR_PARSER_UNEXPECTED_CHAR; }
-=======
-        default: {
-          return az_error_unexpected_char(e);
-        }
->>>>>>> 1ed90fbe
       }
     }
     default: {
@@ -104,9 +93,7 @@
         *out = az_span_init(p_reader, current_capacity, current_capacity);
         return AZ_OK;
       }
-      default: {
-        AZ_RETURN_IF_FAILED(result);
-      }
+      default: { AZ_RETURN_IF_FAILED(result); }
     }
   }
 }
