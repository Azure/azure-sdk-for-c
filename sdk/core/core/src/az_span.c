--- conflicted
+++ resolved
@@ -391,7 +391,6 @@
   return _az_span_builder_append_uint64(self, n);
 }
 
-<<<<<<< HEAD
 static AZ_NODISCARD az_result _az_span_builder_append_uint32(az_span * self, uint32_t n) {
   if (n == 0) {
     return az_span_append(*self, AZ_SPAN_FROM_STR("0"), self);
@@ -429,7 +428,8 @@
   }
 
   return _az_span_builder_append_uint32(self, n);
-=======
+}
+
 AZ_NODISCARD az_result _az_is_expected_span(az_span * self, az_span expected) {
   az_span actual_span = { 0 };
 
@@ -449,7 +449,6 @@
   AZ_RETURN_IF_FAILED(az_span_slice(*self, expected_length, -1, self));
 
   return AZ_OK;
->>>>>>> a0b0847c
 }
 
 // PRIVATE. read until condition is true on character.
