--- conflicted
+++ resolved
@@ -124,15 +124,9 @@
 
 AZ_NODISCARD az_result az_span_copy(az_span destination, az_span source, az_span* out_span)
 {
-<<<<<<< HEAD
-  AZ_PRECONDITION_VALID_SPAN(destination, 0);
-  AZ_PRECONDITION_VALID_SPAN(source, 0);
+  AZ_PRECONDITION_VALID_SPAN(destination, 0, true);
+  AZ_PRECONDITION_VALID_SPAN(source, 0, true);
   int32_t src_len = az_span_length(source);
-=======
-  AZ_PRECONDITION_VALID_SPAN(dst, 0, true);
-  AZ_PRECONDITION_VALID_SPAN(src, 0, true);
-  int32_t src_len = az_span_length(src);
->>>>>>> a8b900e6
 
   if (az_span_capacity(destination) < src_len)
   {
@@ -164,15 +158,9 @@
 
 AZ_NODISCARD az_result az_span_copy_url_encode(az_span destination, az_span source, az_span* out_span)
 {
-<<<<<<< HEAD
-  AZ_PRECONDITION_NOT_NULL(out_span);
-  AZ_PRECONDITION_VALID_SPAN(destination, 0);
-  AZ_PRECONDITION_VALID_SPAN(source, 0);
-=======
-  AZ_PRECONDITION_NOT_NULL(out);
-  AZ_PRECONDITION_VALID_SPAN(dst, 0, true);
-  AZ_PRECONDITION_VALID_SPAN(src, 0, true);
->>>>>>> a8b900e6
+  AZ_PRECONDITION_NOT_NULL(out_span);
+  AZ_PRECONDITION_VALID_SPAN(destination, 0, true);
+  AZ_PRECONDITION_VALID_SPAN(source, 0, true);
 
   int32_t const input_size = az_span_length(source);
 
@@ -247,11 +235,7 @@
 
 AZ_NODISCARD az_result az_span_to_str(char* destination, int32_t destination_max_size, az_span source)
 {
-<<<<<<< HEAD
-  AZ_PRECONDITION_VALID_SPAN(source, 0);
-=======
-  AZ_PRECONDITION_VALID_SPAN(span, 0, true);
->>>>>>> a8b900e6
+  AZ_PRECONDITION_VALID_SPAN(source, 0, true);
 
   int32_t span_length = az_span_length(source);
   if (span_length + 1 > destination_max_size)
