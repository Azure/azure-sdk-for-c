// Copyright (c) Microsoft Corporation. All rights reserved.
// SPDX-License-Identifier: MIT

#include "az_hex_private.h"
#include "az_span_private.h"
#include <az_platform_internal.h>
#include <az_precondition.h>
#include <az_precondition_internal.h>
#include <az_span.h>
#include <az_span_internal.h>

#include <ctype.h>
#include <stdbool.h>
#include <stdint.h>

#include <_az_cfg.h>

enum
{
  _az_ASCII_LOWER_DIF = 'a' - 'A',
};

#ifndef AZ_NO_PRECONDITION_CHECKING
// Note: If you are modifying this method, make sure to modify the inline version in the az_span.h
// file as well.
AZ_NODISCARD az_span az_span_init(uint8_t* ptr, int32_t size)
{
  // If ptr is not null, then:
  //   size >= 0
  // Otherwise, if ptr is null, then:
  //   size == 0
  _az_PRECONDITION((ptr != NULL && size >= 0) || (ptr + (uint32_t)size == 0));

  return (az_span){ ._internal = { .ptr = ptr, .size = size, }, };
}
#endif // AZ_NO_PRECONDITION_CHECKING

AZ_NODISCARD az_span az_span_from_str(char* str)
{
  _az_PRECONDITION_NOT_NULL(str);

  // Avoid passing in null pointer to strlen to avoid memory access violation.
  if (str == NULL)
  {
    return AZ_SPAN_NULL;
  }

  int32_t const length = (int32_t)strlen(str);

  _az_PRECONDITION(length >= 0);

  return az_span_init((uint8_t*)str, length);
}

AZ_NODISCARD az_span az_span_slice(az_span span, int32_t start_index, int32_t end_index)
{
  _az_PRECONDITION_VALID_SPAN(span, 0, true);

  // The following set of preconditions validate that:
  //    0 <= end_index <= span.size
  // And
  //    0 <= start_index <= end_index
  _az_PRECONDITION_RANGE(0, end_index, az_span_size(span));
  _az_PRECONDITION((uint32_t)start_index <= (uint32_t)end_index);

  return az_span_init(az_span_ptr(span) + start_index, end_index - start_index);
}

AZ_NODISCARD az_span az_span_slice_to_end(az_span span, int32_t start_index)
{
  return az_span_slice(span, start_index, az_span_size(span));
}

AZ_NODISCARD AZ_INLINE uint8_t _az_tolower(uint8_t value)
{
  // This is equivalent to the following but with fewer conditions.
  // return 'A' <= value && value <= 'Z' ? value + AZ_ASCII_LOWER_DIF : value;
  if ((uint8_t)(int8_t)(value - 'A') <= ('Z' - 'A'))
  {
    value = (uint8_t)((value + _az_ASCII_LOWER_DIF) & 0xFF);
  }
  return value;
}

AZ_NODISCARD bool az_span_is_content_equal_ignoring_case(az_span span1, az_span span2)
{
  int32_t const size = az_span_size(span1);
  if (size != az_span_size(span2))
  {
    return false;
  }
  for (int32_t i = 0; i < size; ++i)
  {
    if (_az_tolower(az_span_ptr(span1)[i]) != _az_tolower(az_span_ptr(span2)[i]))
    {
      return false;
    }
  }
  return true;
}

AZ_NODISCARD az_result az_span_atou64(az_span span, uint64_t* out_number)
{
  _az_PRECONDITION_VALID_SPAN(span, 1, false);
  _az_PRECONDITION_NOT_NULL(out_number);

  int32_t self_size = az_span_size(span);
  uint64_t value = 0;

  for (int32_t i = 0; i < self_size; ++i)
  {
    uint8_t result = az_span_ptr(span)[i];
    if (!isdigit(result))
    {
      return AZ_ERROR_PARSER_UNEXPECTED_CHAR;
    }
    uint64_t const d = (uint64_t)result - '0';
    if ((UINT64_MAX - d) / 10 < value)
    {
      return AZ_ERROR_PARSER_UNEXPECTED_CHAR;
    }

    value = value * 10 + d;
  }

  *out_number = value;
  return AZ_OK;
}

AZ_NODISCARD az_result az_span_atou32(az_span span, uint32_t* out_number)
{
  _az_PRECONDITION_VALID_SPAN(span, 1, false);
  _az_PRECONDITION_NOT_NULL(out_number);

  int32_t self_size = az_span_size(span);
  uint32_t value = 0;

  for (int32_t i = 0; i < self_size; ++i)
  {
    uint8_t result = az_span_ptr(span)[i];
    if (!isdigit(result))
    {
      return AZ_ERROR_PARSER_UNEXPECTED_CHAR;
    }
    uint32_t const d = (uint32_t)result - '0';
    if ((UINT32_MAX - d) / 10 < value)
    {
      return AZ_ERROR_PARSER_UNEXPECTED_CHAR;
    }

    value = value * 10 + d;
  }

  *out_number = value;
  return AZ_OK;
}

AZ_NODISCARD int32_t az_span_find(az_span source, az_span target)
{
  /* This function implements the Naive string-search algorithm.
   * The rationale to use this algorithm instead of other potentialy more
   * performing ones (Rabin-Karp, e.g.) is due to no additional space needed.
   * The logic:
   * 1. The function will look into each position of `source` if it contains the same value as the
   * first position of `target`.
   * 2. If it does, it could be that the next bytes in `source` are a perfect match of the remaining
   * bytes of `target`.
   * 3. Being so, it loops through the remaining bytes of `target` and see if they match exactly the
   * next bytes of `source`.
   * 4. If the loop gets to the end (all bytes of `target` are evaluated), it means `target` indeed
   * occurs in that position of `source`.
   * 5. If the loop gets interrupted before cruising through the entire `target`, the function must
   * go back to step 1. from  the next position in `source`.
   *   The loop in 5. gets interrupted if
   *     - a byte in `target` is different than `source`, in the expected corresponding position;
   *     - the loop has reached the end of `source` (and there are still remaing bytes of `target`
   *         to be checked).
   */

  int32_t source_size = az_span_size(source);
  int32_t target_size = az_span_size(target);
  const int32_t target_not_found = -1;

  if (target_size == 0)
  {
    return 0;
  }
  else if (source_size < target_size)
  {
    return target_not_found;
  }
  else
  {
    uint8_t* source_ptr = az_span_ptr(source);
    uint8_t* target_ptr = az_span_ptr(target);

    // This loop traverses `source` position by position (step 1.)
    for (int32_t i = 0; i < (source_size - target_size + 1); i++)
    {
      // This is the check done in step 1. above.
      if (source_ptr[i] == target_ptr[0])
      {
        // The condition in step 2. has been satisfied.
        int32_t j;
        // This is the loop defined in step 3.
        // The loop must be broken if it reaches the ends of `target` (step 3.) OR `source`
        // (step 5.).
        for (j = 1; j < target_size && (i + j) < source_size; j++)
        {
          // Condition defined in step 5.
          if (source_ptr[i + j] != target_ptr[j])
          {
            break;
          }
        }

        if (j == target_size)
        {
          // All bytes in `target` have been checked and matched the corresponding bytes in `source`
          // (from the start point `i`), so this is indeed an instance of `target` in that position
          // of `source` (step 4.).

          return i;
        }
      }
    }
  }

  // If the function hasn't returned before, all positions
  // of `source` have been evaluated but `target` could not be found.
  return target_not_found;
}

az_span az_span_copy(az_span destination, az_span source)
{
  int32_t src_size = az_span_size(source);

  _az_PRECONDITION_VALID_SPAN(destination, src_size, false);

  if (src_size == 0)
  {
    return destination;
  }

  // Even though the contract of this method is that the destination must be larger than source, cap
  // the data move if the source is too large, to avoid memory corruption.
  int32_t dest_size = az_span_size(destination);
  if (src_size > dest_size)
  {
    src_size = dest_size;
  }

  uint8_t* ptr = az_span_ptr(destination);
  memmove((void*)ptr, (void const*)az_span_ptr(source), (size_t)src_size);

  return az_span_slice_to_end(destination, src_size);
}

az_span az_span_copy_u8(az_span destination, uint8_t byte)
{
  _az_PRECONDITION_VALID_SPAN(destination, 1, false);

  // Even though the contract of the method is that the destination must be at least 1 byte large,
  // no-op if it is empty to avoid memory corruption.
  int32_t dest_size = az_span_size(destination);
  if (dest_size < 1)
  {
    return destination;
  }

  uint8_t* dst_ptr = az_span_ptr(destination);
  dst_ptr[0] = byte;
  return az_span_init(dst_ptr + 1, dest_size - 1);
}

void az_span_to_str(char* destination, int32_t destination_max_size, az_span source)
{
  _az_PRECONDITION_NOT_NULL(destination);
  _az_PRECONDITION(destination_max_size > 0);

  // Implementations of memmove generally do the right thing when number of bytes to move is 0, even
  // if the ptr is null, but given the behavior is documented to be undefined, we disallow it as a
  // precondition.
  _az_PRECONDITION_VALID_SPAN(source, 0, false);

  int32_t size_to_write = az_span_size(source);

  _az_PRECONDITION(size_to_write < destination_max_size);

  // Even though the contract of this method is that the destination_max_size must be larger than
  // source to be able to copy all of the source to the char buffer including an extra null
  // terminating character, cap the data move if the source is too large, to avoid memory
  // corruption.
  if (size_to_write >= destination_max_size)
  {
    // Leave enough space for the null terminator.
    size_to_write = destination_max_size - 1;

    // If destination_max_size was 0, we don't want size_to_write to be negative and
    // corrupt data before the destination pointer.
    if (size_to_write < 0)
    {
      size_to_write = 0;
    }
  }

  _az_PRECONDITION(size_to_write >= 0);

  memmove((void*)destination, (void const*)az_span_ptr(source), (size_t)size_to_write);
  destination[size_to_write] = 0;
}

/**
 * @brief Replace all contents from a starting position to an end position with the content of a
 * provided span
 *
 * @param self src span where to replace content
 * @param start starting position where to replace
 * @param end end position where to replace
 * @param span content to use for replacement
 * @return AZ_NODISCARD az_span_replace
 */
AZ_NODISCARD az_result
_az_span_replace(az_span self, int32_t current_size, int32_t start, int32_t end, az_span span)
{
  int32_t const span_size = az_span_size(span);
  int32_t const replaced_size = end - start;
  int32_t const size_after_replace = current_size - replaced_size + span_size;

  // Start and end position must be within the self span and be positive.
  // Start position must be less or equal than end position.
  if ((uint32_t)start > (uint32_t)current_size || (uint32_t)end > (uint32_t)current_size
      || start > end)
  {
    return AZ_ERROR_ARG;
  };

  // The replaced size must be less or equal to current span size. Can't replace more than what
  // current is available. The size after replacing must be less than or equal to the size of self
  // span.
  if (replaced_size > current_size || size_after_replace > az_span_size(self))
  {
    return AZ_ERROR_ARG;
  };

  // insert at the end case (no need to make left or right shift)
  if (start == current_size)
  {
    self = az_span_copy(az_span_slice_to_end(self, start), span);
    return AZ_OK;
  }
  // replace all content case (no need to make left or right shift, only copy)
  // TODO: Verify and fix this check, if needed.
  if (current_size == replaced_size)
  {
    self = az_span_copy(self, span);
    return AZ_OK;
  }

  // get the span needed to be moved before adding a new span
  az_span dst = az_span_slice_to_end(self, start + span_size);
  // get the span where to move content
  az_span src = az_span_slice(self, end, current_size);
  {
    // move content left or right so new span can be added
    az_span_copy(dst, src);
    // add the new span
    az_span_copy(az_span_slice_to_end(self, start), span);
  }

  return AZ_OK;
}

AZ_NODISCARD az_result az_span_dtoa(az_span destination, double source, az_span* out_span)
{
  _az_PRECONDITION_VALID_SPAN(destination, 0, false);
  _az_PRECONDITION_NOT_NULL(out_span);

  // Verify to make sure that the destination has at least one byte up front (for either a digit or
  // the sign), since that's is common across all branches.
  // We verify that the destination is large enough for more digits later.
  AZ_RETURN_IF_NOT_ENOUGH_SIZE(destination, 1);

  uint64_t const* const source_bin_rep_view = (uint64_t*)&source;

  if (*source_bin_rep_view == 0)
  {
    *out_span = az_span_copy_u8(destination, '0');
    return AZ_OK;
  }
  *out_span = destination;

  if (source < 0)
  {
    *out_span = az_span_copy_u8(*out_span, '-');
    source = -source;
  }

  {
    uint64_t u = (uint64_t)source;
    uint64_t const* const u_bin_rep_view = (uint64_t*)&source;

    if (*source_bin_rep_view == *u_bin_rep_view)
    {
      uint64_t base = 1;
      int32_t digit_count = 1;
      {
        uint64_t i = u;
        while (10 <= i)
        {
          i /= 10;
          base *= 10;
          digit_count++;
        }
      }

      AZ_RETURN_IF_NOT_ENOUGH_SIZE(*out_span, digit_count);

      do
      {
        uint8_t dec = (uint8_t)((u / base) + '0');
        u %= base;
        base /= 10;
        *out_span = az_span_copy_u8(*out_span, dec);
      } while (1 <= base);
      return AZ_OK;
    }
  }

  // eg. 0.0012
  if (source < 0.001)
  {
    // D.*De-*D
    // TODO:
    return AZ_ERROR_NOT_IMPLEMENTED;
  }

  // eg. 1.2e-4
  {
    // *D.*D
    // TODO:
    return AZ_ERROR_NOT_IMPLEMENTED;
  }
}

AZ_INLINE uint8_t _az_decimal_to_ascii(uint8_t d) { return (uint8_t)(('0' + d) & 0xFF); }

static AZ_NODISCARD az_result _az_span_builder_append_uint64(az_span* self, uint64_t n)
{
  AZ_RETURN_IF_NOT_ENOUGH_SIZE(*self, 1);

  if (n == 0)
  {
    *self = az_span_copy_u8(*self, '0');
    return AZ_OK;
  }

  uint64_t div = 10000000000000000000ull;
  uint64_t nn = n;
  int32_t digit_count = 20;
  while (nn / div == 0)
  {
    div /= 10;
    digit_count--;
  }

  AZ_RETURN_IF_NOT_ENOUGH_SIZE(*self, digit_count);

  while (div > 1)
  {
    uint8_t value_to_append = _az_decimal_to_ascii((uint8_t)(nn / div));
    *self = az_span_copy_u8(*self, value_to_append);
    nn %= div;
    div /= 10;
  }
  uint8_t value_to_append = _az_decimal_to_ascii((uint8_t)nn);
  *self = az_span_copy_u8(*self, value_to_append);
  return AZ_OK;
}

AZ_NODISCARD az_result az_span_u64toa(az_span destination, uint64_t source, az_span* out_span)
{
  _az_PRECONDITION_VALID_SPAN(destination, 0, false);
  _az_PRECONDITION_NOT_NULL(out_span);
  *out_span = destination;

  return _az_span_builder_append_uint64(out_span, source);
}

AZ_NODISCARD az_result az_span_i64toa(az_span destination, int64_t source, az_span* out_span)
{
  _az_PRECONDITION_VALID_SPAN(destination, 0, false);
  _az_PRECONDITION_NOT_NULL(out_span);

  if (source < 0)
  {
    AZ_RETURN_IF_NOT_ENOUGH_SIZE(destination, 1);
    *out_span = az_span_copy_u8(destination, '-');
    return _az_span_builder_append_uint64(out_span, (uint64_t)-source);
  }

  // make out_span point to destination before trying to write on it (might be an empty az_span or
  // pointing else where)
  *out_span = destination;
  return _az_span_builder_append_uint64(out_span, (uint64_t)source);
}

static AZ_NODISCARD az_result
_az_span_builder_append_u32toa(az_span self, uint32_t n, az_span* out_span)
{
  AZ_RETURN_IF_NOT_ENOUGH_SIZE(self, 1);

  if (n == 0)
  {
    *out_span = az_span_copy_u8(self, '0');
    return AZ_OK;
  }

  uint32_t div = 1000000000;
  uint32_t nn = n;
  int32_t digit_count = 10;
  while (nn / div == 0)
  {
    div /= 10;
    digit_count--;
  }

  AZ_RETURN_IF_NOT_ENOUGH_SIZE(self, digit_count);

  *out_span = self;

  while (div > 1)
  {
    uint8_t value_to_append = _az_decimal_to_ascii((uint8_t)(nn / div));
    *out_span = az_span_copy_u8(*out_span, value_to_append);

    nn %= div;
    div /= 10;
  }

  uint8_t value_to_append = _az_decimal_to_ascii((uint8_t)nn);
  *out_span = az_span_copy_u8(*out_span, value_to_append);
  return AZ_OK;
}

AZ_NODISCARD az_result az_span_u32toa(az_span destination, uint32_t source, az_span* out_span)
{
  _az_PRECONDITION_VALID_SPAN(destination, 0, false);
  _az_PRECONDITION_NOT_NULL(out_span);
  return _az_span_builder_append_u32toa(destination, source, out_span);
}

AZ_NODISCARD az_result az_span_i32toa(az_span destination, int32_t source, az_span* out_span)
{
  _az_PRECONDITION_VALID_SPAN(destination, 0, false);
  _az_PRECONDITION_NOT_NULL(out_span);

  *out_span = destination;

  if (source < 0)
  {
    AZ_RETURN_IF_NOT_ENOUGH_SIZE(*out_span, 1);
    *out_span = az_span_copy_u8(*out_span, '-');
    source = -source;
  }

  return _az_span_builder_append_u32toa(*out_span, (uint32_t)source, out_span);
}

// TODO: pass az_span by value
AZ_NODISCARD az_result _az_is_expected_span(az_span* self, az_span expected)
{
  az_span actual_span = { 0 };

  int32_t expected_size = az_span_size(expected);

  // EOF because self is smaller than the expected span
  if (expected_size > az_span_size(*self))
  {
    return AZ_ERROR_EOF;
  }

  actual_span = az_span_slice(*self, 0, expected_size);

  if (!az_span_is_content_equal(actual_span, expected))
  {
    return AZ_ERROR_PARSER_UNEXPECTED_CHAR;
  }
  // move reader after the expected span (means it was parsed as expected)
  *self = az_span_slice_to_end(*self, expected_size);

  return AZ_OK;
}

// PRIVATE. read until condition is true on character.
// Then return number of positions read with output parameter
AZ_NODISCARD az_result
_az_span_scan_until(az_span self, _az_predicate predicate, int32_t* out_index)
{
  for (int32_t index = 0; index < az_span_size(self); ++index)
  {
    az_span s = az_span_slice_to_end(self, index);
    az_result predicate_result = predicate(s);
    switch (predicate_result)
    {
      case AZ_OK:
      {
        *out_index = index;
        return AZ_OK;
      }
      case AZ_CONTINUE:
      {
        break;
      }
      default:
      {
        return predicate_result;
      }
    }
  }
  return AZ_ERROR_ITEM_NOT_FOUND;
}

<<<<<<< HEAD
AZ_NODISCARD az_span _az_span_trim_white_space(az_span source)
{
  // Trim from end after trim from start
  return _az_span_trim_white_space_from_end(_az_span_trim_white_space_from_start(source));
}

AZ_NODISCARD AZ_INLINE bool _az_is_white_space(uint8_t c)
{
  switch (c)
  {
    case ' ':
    case '\t':
    case '\n':
    case '\r':
      return true;
  }
  return false;
}

typedef enum
{
  LEFT = 0,
  RIGHT = 1,
} az_span_trim_side;

// Return a trim az_span. Depending on arg side, function will trim left of right
AZ_NODISCARD static az_span _az_span_trim_side(az_span source, az_span_trim_side side)
{
  int32_t increment = 1;
  uint8_t* source_ptr = az_span_ptr(source);
  int32_t source_size = az_span_size(source);

  if (side == RIGHT)
  {
    increment = -1; // Set increment to be decremental for moving ptr
    source_ptr += (source_size - 1); // Set initial position to the end
  }

  // loop source, just to make sure staying within the size range
  int32_t index = 0;
  for (; index < source_size; index++)
  {
    if (!_az_is_white_space(*source_ptr))
    {
      break;
    }
    // update ptr to next position
    source_ptr += increment;
  }

  // return the slice depending on side
  if (side == RIGHT)
  {
    // calculate index from right.
    index = source_size - index;
    return az_span_slice(source, 0, index);
  }

  return az_span_slice_to_end(source, index); // worst case index would be source_size
}

AZ_NODISCARD az_span _az_span_trim_white_space_from_start(az_span source)
{
  return _az_span_trim_side(source, LEFT);
}

AZ_NODISCARD az_span _az_span_trim_white_space_from_end(az_span source)
{
  return _az_span_trim_side(source, RIGHT);
=======
AZ_NODISCARD AZ_INLINE bool _az_span_url_should_encode(uint8_t c)
{
  switch (c)
  {
    case '-':
    case '_':
    case '.':
    case '~':
      return false;
    default:
      return !(('0' <= c && c <= '9') || ('A' <= c && c <= 'Z') || ('a' <= c && c <= 'z'));
  }
}

AZ_NODISCARD az_result _az_span_url_encode(az_span destination, az_span source, int32_t* out_length)
{
  _az_PRECONDITION_NOT_NULL(out_length);
  _az_PRECONDITION_VALID_SPAN(source, 0, true);

  int32_t const source_size = az_span_size(source);
  _az_PRECONDITION_VALID_SPAN(destination, source_size, false);

  int32_t result_size = 0;
  for (int32_t i = 0; i < source_size; ++i)
  {
    result_size += _az_span_url_should_encode(az_span_ptr(source)[i]) ? 3 : 1;
  }

  if (az_span_size(destination) < result_size)
  {
    *out_length = 0;
    return AZ_ERROR_INSUFFICIENT_SPAN_SIZE;
  }

  uint8_t* const src_ptr = az_span_ptr(source);
  uint8_t* dest_ptr = az_span_ptr(destination);

  for (int32_t src_idx = 0; src_idx < source_size; ++src_idx)
  {
    uint8_t c = src_ptr[src_idx];
    if (!_az_span_url_should_encode(c))
    {
      *dest_ptr = c;
      dest_ptr += 1;
    }
    else
    {
      dest_ptr[0] = '%';
      dest_ptr[1] = _az_number_to_upper_hex(c >> 4);
      dest_ptr[2] = _az_number_to_upper_hex(c & 0x0F);
      dest_ptr += 3;
    }
  }

  *out_length = result_size;

  return AZ_OK;
>>>>>>> 6d1f4c6c
}<|MERGE_RESOLUTION|>--- conflicted
+++ resolved
@@ -621,7 +621,6 @@
   return AZ_ERROR_ITEM_NOT_FOUND;
 }
 
-<<<<<<< HEAD
 AZ_NODISCARD az_span _az_span_trim_white_space(az_span source)
 {
   // Trim from end after trim from start
@@ -691,7 +690,8 @@
 AZ_NODISCARD az_span _az_span_trim_white_space_from_end(az_span source)
 {
   return _az_span_trim_side(source, RIGHT);
-=======
+}
+
 AZ_NODISCARD AZ_INLINE bool _az_span_url_should_encode(uint8_t c)
 {
   switch (c)
@@ -749,5 +749,4 @@
   *out_length = result_size;
 
   return AZ_OK;
->>>>>>> 6d1f4c6c
 }