// Copyright (c) Microsoft Corporation. All rights reserved.
// SPDX-License-Identifier: MIT

#include "az_hex_private.h"
#include "az_span_private.h"
#include <az_platform_internal.h>
#include <az_precondition.h>
#include <az_precondition_internal.h>
#include <az_span.h>

#include <ctype.h>
#include <stdint.h>

#include <_az_cfg.h>

enum
{
  _az_ASCII_LOWER_DIF = 'a' - 'A',
};

AZ_NODISCARD az_span az_span_init(uint8_t* ptr, int32_t length, int32_t capacity)
{
  AZ_PRECONDITION_RANGE(0, capacity, INT32_MAX);
  AZ_PRECONDITION_RANGE(0, length, capacity);

  return (az_span){ ._internal = { .ptr = ptr, .length = length, .capacity = capacity, }, };
}

AZ_NODISCARD az_span az_span_from_str(char* str)
{
  AZ_PRECONDITION_NOT_NULL(str);

  int32_t const length = (int32_t)strlen(str);
  return az_span_init((uint8_t*)str, length, length);
}

AZ_NODISCARD az_span az_span_slice(az_span span, int32_t start_index, int32_t end_index)
{
  AZ_PRECONDITION_RANGE(-1, end_index, az_span_capacity(span));
  AZ_PRECONDITION(end_index == -1 || (end_index >= 0 && start_index <= end_index));

  int32_t const capacity = az_span_capacity(span);

<<<<<<< HEAD
  int32_t new_length;
  
  // If end_index == -1, slice to the end of the span's length.
  if (end_index == -1)
  {
    new_length = az_span_length(span) - start_index;
    // Slicing beyond the length is allowed as long as it is within its capacity.
    // Make sure that length is clamped at the bottom by 0, so it doesn't become negative.
    if (new_length < 0)
    {
      new_length = 0;
    }
  }
  else
  {
    new_length = end_index - start_index;
  }

  return az_span_init(az_span_ptr(span) + start_index, new_length, capacity - start_index);
=======
  end_index = end_index == -1 ? capacity : end_index;
  return az_span_init(
      az_span_ptr(span) + start_index, end_index - start_index, capacity - start_index);
>>>>>>> e543ae7c
}

AZ_NODISCARD AZ_INLINE uint8_t _az_tolower(uint8_t value)
{
  // This is equivalent to the following but with fewer conditions.
  // return 'A' <= value && value <= 'Z' ? value + AZ_ASCII_LOWER_DIF : value;
  if ((uint8_t)(int8_t)(value - 'A') <= ('Z' - 'A'))
  {
    value = (uint8_t)((value + _az_ASCII_LOWER_DIF) & 0xFF);
  }
  return value;
}

AZ_NODISCARD bool az_span_is_content_equal_ignoring_case(az_span span1, az_span span2)
{
  int32_t const size = az_span_length(span1);
  if (size != az_span_length(span2))
  {
    return false;
  }
  for (int32_t i = 0; i < size; ++i)
  {
    if (_az_tolower(az_span_ptr(span1)[i]) != _az_tolower(az_span_ptr(span2)[i]))
    {
      return false;
    }
  }
  return true;
}

AZ_NODISCARD az_result az_span_to_uint64(az_span span, uint64_t* out_number)
{
  AZ_PRECONDITION_VALID_SPAN(span, 1, false);
  AZ_PRECONDITION_NOT_NULL(out_number);

  int32_t self_length = az_span_length(span);
  uint64_t value = 0;

  for (int32_t i = 0; i < self_length; ++i)
  {
    uint8_t result = az_span_ptr(span)[i];
    if (!isdigit(result))
    {
      return AZ_ERROR_PARSER_UNEXPECTED_CHAR;
    }
    uint64_t const d = (uint64_t)result - '0';
    if ((UINT64_MAX - d) / 10 < value)
    {
      return AZ_ERROR_PARSER_UNEXPECTED_CHAR;
    }

    value = value * 10 + d;
  }

  *out_number = value;
  return AZ_OK;
}

AZ_NODISCARD az_result az_span_to_uint32(az_span span, uint32_t* out_number)
{
  AZ_PRECONDITION_VALID_SPAN(span, 1, false);
  AZ_PRECONDITION_NOT_NULL(out_number);

  int32_t self_length = az_span_length(span);
  uint32_t value = 0;

  for (int32_t i = 0; i < self_length; ++i)
  {
    uint8_t result = az_span_ptr(span)[i];
    if (!isdigit(result))
    {
      return AZ_ERROR_PARSER_UNEXPECTED_CHAR;
    }
    uint32_t const d = (uint32_t)result - '0';
    if ((UINT32_MAX - d) / 10 < value)
    {
      return AZ_ERROR_PARSER_UNEXPECTED_CHAR;
    }

    value = value * 10 + d;
  }

  *out_number = value;
  return AZ_OK;
}

AZ_NODISCARD int32_t az_span_find(az_span source, az_span target)
{
  /* This function implements the Naive string-search algorithm.
   * The rationale to use this algorithm instead of other potentialy more
   * performing ones (Rabin-Karp, e.g.) is due to no additional space needed.
   * The logic:
   * 1. The function will look into each position of `source` if it contains the same value as the
   * first position of `target`.
   * 2. If it does, it could be that the next bytes in `source` are a perfect match of the remaining
   * bytes of `target`.
   * 3. Being so, it loops through the remaining bytes of `target` and see if they match exactly the
   * next bytes of `source`.
   * 4. If the loop gets to the end (all bytes of `target` are evaluated), it means `target` indeed
   * occurs in that position of `source`.
   * 5. If the loop gets interrupted before cruising through the entire `target`, the function must
   * go back to step 1. from  the next position in `source`.
   *   The loop in 5. gets interrupted if
   *     - a byte in `target` is different than `source`, in the expected corresponding position;
   *     - the loop has reached the end of `source` (and there are still remaing bytes of `target`
   *         to be checked).
   */

  int32_t source_length = az_span_length(source);
  int32_t target_length = az_span_length(target);
  const int32_t target_not_found = -1;

  if (target_length == 0)
  {
    return 0;
  }
  else if (source_length < target_length)
  {
    return target_not_found;
  }
  else
  {
    uint8_t* source_ptr = az_span_ptr(source);
    uint8_t* target_ptr = az_span_ptr(target);

    // This loop traverses `source` position by position (step 1.)
    for (int32_t i = 0; i < (source_length - target_length + 1); i++)
    {
      // This is the check done in step 1. above.
      if (source_ptr[i] == target_ptr[0])
      {
        // The condition in step 2. has been satisfied.
        int32_t j;
        // This is the loop defined in step 3.
        // The loop must be broken if it reaches the ends of `target` (step 3.) OR `source`
        // (step 5.).
        for (j = 1; j < target_length && (i + j) < source_length; j++)
        {
          // Condition defined in step 5.
          if (source_ptr[i + j] != target_ptr[j])
          {
            break;
          }
        }

        if (j == target_length)
        {
          // All bytes in `target` have been checked and matched the corresponding bytes in `source`
          // (from the start point `i`), so this is indeed an instance of `target` in that position
          // of `source` (step 4.).

          return i;
        }
      }
    }
  }

  // If the function hasn't returned before, all positions
  // of `source` have been evaluated but `target` could not be found.
  return target_not_found;
}

az_span az_span_copy(az_span destination, az_span source)
{
  AZ_PRECONDITION(az_span_capacity(destination) >= az_span_length(source));

  int32_t src_len = az_span_length(source);
  uint8_t* ptr = az_span_ptr(destination);
  memmove((void*)ptr, (void const*)az_span_ptr(source), (size_t)src_len);
  return az_span_init(ptr, src_len, az_span_capacity(destination));
}

AZ_NODISCARD AZ_INLINE bool should_encode(uint8_t c)
{
  switch (c)
  {
    case '-':
    case '_':
    case '.':
    case '~':
      return false;
    default:
      return !(('0' <= c && c <= '9') || ('A' <= c && c <= 'Z') || ('a' <= c && c <= 'z'));
  }
}

AZ_NODISCARD az_result
az_span_copy_url_encode(az_span destination, az_span source, az_span* out_span)
{
  AZ_PRECONDITION_NOT_NULL(out_span);
  AZ_PRECONDITION_VALID_SPAN(destination, 0, true);
  AZ_PRECONDITION_VALID_SPAN(source, 0, true);

  int32_t const input_size = az_span_length(source);

  int32_t result_size = 0;
  for (int32_t i = 0; i < input_size; ++i)
  {
    result_size += should_encode(az_span_ptr(source)[i]) ? 3 : 1;
  }

  if (az_span_capacity(destination) < result_size)
  {
    return AZ_ERROR_INSUFFICIENT_SPAN_CAPACITY;
  }

  uint8_t* p_s = az_span_ptr(source);
  uint8_t* p_d = az_span_ptr(destination);
  int32_t s = 0;
  for (int32_t i = 0; i < input_size; ++i)
  {
    uint8_t c = p_s[i];
    if (!should_encode(c))
    {
      *p_d = c;
      p_d += 1;
      s += 1;
    }
    else
    {
      p_d[0] = '%';
      p_d[1] = _az_number_to_upper_hex(c >> 4);
      p_d[2] = _az_number_to_upper_hex(c & 0x0F);
      p_d += 3;
      s += 3;
    }
  }
  *out_span = az_span_init(az_span_ptr(destination), s, az_span_capacity(destination));

  return AZ_OK;
}

AZ_NODISCARD az_result
az_span_to_str(char* destination, int32_t destination_max_size, az_span source)
{
  AZ_PRECONDITION_VALID_SPAN(source, 0, true);

  int32_t span_length = az_span_length(source);
  if (span_length + 1 > destination_max_size)
  {
    return AZ_ERROR_INSUFFICIENT_SPAN_CAPACITY;
  }

  memmove((void*)destination, (void const*)az_span_ptr(source), (size_t)span_length);

  destination[span_length] = 0;

  return AZ_OK;
}

az_span az_span_append(az_span destination, az_span source)
{
  AZ_PRECONDITION(
      (az_span_length(destination) + az_span_length(source)) <= az_span_capacity(destination));

  int32_t const dest_length = az_span_length(destination);
  int32_t const dest_capacity = az_span_capacity(destination);
  int32_t const src_length = az_span_length(source);
  int32_t const dest_length_after_appending = dest_length + src_length;

  uint8_t* ptr = az_span_ptr(destination);
  memmove((void*)(&ptr[dest_length]), (void const*)az_span_ptr(source), (size_t)src_length);
  return az_span_init(ptr, dest_length_after_appending, dest_capacity);
}

/**
 * @brief Replace all contents from a starting position to an end position with the content of a
 * provided span
 *
 * @param self src span where to replace content
 * @param start starting position where to replace
 * @param end end position where to replace
 * @param span content to use for replacement
 * @return AZ_NODISCARD az_span_replace
 */
AZ_NODISCARD az_result _az_span_replace(az_span* self, int32_t start, int32_t end, az_span span)
{
  AZ_PRECONDITION_NOT_NULL(self);

  int32_t const current_size = az_span_length(*self);
  int32_t const span_length = az_span_length(span);
  int32_t const replaced_size = end - start;
  int32_t const size_after_replace = current_size - replaced_size + span_length;

  // replaced size must be less or equal to current builder size. Can't replace more than what
  // current is available
  if (replaced_size > current_size)
  {
    return AZ_ERROR_ARG;
  };
  // start and end position must be before the end of current builder size
  if (start > current_size || end > current_size)
  {
    return AZ_ERROR_ARG;
  };
  // Start position must be less or equal than end position
  if (start > end)
  {
    return AZ_ERROR_ARG;
  };
  // size after replacing must be less o equal than buffer size
  if (size_after_replace > az_span_capacity(*self))
  {
    return AZ_ERROR_ARG;
  };

  // insert at the end case (no need to make left or right shift)
  if (start == current_size)
  {
    *self = az_span_append(*self, span);
    return AZ_OK;
  }
  // replace all content case (no need to make left or right shift, only copy)
  // TODO: Verify and fix this check, if needed.
  if (current_size == replaced_size)
  {
    *self = az_span_copy(*self, span);
    return AZ_OK;
  }

  // get the span needed to be moved before adding a new span
  az_span dst = az_span_slice(*self, start + span_length, current_size);
  // get the span where to move content
  az_span src = az_span_slice(*self, end, current_size);
  {
    // move content left or right so new span can be added
    dst = az_span_copy(dst, src);
    // add the new span
    az_span_copy(az_span_slice(*self, start, -1), span);
  }

  // update builder size
  self->_internal.length = size_after_replace;

  return AZ_OK;
}

AZ_NODISCARD az_result az_span_append_dtoa(az_span destination, double source, az_span* out_span)
{
  AZ_PRECONDITION_NOT_NULL(out_span);

  // Verify to make sure that the destination has at least one byte up front (for either a digit or
  // the sign), since that's is common across all branches.
  // We verify that the destination is large enough for more digits later.
  AZ_RETURN_IF_NOT_ENOUGH_CAPACITY(destination, 1);

  uint64_t const* const source_bin_rep_view = (uint64_t*)&source;

  if (*source_bin_rep_view == 0)
  {
    *out_span = az_span_append(destination, AZ_SPAN_FROM_STR("0"));
    return AZ_OK;
  }
  *out_span = destination;

  if (source < 0)
  {
    *out_span = az_span_append(*out_span, AZ_SPAN_FROM_STR("-"));
    source = -source;
  }

  {
    uint64_t u = (uint64_t)source;
    uint64_t const* const u_bin_rep_view = (uint64_t*)&source;

    if (*source_bin_rep_view == *u_bin_rep_view)
    {
      uint64_t base = 1;
      int32_t digit_count = 1;
      {
        uint64_t i = u;
        while (10 <= i)
        {
          i /= 10;
          base *= 10;
          digit_count++;
        }
      }

      AZ_RETURN_IF_NOT_ENOUGH_CAPACITY(*out_span, digit_count);

      do
      {
        uint8_t dec = (uint8_t)((u / base) + '0');
        u %= base;
        base /= 10;
        *out_span = az_span_append_uint8(*out_span, dec);
      } while (1 <= base);
      return AZ_OK;
    }
  }

  // eg. 0.0012
  if (source < 0.001)
  {
    // D.*De-*D
    // TODO:
    return AZ_ERROR_NOT_IMPLEMENTED;
  }

  // eg. 1.2e-4
  {
    // *D.*D
    // TODO:
    return AZ_ERROR_NOT_IMPLEMENTED;
  }
}

AZ_INLINE uint8_t _az_decimal_to_ascii(uint8_t d) { return (uint8_t)(('0' + d) & 0xFF); }

static AZ_NODISCARD az_result _az_span_builder_append_uint64(az_span* self, uint64_t n)
{
  AZ_RETURN_IF_NOT_ENOUGH_CAPACITY(*self, 1);

  if (n == 0)
  {
    *self = az_span_append(*self, AZ_SPAN_FROM_STR("0"));
    return AZ_OK;
  }

  uint64_t div = 10000000000000000000ull;
  uint64_t nn = n;
  int32_t digit_count = 20;
  while (nn / div == 0)
  {
    div /= 10;
    digit_count--;
  }

  AZ_RETURN_IF_NOT_ENOUGH_CAPACITY(*self, digit_count);

  while (div > 1)
  {
    uint8_t value_to_append = _az_decimal_to_ascii((uint8_t)(nn / div));
    *self = az_span_append_uint8(*self, value_to_append);
    nn %= div;
    div /= 10;
  }
  uint8_t value_to_append = _az_decimal_to_ascii((uint8_t)nn);
  *self = az_span_append_uint8(*self, value_to_append);
  return AZ_OK;
}

AZ_NODISCARD az_result
az_span_append_u64toa(az_span destination, uint64_t source, az_span* out_span)
{
  AZ_PRECONDITION_NOT_NULL(out_span);
  *out_span = destination;

  return _az_span_builder_append_uint64(out_span, source);
}

AZ_NODISCARD az_result az_span_append_i64toa(az_span destination, int64_t source, az_span* out_span)
{
  AZ_PRECONDITION_NOT_NULL(out_span);

  if (source < 0)
  {
    AZ_RETURN_IF_NOT_ENOUGH_CAPACITY(destination, 1);
    *out_span = az_span_append(destination, AZ_SPAN_FROM_STR("-"));
    return _az_span_builder_append_uint64(out_span, (uint64_t)-source);
  }

  return _az_span_builder_append_uint64(out_span, (uint64_t)source);
}

static AZ_NODISCARD az_result
_az_span_builder_append_u32toa(az_span self, uint32_t n, az_span* out_span)
{
  AZ_RETURN_IF_NOT_ENOUGH_CAPACITY(self, 1);

  if (n == 0)
  {
    *out_span = az_span_append_uint8(self, '0');
    return AZ_OK;
  }

  uint32_t div = 1000000000;
  uint32_t nn = n;
  int32_t digit_count = 10;
  while (nn / div == 0)
  {
    div /= 10;
    digit_count--;
  }

  AZ_RETURN_IF_NOT_ENOUGH_CAPACITY(self, digit_count);

  *out_span = self;

  while (div > 1)
  {
    uint8_t value_to_append = _az_decimal_to_ascii((uint8_t)(nn / div));
    *out_span = az_span_append_uint8(*out_span, value_to_append);

    nn %= div;
    div /= 10;
  }

  uint8_t value_to_append = _az_decimal_to_ascii((uint8_t)nn);
  *out_span = az_span_append_uint8(*out_span, value_to_append);
  return AZ_OK;
}

AZ_NODISCARD az_result
az_span_append_u32toa(az_span destination, uint32_t source, az_span* out_span)
{
  AZ_PRECONDITION_NOT_NULL(out_span);
  return _az_span_builder_append_u32toa(destination, source, out_span);
}

AZ_NODISCARD az_result az_span_append_i32toa(az_span destination, int32_t source, az_span* out_span)
{
  AZ_PRECONDITION_NOT_NULL(out_span);

  *out_span = destination;

  if (source < 0)
  {
    AZ_RETURN_IF_NOT_ENOUGH_CAPACITY(*out_span, 1);
    *out_span = az_span_append_uint8(*out_span, '-');
    source = -source;
  }

  return _az_span_builder_append_u32toa(*out_span, (uint32_t)source, out_span);
}

// TODO: pass az_span by value
AZ_NODISCARD az_result _az_is_expected_span(az_span* self, az_span expected)
{
  az_span actual_span = { 0 };

  int32_t expected_length = az_span_length(expected);

  // EOF because self is smaller than the expected span
  if (expected_length > az_span_length(*self))
  {
    return AZ_ERROR_EOF;
  }

  actual_span = az_span_slice(*self, 0, expected_length);

  if (!az_span_is_content_equal(actual_span, expected))
  {
    return AZ_ERROR_PARSER_UNEXPECTED_CHAR;
  }
  // move reader after the expected span (means it was parsed as expected)
  *self = az_span_slice(*self, expected_length, -1);

  return AZ_OK;
}

// PRIVATE. read until condition is true on character.
// Then return number of positions read with output parameter
AZ_NODISCARD az_result _az_scan_until(az_span self, _az_predicate predicate, int32_t* out_index)
{
  for (int32_t index = 0; index < az_span_length(self); ++index)
  {
    az_span s = az_span_slice(self, index, -1);
    az_result predicate_result = predicate(s);
    switch (predicate_result)
    {
      case AZ_OK:
      {
        *out_index = index;
        return AZ_OK;
      }
      case AZ_CONTINUE:
      {
        break;
      }
      default:
      {
        return predicate_result;
      }
    }
  }
  return AZ_ERROR_ITEM_NOT_FOUND;
}

az_span az_span_append_uint8(az_span destination, uint8_t byte)
{
  return az_span_append(destination, az_span_init(&byte, 1, 1));
}<|MERGE_RESOLUTION|>--- conflicted
+++ resolved
@@ -41,7 +41,6 @@
 
   int32_t const capacity = az_span_capacity(span);
 
-<<<<<<< HEAD
   int32_t new_length;
   
   // If end_index == -1, slice to the end of the span's length.
@@ -61,11 +60,6 @@
   }
 
   return az_span_init(az_span_ptr(span) + start_index, new_length, capacity - start_index);
-=======
-  end_index = end_index == -1 ? capacity : end_index;
-  return az_span_init(
-      az_span_ptr(span) + start_index, end_index - start_index, capacity - start_index);
->>>>>>> e543ae7c
 }
 
 AZ_NODISCARD AZ_INLINE uint8_t _az_tolower(uint8_t value)
