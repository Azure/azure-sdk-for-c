// Copyright (c) Microsoft Corporation. All rights reserved.
// SPDX-License-Identifier: MIT

#include "az_hex_private.h"
#include "az_span_private.h"
#include <az_platform_internal.h>
#include <az_precondition.h>
#include <az_precondition_internal.h>
#include <az_span.h>

#include <ctype.h>
#include <stdint.h>

#include <_az_cfg.h>

enum
{
  _az_ASCII_LOWER_DIF = 'a' - 'A',
};

AZ_NODISCARD az_span az_span_init(uint8_t* ptr, int32_t length, int32_t capacity)
{
  AZ_PRECONDITION_RANGE(0, capacity, INT32_MAX);
  AZ_PRECONDITION_RANGE(0, length, capacity);

  return (az_span){ ._internal = { .ptr = ptr, .length = length, .capacity = capacity, }, };
}

AZ_NODISCARD az_span az_span_from_str(char* str)
{
  AZ_PRECONDITION_NOT_NULL(str);

  int32_t const length = (int32_t)strlen(str);
  return az_span_init((uint8_t*)str, length, length);
}

AZ_NODISCARD az_span az_span_slice(az_span span, int32_t start_index, int32_t end_index)
{
  AZ_PRECONDITION_RANGE(-1, end_index, az_span_capacity(span));
  AZ_PRECONDITION(end_index == -1 || (end_index >= 0 && start_index <= end_index));

  int32_t const capacity = az_span_capacity(span);

  end_index = end_index == -1 ? capacity : end_index;
  return az_span_init(
      az_span_ptr(span) + start_index, end_index - start_index, capacity - start_index);
}

AZ_NODISCARD AZ_INLINE uint8_t _az_tolower(uint8_t value)
{
  // This is equivalent to the following but with fewer conditions.
  // return 'A' <= value && value <= 'Z' ? value + AZ_ASCII_LOWER_DIF : value;
  if ((uint8_t)(int8_t)(value - 'A') <= ('Z' - 'A'))
  {
    value = (uint8_t)((value + _az_ASCII_LOWER_DIF) & 0xFF);
  }
  return value;
}

AZ_NODISCARD bool az_span_is_content_equal_ignoring_case(az_span span1, az_span span2)
{
  int32_t const size = az_span_length(span1);
  if (size != az_span_length(span2))
  {
    return false;
  }
  for (int32_t i = 0; i < size; ++i)
  {
    if (_az_tolower(az_span_ptr(span1)[i]) != _az_tolower(az_span_ptr(span2)[i]))
    {
      return false;
    }
  }
  return true;
}

AZ_NODISCARD az_result az_span_to_uint64(az_span span, uint64_t* out_number)
{
  AZ_PRECONDITION_VALID_SPAN(span, 1, false);
  AZ_PRECONDITION_NOT_NULL(out_number);

  int32_t self_length = az_span_length(span);
  uint64_t value = 0;

  for (int32_t i = 0; i < self_length; ++i)
  {
    uint8_t result = az_span_ptr(span)[i];
    if (!isdigit(result))
    {
      return AZ_ERROR_PARSER_UNEXPECTED_CHAR;
    }
    uint64_t const d = (uint64_t)result - '0';
    if ((UINT64_MAX - d) / 10 < value)
    {
      return AZ_ERROR_PARSER_UNEXPECTED_CHAR;
    }

    value = value * 10 + d;
  }

  *out_number = value;
  return AZ_OK;
}

AZ_NODISCARD az_result az_span_to_uint32(az_span span, uint32_t* out_number)
{
  AZ_PRECONDITION_VALID_SPAN(span, 1, false);
  AZ_PRECONDITION_NOT_NULL(out_number);

  int32_t self_length = az_span_length(span);
  uint32_t value = 0;

  for (int32_t i = 0; i < self_length; ++i)
  {
    uint8_t result = az_span_ptr(span)[i];
    if (!isdigit(result))
    {
      return AZ_ERROR_PARSER_UNEXPECTED_CHAR;
    }
    uint32_t const d = (uint32_t)result - '0';
    if ((UINT32_MAX - d) / 10 < value)
    {
      return AZ_ERROR_PARSER_UNEXPECTED_CHAR;
    }

    value = value * 10 + d;
  }

  *out_number = value;
  return AZ_OK;
}

AZ_NODISCARD int32_t az_span_find(az_span source, az_span target)
{
<<<<<<< HEAD
  /* This function implements the Naive string-search algorithm.
   * The rationale to use this algorithm instead of other potentialy more
   * performing ones (Rabin-Karp, e.g.) is due to no additional space needed.
   * The logic:
   * 1. The function will look into each position of `source` if it contains the same value as the
   * first position of `target`.
   * 2. If it does, it could be that the next bytes in `source` are a perfect match of the remaining
   * bytes of `target`.
   * 3. Being so, it loops through the remaining bytes of `target` and see if they match exactly the
   * next bytes of `source`.
   * 4. If the loop gets to the end (all bytes of `target` are evaluated), it means `target` indeed
   * occurs in that position of `source`.
   * 5. If the loop gets interrupted before cruising through the entire `target`, the function must
   * go back to step 1. from  the next position in `source`.
   *   The loop in 5. gets interrupted if
   *     - a byte in `target` is different than `source`, in the expected corresponding position;
   *     - the loop has reached the end of `source` (and there are still remaing bytes of `target`
   *         to be checked).
   */
  AZ_PRECONDITION_VALID_SPAN(source, 1, false);
  AZ_PRECONDITION_VALID_SPAN(target, 1, false);
  AZ_PRECONDITION_NOT_NULL(out_span);
=======
/* This function implements the Naive string-search algorithm.
 * The rationale to use this algorithm instead of other potentialy more 
 * performing ones (Rabin-Karp, e.g.) is due to no additional space needed.
 * The logic:
 * 1. The function will look into each position of `source` if it contains the same value as the first position of `target`.
 * 2. If it does, it could be that the next bytes in `source` are a perfect match of the remaining bytes of `target`.
 * 3. Being so, it loops through the remaining bytes of `target` and see if they match exactly the next bytes of `source`.
 * 4. If the loop gets to the end (all bytes of `target` are evaluated), it means `target` indeed occurs in that position of `source`.
 * 5. If the loop gets interrupted before cruising through the entire `target`, the function must go back to step 1. from  the next position in `source`.
 *    The loop in 5. gets interrupted if
 *    - a byte in `target` is different than `source`, in the expected corresponding position;
 *    - the loop has reached the end of `source` (and there are still remaing bytes of `target` to be checked).
 */
>>>>>>> 5bd7dde9

  int32_t source_length = az_span_length(source);
  int32_t target_length = az_span_length(target);
  const int32_t target_not_found = -1;

<<<<<<< HEAD
  // This loop traverses `source` position by position (step 1.)
  for (int i = 0; i < source_length; i++)
  {
    // This is the check done in step 1. above.
    if (source_ptr[i] == target_ptr[0])
    {
      // The condition in step 2. has been satisfied.
      int j;
      // This is the loop defined in step 3.
      // The loop must be broken if it reaches the ends of `target` (step 3.) OR `source` (step 5.).
      for (j = 1; j < target_length && (i + j) < source_length; j++)
      {
        // Condition defined in step 5.
        if (source_ptr[i + j] != target_ptr[j])
        {
          break;
        }
      }

      if (j == target_length)
      {
        // All bytes in `target` have been checked and matched the corresponding bytes in `source`
        // (from the start point `i`), so this is indeed an instance of `target` in that position of
        // `source` (step 4.). Here we create a span in `source` to map the occurrence of `target`
        // in `source` (pardon the redundancy of words, done for explicit clarity).
        *out_span = az_span_init(source_ptr + i, target_length, target_length);

        return AZ_OK;
      }
    }
  }

  // If the function hasn't returned before, all positions
  // of `source` have been evaluated but `target` could not be found.
  return AZ_ERROR_ITEM_NOT_FOUND;
}

AZ_NODISCARD az_span az_span_token(az_span source, az_span delimiter, az_span* out_remainder)
{
  AZ_PRECONDITION_VALID_SPAN(delimiter, 1, false);
  AZ_PRECONDITION_NOT_NULL(out_remainder);

  if (az_span_is_content_equal(source, AZ_SPAN_NULL))
=======
  if (target_length == 0)
  { 
    return 0;
  }
  else if (source_length < target_length) 
>>>>>>> 5bd7dde9
  {
    return target_not_found;
  }
  else
  {
    uint8_t* source_ptr = az_span_ptr(source);
    uint8_t* target_ptr = az_span_ptr(target);

    // This loop traverses `source` position by position (step 1.)
    for (int32_t i = 0; i < (source_length - target_length + 1); i++)
    {
<<<<<<< HEAD
      uint8_t* instance_ptr = az_span_ptr(instance);
      int32_t instance_length = az_span_length(instance);

      *out_remainder = az_span_init(
          instance_ptr + instance_length,
          (int32_t)(source_length - instance_length - (instance_ptr - source_ptr)),
          (int32_t)(source_capacity - instance_length - (instance_ptr - source_ptr)));

      return az_span_init(
          source_ptr, (int32_t)(instance_ptr - source_ptr), (int32_t)(instance_ptr - source_ptr));
    }
    else
    {
      *out_remainder = AZ_SPAN_NULL;

      return az_span_init(source_ptr, source_length, source_capacity);
    }
=======
      // This is the check done in step 1. above.
      if (source_ptr[i] == target_ptr[0])
      {
        // The condition in step 2. has been satisfied.
        int32_t j;
        // This is the loop defined in step 3.
        // The loop must be broken if it reaches the ends of `target` (step 3.) OR `source` (step 5.).
        for (j = 1; j < target_length && (i + j) < source_length; j++)
        {
          // Condition defined in step 5.
          if (source_ptr[i + j] != target_ptr[j])
          {
              break;
          }
        }
  
        if (j == target_length)
        {
          // All bytes in `target` have been checked and matched the corresponding bytes in `source` (from the start point `i`),
          // so this is indeed an instance of `target` in that position of `source` (step 4.).

          return i;
        }
      }
    } 
>>>>>>> 5bd7dde9
  }

  // If the function hasn't returned before, all positions 
  // of `source` have been evaluated but `target` could not be found.
  return target_not_found;
}

az_span az_span_copy(az_span destination, az_span source)
{
  AZ_PRECONDITION(az_span_capacity(destination) >= az_span_length(source));

  int32_t src_len = az_span_length(source);
  uint8_t* ptr = az_span_ptr(destination);
  memmove((void*)ptr, (void const*)az_span_ptr(source), (size_t)src_len);
  return az_span_init(ptr, src_len, az_span_capacity(destination));
}

AZ_NODISCARD AZ_INLINE bool should_encode(uint8_t c)
{
  switch (c)
  {
    case '-':
    case '_':
    case '.':
    case '~':
      return false;
    default:
      return !(('0' <= c && c <= '9') || ('A' <= c && c <= 'Z') || ('a' <= c && c <= 'z'));
  }
}

AZ_NODISCARD az_result
az_span_copy_url_encode(az_span destination, az_span source, az_span* out_span)
{
  AZ_PRECONDITION_NOT_NULL(out_span);
  AZ_PRECONDITION_VALID_SPAN(destination, 0, true);
  AZ_PRECONDITION_VALID_SPAN(source, 0, true);

  int32_t const input_size = az_span_length(source);

  int32_t result_size = 0;
  for (int32_t i = 0; i < input_size; ++i)
  {
    result_size += should_encode(az_span_ptr(source)[i]) ? 3 : 1;
  }

  if (az_span_capacity(destination) < result_size)
  {
    return AZ_ERROR_INSUFFICIENT_SPAN_CAPACITY;
  }

  uint8_t* p_s = az_span_ptr(source);
  uint8_t* p_d = az_span_ptr(destination);
  int32_t s = 0;
  for (int32_t i = 0; i < input_size; ++i)
  {
    uint8_t c = p_s[i];
    if (!should_encode(c))
    {
      *p_d = c;
      p_d += 1;
      s += 1;
    }
    else
    {
      p_d[0] = '%';
      p_d[1] = _az_number_to_upper_hex(c >> 4);
      p_d[2] = _az_number_to_upper_hex(c & 0x0F);
      p_d += 3;
      s += 3;
    }
  }
  *out_span = az_span_init(az_span_ptr(destination), s, az_span_capacity(destination));

  return AZ_OK;
}

AZ_NODISCARD az_result
az_span_to_str(char* destination, int32_t destination_max_size, az_span source)
{
  AZ_PRECONDITION_VALID_SPAN(source, 0, true);

  int32_t span_length = az_span_length(source);
  if (span_length + 1 > destination_max_size)
  {
    return AZ_ERROR_INSUFFICIENT_SPAN_CAPACITY;
  }

  memmove((void*)destination, (void const*)az_span_ptr(source), (size_t)span_length);

  destination[span_length] = 0;

  return AZ_OK;
}

az_span az_span_append(az_span destination, az_span source)
{
  AZ_PRECONDITION(
      (az_span_length(destination) + az_span_length(source)) <= az_span_capacity(destination));

  int32_t const dest_length = az_span_length(destination);
  int32_t const dest_capacity = az_span_capacity(destination);
  int32_t const src_length = az_span_length(source);
  int32_t const dest_length_after_appending = dest_length + src_length;

  uint8_t* ptr = az_span_ptr(destination);
  memmove((void*)(&ptr[dest_length]), (void const*)az_span_ptr(source), (size_t)src_length);
  return az_span_init(ptr, dest_length_after_appending, dest_capacity);
}

/**
 * @brief Replace all contents from a starting position to an end position with the content of a
 * provided span
 *
 * @param self src span where to replace content
 * @param start starting position where to replace
 * @param end end position where to replace
 * @param span content to use for replacement
 * @return AZ_NODISCARD az_span_replace
 */
AZ_NODISCARD az_result _az_span_replace(az_span* self, int32_t start, int32_t end, az_span span)
{
  AZ_PRECONDITION_NOT_NULL(self);

  int32_t const current_size = az_span_length(*self);
  int32_t const span_length = az_span_length(span);
  int32_t const replaced_size = end - start;
  int32_t const size_after_replace = current_size - replaced_size + span_length;

  // replaced size must be less or equal to current builder size. Can't replace more than what
  // current is available
  if (replaced_size > current_size)
  {
    return AZ_ERROR_ARG;
  };
  // start and end position must be before the end of current builder size
  if (start > current_size || end > current_size)
  {
    return AZ_ERROR_ARG;
  };
  // Start position must be less or equal than end position
  if (start > end)
  {
    return AZ_ERROR_ARG;
  };
  // size after replacing must be less o equal than buffer size
  if (size_after_replace > az_span_capacity(*self))
  {
    return AZ_ERROR_ARG;
  };

  // insert at the end case (no need to make left or right shift)
  if (start == current_size)
  {
    *self = az_span_append(*self, span);
    return AZ_OK;
  }
  // replace all content case (no need to make left or right shift, only copy)
  // TODO: Verify and fix this check, if needed.
  if (current_size == replaced_size)
  {
    *self = az_span_copy(*self, span);
    return AZ_OK;
  }

  // get the span needed to be moved before adding a new span
  az_span dst = az_span_slice(*self, start + span_length, current_size);
  // get the span where to move content
  az_span src = az_span_slice(*self, end, current_size);
  {
    // move content left or right so new span can be added
    dst = az_span_copy(dst, src);
    // add the new span
    az_span_copy(az_span_slice(*self, start, -1), span);
  }

  // update builder size
  self->_internal.length = size_after_replace;

  return AZ_OK;
}

AZ_NODISCARD az_result az_span_append_dtoa(az_span destination, double source, az_span* out_span)
{
  AZ_PRECONDITION_NOT_NULL(out_span);

  // Verify to make sure that the destination has at least one byte up front (for either a digit or
  // the sign), since that's is common across all branches.
  // We verify that the destination is large enough for more digits later.
  AZ_RETURN_IF_NOT_ENOUGH_CAPACITY(destination, 1);

  uint64_t const* const source_bin_rep_view = (uint64_t*)&source;

  if (*source_bin_rep_view == 0)
  {
    *out_span = az_span_append(destination, AZ_SPAN_FROM_STR("0"));
    return AZ_OK;
  }
  *out_span = destination;

  if (source < 0)
  {
    *out_span = az_span_append(*out_span, AZ_SPAN_FROM_STR("-"));
    source = -source;
  }

  {
    uint64_t u = (uint64_t)source;
    uint64_t const* const u_bin_rep_view = (uint64_t*)&source;

    if (*source_bin_rep_view == *u_bin_rep_view)
    {
      uint64_t base = 1;
      int32_t digit_count = 1;
      {
        uint64_t i = u;
        while (10 <= i)
        {
          i /= 10;
          base *= 10;
          digit_count++;
        }
      }

      AZ_RETURN_IF_NOT_ENOUGH_CAPACITY(*out_span, digit_count);

      do
      {
        uint8_t dec = (uint8_t)((u / base) + '0');
        u %= base;
        base /= 10;
        *out_span = az_span_append_uint8(*out_span, dec);
      } while (1 <= base);
      return AZ_OK;
    }
  }

  // eg. 0.0012
  if (source < 0.001)
  {
    // D.*De-*D
    // TODO:
    return AZ_ERROR_NOT_IMPLEMENTED;
  }

  // eg. 1.2e-4
  {
    // *D.*D
    // TODO:
    return AZ_ERROR_NOT_IMPLEMENTED;
  }
}

AZ_INLINE uint8_t _az_decimal_to_ascii(uint8_t d) { return (uint8_t)(('0' + d) & 0xFF); }

static AZ_NODISCARD az_result _az_span_builder_append_uint64(az_span* self, uint64_t n)
{
  AZ_RETURN_IF_NOT_ENOUGH_CAPACITY(*self, 1);

  if (n == 0)
  {
    *self = az_span_append(*self, AZ_SPAN_FROM_STR("0"));
    return AZ_OK;
  }

  uint64_t div = 10000000000000000000ull;
  uint64_t nn = n;
  int32_t digit_count = 20;
  while (nn / div == 0)
  {
    div /= 10;
    digit_count--;
  }

  AZ_RETURN_IF_NOT_ENOUGH_CAPACITY(*self, digit_count);

  while (div > 1)
  {
    uint8_t value_to_append = _az_decimal_to_ascii((uint8_t)(nn / div));
    *self = az_span_append_uint8(*self, value_to_append);
    nn %= div;
    div /= 10;
  }
  uint8_t value_to_append = _az_decimal_to_ascii((uint8_t)nn);
  *self = az_span_append_uint8(*self, value_to_append);
  return AZ_OK;
}

AZ_NODISCARD az_result
az_span_append_u64toa(az_span destination, uint64_t source, az_span* out_span)
{
  AZ_PRECONDITION_NOT_NULL(out_span);
  *out_span = destination;

  return _az_span_builder_append_uint64(out_span, source);
}

AZ_NODISCARD az_result az_span_append_i64toa(az_span destination, int64_t source, az_span* out_span)
{
  AZ_PRECONDITION_NOT_NULL(out_span);

  if (source < 0)
  {
    AZ_RETURN_IF_NOT_ENOUGH_CAPACITY(destination, 1);
    *out_span = az_span_append(destination, AZ_SPAN_FROM_STR("-"));
    return _az_span_builder_append_uint64(out_span, (uint64_t)-source);
  }

  return _az_span_builder_append_uint64(out_span, (uint64_t)source);
}

static AZ_NODISCARD az_result
_az_span_builder_append_u32toa(az_span self, uint32_t n, az_span* out_span)
{
  AZ_RETURN_IF_NOT_ENOUGH_CAPACITY(self, 1);

  if (n == 0)
  {
    *out_span = az_span_append_uint8(self, '0');
    return AZ_OK;
  }

  uint32_t div = 1000000000;
  uint32_t nn = n;
  int32_t digit_count = 10;
  while (nn / div == 0)
  {
    div /= 10;
    digit_count--;
  }

  AZ_RETURN_IF_NOT_ENOUGH_CAPACITY(self, digit_count);

  *out_span = self;

  while (div > 1)
  {
    uint8_t value_to_append = _az_decimal_to_ascii((uint8_t)(nn / div));
    *out_span = az_span_append_uint8(*out_span, value_to_append);

    nn %= div;
    div /= 10;
  }

  uint8_t value_to_append = _az_decimal_to_ascii((uint8_t)nn);
  *out_span = az_span_append_uint8(*out_span, value_to_append);
  return AZ_OK;
}

AZ_NODISCARD az_result
az_span_append_u32toa(az_span destination, uint32_t source, az_span* out_span)
{
  AZ_PRECONDITION_NOT_NULL(out_span);
  return _az_span_builder_append_u32toa(destination, source, out_span);
}

AZ_NODISCARD az_result az_span_append_i32toa(az_span destination, int32_t source, az_span* out_span)
{
  AZ_PRECONDITION_NOT_NULL(out_span);

  *out_span = destination;

  if (source < 0)
  {
    AZ_RETURN_IF_NOT_ENOUGH_CAPACITY(*out_span, 1);
    *out_span = az_span_append_uint8(*out_span, '-');
    source = -source;
  }

  return _az_span_builder_append_u32toa(*out_span, (uint32_t)source, out_span);
}

// TODO: pass az_span by value
AZ_NODISCARD az_result _az_is_expected_span(az_span* self, az_span expected)
{
  az_span actual_span = { 0 };

  int32_t expected_length = az_span_length(expected);

  // EOF because self is smaller than the expected span
  if (expected_length > az_span_length(*self))
  {
    return AZ_ERROR_EOF;
  }

  actual_span = az_span_slice(*self, 0, expected_length);

  if (!az_span_is_content_equal(actual_span, expected))
  {
    return AZ_ERROR_PARSER_UNEXPECTED_CHAR;
  }
  // move reader after the expected span (means it was parsed as expected)
  *self = az_span_slice(*self, expected_length, -1);

  return AZ_OK;
}

// PRIVATE. read until condition is true on character.
// Then return number of positions read with output parameter
AZ_NODISCARD az_result _az_scan_until(az_span self, _az_predicate predicate, int32_t* out_index)
{
  for (int32_t index = 0; index < az_span_length(self); ++index)
  {
    az_span s = az_span_slice(self, index, -1);
    az_result predicate_result = predicate(s);
    switch (predicate_result)
    {
      case AZ_OK:
      {
        *out_index = index;
        return AZ_OK;
      }
      case AZ_CONTINUE:
      {
        break;
      }
      default:
      {
        return predicate_result;
      }
    }
  }
  return AZ_ERROR_ITEM_NOT_FOUND;
}

az_span az_span_append_uint8(az_span destination, uint8_t byte)
{
  return az_span_append(destination, az_span_init(&byte, 1, 1));
}<|MERGE_RESOLUTION|>--- conflicted
+++ resolved
@@ -132,7 +132,6 @@
 
 AZ_NODISCARD int32_t az_span_find(az_span source, az_span target)
 {
-<<<<<<< HEAD
   /* This function implements the Naive string-search algorithm.
    * The rationale to use this algorithm instead of other potentialy more
    * performing ones (Rabin-Karp, e.g.) is due to no additional space needed.
@@ -152,80 +151,16 @@
    *     - the loop has reached the end of `source` (and there are still remaing bytes of `target`
    *         to be checked).
    */
-  AZ_PRECONDITION_VALID_SPAN(source, 1, false);
-  AZ_PRECONDITION_VALID_SPAN(target, 1, false);
-  AZ_PRECONDITION_NOT_NULL(out_span);
-=======
-/* This function implements the Naive string-search algorithm.
- * The rationale to use this algorithm instead of other potentialy more 
- * performing ones (Rabin-Karp, e.g.) is due to no additional space needed.
- * The logic:
- * 1. The function will look into each position of `source` if it contains the same value as the first position of `target`.
- * 2. If it does, it could be that the next bytes in `source` are a perfect match of the remaining bytes of `target`.
- * 3. Being so, it loops through the remaining bytes of `target` and see if they match exactly the next bytes of `source`.
- * 4. If the loop gets to the end (all bytes of `target` are evaluated), it means `target` indeed occurs in that position of `source`.
- * 5. If the loop gets interrupted before cruising through the entire `target`, the function must go back to step 1. from  the next position in `source`.
- *    The loop in 5. gets interrupted if
- *    - a byte in `target` is different than `source`, in the expected corresponding position;
- *    - the loop has reached the end of `source` (and there are still remaing bytes of `target` to be checked).
- */
->>>>>>> 5bd7dde9
 
   int32_t source_length = az_span_length(source);
   int32_t target_length = az_span_length(target);
   const int32_t target_not_found = -1;
 
-<<<<<<< HEAD
-  // This loop traverses `source` position by position (step 1.)
-  for (int i = 0; i < source_length; i++)
-  {
-    // This is the check done in step 1. above.
-    if (source_ptr[i] == target_ptr[0])
-    {
-      // The condition in step 2. has been satisfied.
-      int j;
-      // This is the loop defined in step 3.
-      // The loop must be broken if it reaches the ends of `target` (step 3.) OR `source` (step 5.).
-      for (j = 1; j < target_length && (i + j) < source_length; j++)
-      {
-        // Condition defined in step 5.
-        if (source_ptr[i + j] != target_ptr[j])
-        {
-          break;
-        }
-      }
-
-      if (j == target_length)
-      {
-        // All bytes in `target` have been checked and matched the corresponding bytes in `source`
-        // (from the start point `i`), so this is indeed an instance of `target` in that position of
-        // `source` (step 4.). Here we create a span in `source` to map the occurrence of `target`
-        // in `source` (pardon the redundancy of words, done for explicit clarity).
-        *out_span = az_span_init(source_ptr + i, target_length, target_length);
-
-        return AZ_OK;
-      }
-    }
-  }
-
-  // If the function hasn't returned before, all positions
-  // of `source` have been evaluated but `target` could not be found.
-  return AZ_ERROR_ITEM_NOT_FOUND;
-}
-
-AZ_NODISCARD az_span az_span_token(az_span source, az_span delimiter, az_span* out_remainder)
-{
-  AZ_PRECONDITION_VALID_SPAN(delimiter, 1, false);
-  AZ_PRECONDITION_NOT_NULL(out_remainder);
-
-  if (az_span_is_content_equal(source, AZ_SPAN_NULL))
-=======
   if (target_length == 0)
   { 
     return 0;
   }
   else if (source_length < target_length) 
->>>>>>> 5bd7dde9
   {
     return target_not_found;
   }
@@ -237,25 +172,6 @@
     // This loop traverses `source` position by position (step 1.)
     for (int32_t i = 0; i < (source_length - target_length + 1); i++)
     {
-<<<<<<< HEAD
-      uint8_t* instance_ptr = az_span_ptr(instance);
-      int32_t instance_length = az_span_length(instance);
-
-      *out_remainder = az_span_init(
-          instance_ptr + instance_length,
-          (int32_t)(source_length - instance_length - (instance_ptr - source_ptr)),
-          (int32_t)(source_capacity - instance_length - (instance_ptr - source_ptr)));
-
-      return az_span_init(
-          source_ptr, (int32_t)(instance_ptr - source_ptr), (int32_t)(instance_ptr - source_ptr));
-    }
-    else
-    {
-      *out_remainder = AZ_SPAN_NULL;
-
-      return az_span_init(source_ptr, source_length, source_capacity);
-    }
-=======
       // This is the check done in step 1. above.
       if (source_ptr[i] == target_ptr[0])
       {
@@ -281,7 +197,6 @@
         }
       }
     } 
->>>>>>> 5bd7dde9
   }
 
   // If the function hasn't returned before, all positions 
