// Copyright (c) Microsoft Corporation. All rights reserved.
// SPDX-License-Identifier: MIT

#ifndef _az_SPAN_PRIVATE_H
#define _az_SPAN_PRIVATE_H

#include <az_contract_internal.h>
#include <az_result.h>
#include <az_span.h>

#include <stdbool.h>

#include <_az_cfg_prefix.h>

/**
 * @brief returns a span with the left @var n bytes of the given @var span.
 *
 * If the @var n is greater than the span capacity then the whole @var span is returned.
 */
AZ_NODISCARD AZ_INLINE az_span az_span_take(az_span span, int32_t n) {
  if (az_span_capacity(span) <= n) {
    return span;
  }
  int32_t current_length = az_span_length(span);
  int32_t new_length = current_length > n ? n : current_length;
  return az_span_init(az_span_ptr(span), new_length < 0 ? 0 : new_length, n);
}

/**
 * @brief returns a span with @var n positions are dropped.
 * example
 * span = { length = 3, capacity = 5}
 * drop(span, 2)
 * span = { length = 1, capacity = 3}
 *
 * If the @b n is greater than span capacity then an empty span is returned
 */
AZ_NODISCARD AZ_INLINE az_span az_span_drop(az_span span, int32_t n) {
  if (az_span_capacity(span) <= n) {
    return az_span_null();
  }
  int32_t current_length = az_span_length(span);
  int32_t current_capacity = az_span_capacity(span);

  int32_t new_length = current_length < n ? 0 : current_length - n;

  return az_span_init(az_span_ptr(span) + n, new_length, current_capacity - n);
}

<<<<<<< HEAD
AZ_NODISCARD AZ_INLINE bool az_span_is_overlap(az_span const a, az_span const b) {
=======
/**
 * Returns a byte in `index` position.
 * Returns `AZ_ERROR_EOF` if the `index` is out of the span range.
 */
AZ_NODISCARD AZ_INLINE az_result_byte az_span_get(az_span span, int32_t index) {
  if (az_span_length(span) <= index) {
    return AZ_ERROR_EOF;
  }
  return az_span_ptr(span)[index];
}

// Parsing utilities
AZ_NODISCARD AZ_INLINE az_result az_error_unexpected_char(az_result_byte c) {
  return az_failed(c) ? c : AZ_ERROR_PARSER_UNEXPECTED_CHAR;
}

AZ_NODISCARD AZ_INLINE bool az_span_is_overlap(az_span a, az_span b) {
>>>>>>> 1ed90fbe
  uint8_t * a_ptr = az_span_ptr(a);
  uint8_t * b_ptr = az_span_ptr(b);
  int32_t a_length = az_span_length(a);
  int32_t b_length = az_span_length(b);
  return (!az_span_is_empty(a) && !az_span_is_empty(b))
      && ((a_ptr < b_ptr && (a_ptr + a_length - 1) >= b_ptr)
          || (b_ptr < a_ptr && (b_ptr + b_length - 1) >= a_ptr) || (a_ptr == b_ptr));
}

/**
 * @brief Use this only to create a span from uint8_t object.
 * The size of the returned span is always one.
 * Don't use this function for arrays. Use @var AZ_SPAN_FROM_ARRAY instead.
 * Don't us
 */
AZ_NODISCARD AZ_INLINE az_span az_span_from_single_item(uint8_t * ptr) {
  return az_span_init(ptr, 1, 1);
}

/**
 * @brief move the content from span @b a to span @b b and viceverse.
 * The smallest span (less content) is swapped only. Example
 * a = 111
 * b = 22
 * after swaping
 * a = 221
 * b = 11
 *
 * @param a source/destination span
 * @param b destination/source span
 */
void az_span_swap(az_span a, az_span b);

/**
 * @brief Append @b size number of zeros to @b self if there is enough capacity for it
 *
 * @param self src span where to append
 * @param size number of zeros to be appended
 * @return AZ_NODISCARD az_span_append_zeros
 */
AZ_NODISCARD az_result az_span_append_zeros(az_span * self, int32_t size);

/**
 * @brief Replace all contents from a starting position to an end position with the content of a
 * provided span
 *
 * @param self src span where to replace content
 * @param start starting position where to replace
 * @param end end position where to replace
 * @param span content to use for replacement
 * @return AZ_NODISCARD az_span_replace
 */
AZ_NODISCARD az_result az_span_replace(az_span * self, int32_t start, int32_t end, az_span span);

typedef az_result (*_az_predicate)(az_span slice);

// PRIVATE. read until condition is true on character.
// Then return number of positions read with output parameter
AZ_NODISCARD az_result _az_scan_until(az_span self, _az_predicate predicate, int32_t * out_index);

AZ_NODISCARD az_result _az_is_expected_span(az_span * self, az_span expected);

#include <_az_cfg_suffix.h>

#endif<|MERGE_RESOLUTION|>--- conflicted
+++ resolved
@@ -47,27 +47,7 @@
   return az_span_init(az_span_ptr(span) + n, new_length, current_capacity - n);
 }
 
-<<<<<<< HEAD
 AZ_NODISCARD AZ_INLINE bool az_span_is_overlap(az_span const a, az_span const b) {
-=======
-/**
- * Returns a byte in `index` position.
- * Returns `AZ_ERROR_EOF` if the `index` is out of the span range.
- */
-AZ_NODISCARD AZ_INLINE az_result_byte az_span_get(az_span span, int32_t index) {
-  if (az_span_length(span) <= index) {
-    return AZ_ERROR_EOF;
-  }
-  return az_span_ptr(span)[index];
-}
-
-// Parsing utilities
-AZ_NODISCARD AZ_INLINE az_result az_error_unexpected_char(az_result_byte c) {
-  return az_failed(c) ? c : AZ_ERROR_PARSER_UNEXPECTED_CHAR;
-}
-
-AZ_NODISCARD AZ_INLINE bool az_span_is_overlap(az_span a, az_span b) {
->>>>>>> 1ed90fbe
   uint8_t * a_ptr = az_span_ptr(a);
   uint8_t * b_ptr = az_span_ptr(b);
   int32_t a_length = az_span_length(a);
