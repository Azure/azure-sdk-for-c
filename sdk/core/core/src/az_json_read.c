--- conflicted
+++ resolved
@@ -296,18 +296,11 @@
 
 // _value_
 az_result az_json_read_value(az_json_state *const p_state, az_json_value *const out_value) {
-<<<<<<< HEAD
-  az_const_span const buffer = p_state->reader.span;
-  size_t *const p = &p_state->reader.i;
-  if (*p == buffer.size) {
-    return AZ_STREAM_ERROR_END;
-=======
   az_span_reader* p_reader = &p_state->reader;
   az_const_span const buffer = p_reader->span;
   size_t *const p = &p_reader->i;
   if (az_span_reader_is_empty(p_reader)) {
 	  return AZ_STREAM_ERROR_END;
->>>>>>> 857a5c33
   }
   char const c = az_span_reader_current(p_reader);
   if (isdigit(c)) {
