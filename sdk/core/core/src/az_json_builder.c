--- conflicted
+++ resolved
@@ -118,13 +118,8 @@
     }
     case AZ_JSON_TOKEN_SPAN:
     {
-<<<<<<< HEAD
       json_builder->_internal.need_comma = true;
-      return az_json_builder_write_span(json_builder, token._internal.span);
-=======
-      self->_internal.need_comma = true;
-      return _az_json_builder_write_span(self, token.value.span);
->>>>>>> 6689482d
+      return _az_json_builder_write_span(json_builder, token._internal.span);
     }
     default:
     {
