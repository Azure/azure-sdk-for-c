// Copyright (c) Microsoft Corporation. All rights reserved.
// SPDX-License-Identifier: MIT

#include "az_hex_private.h"
#include "az_json_private.h"
#include "az_json_string_private.h"
#include "az_span_private.h"
#include <az_json.h>
#include <az_span_internal.h>

#include <_az_cfg.h>

enum
{
  // Max size for an already escaped string value (~ half of INT_MAX)
  _az_MAX_ESCAPED_STRING_SIZE = 1000000000,

  // In the worst case, an ASCII character represented as a single UTF-8 byte could expand 6x when
  // escaped.
  // For example: '+' becomes '\u0043'
  // Escaping surrogate pairs (represented by 3 or 4 UTF-8 bytes) would expand to 12 bytes (which is
  // still <= 6x).
  _az_MAX_EXPANSION_FACTOR_WHILE_ESCAPING = 6,

  _az_MAX_UNESCAPED_STRING_SIZE
  = _az_MAX_ESCAPED_STRING_SIZE / _az_MAX_EXPANSION_FACTOR_WHILE_ESCAPING, // 166_666_666 bytes
};

static AZ_NODISCARD az_span _get_remaining_span(az_json_builder* json_builder)
{
  return az_span_slice_to_end(
      json_builder->_internal.destination_buffer, json_builder->_internal.bytes_written);
}

// TODO: Make this a precondition?
static AZ_NODISCARD bool _az_is_appending_value_valid(az_json_builder* json_builder)
{
<<<<<<< HEAD
  az_json_token_kind kind = json_builder->_internal.token_kind;
=======
  _az_PRECONDITION_NOT_NULL(self);
>>>>>>> f74d3740

  if (_az_json_stack_peek(&json_builder->_internal.bit_stack))
  {
    // Cannot write a JSON value within an object without a property name first.
    // That includes writing the start of an object or array without a property name.
    if (kind != AZ_JSON_TOKEN_PROPERTY_NAME)
    {
      // Given we are within a JSON object, kind cannot be start of an array or none.
      AZ_PRECONDITION(kind != AZ_JSON_TOKEN_NONE && kind != AZ_JSON_TOKEN_ARRAY_START);

      return false;
    }
  }
  else
  {
    // Adding a JSON value within a JSON array is allowed and it is also allowed to add a standalone
    // single JSON value. However, it is invalid to add multiple JSON values that aren't within a
    // container, or outside an existing closed object/array.

    // That includes writing the start of an object or array after a single JSON value or outside of
    // an existing closed object/array.

    // Given we are not within a JSON object, kind cannot be property name.
    AZ_PRECONDITION(kind != AZ_JSON_TOKEN_PROPERTY_NAME && kind != AZ_JSON_TOKEN_OBJECT_START);

    // It is more likely for current_depth to not equal 0 when writing valid JSON, so check that
    // first to rely on short-circuiting and return quickly.
    if (json_builder->_internal.bit_stack._internal.current_depth == 0
        && kind != AZ_JSON_TOKEN_NONE)
    {
      return false;
    }
  }

  // JSON builder state is valid and a primitive value or start of a container can be appended.
  return true;
}

// TODO: Make this a precondition?
static AZ_NODISCARD bool _az_is_appending_property_name_valid(az_json_builder* json_builder)
{
  az_json_token_kind kind = json_builder->_internal.token_kind;

  // Cannot write a JSON property within an array or as the first JSON token.
  // Cannot write a JSON property name following another property name. A JSON value is missing.
  if (!_az_json_stack_peek(&json_builder->_internal.bit_stack)
      || kind == AZ_JSON_TOKEN_PROPERTY_NAME)
  {
    AZ_PRECONDITION(kind != AZ_JSON_TOKEN_OBJECT_START);
    return false;
  }

  // JSON builder state is valid and a property name can be appended.
  return true;
}

// TODO: Make this a precondition?
static AZ_NODISCARD bool _az_is_appending_container_end_valid(az_json_builder* json_builder)
{
<<<<<<< HEAD
  az_json_token_kind kind = json_builder->_internal.token_kind;
=======
  _az_PRECONDITION_NOT_NULL(self);
>>>>>>> f74d3740

  if (json_builder->_internal.bit_stack._internal.current_depth <= 0
      || kind == AZ_JSON_TOKEN_PROPERTY_NAME)
  {
    return false;
  }

  // JSON builder state is valid and an end of a container can be appended.
  return true;
}

static AZ_NODISCARD int32_t
_az_json_builder_escaped_length(az_span value, int32_t* out_index_of_first_escaped_char)
{
  AZ_PRECONDITION_NOT_NULL(out_index_of_first_escaped_char);
  AZ_PRECONDITION_VALID_SPAN(value, 0, false);

  int32_t value_size = az_span_size(value);
  AZ_PRECONDITION(value_size <= _az_MAX_UNESCAPED_STRING_SIZE);

  int32_t escaped_length = 0;
  *out_index_of_first_escaped_char = -1;

  int32_t i = 0;
  uint8_t* value_ptr = az_span_ptr(value);

  while (i < value_size)
  {
    uint8_t const ch = value_ptr[i];

    switch (ch)
    {
      case '\\':
      case '"':
      case '\b':
      case '\f':
      case '\n':
      case '\r':
      case '\t':
      {
        escaped_length += 2; // Use the two-character sequence escape for these.
        break;
      }
      default:
      {
        // Check if the character has to be escaped as a UNICODE escape sequence.
        if (ch < 0x20)
        {
          escaped_length += 6;
        }
        else
        {
          escaped_length++; // No escaping required.
        }
        break;
      }
    }

    i++;

    // If this is the first time that we found a character that needs to be escaped,
    // set out_index_of_first_escaped_char to the corresponding index.
    // If escaped_length == i, then we haven't found a character that needs to be escaped yet.
    if (escaped_length != i && *out_index_of_first_escaped_char == -1)
    {
      *out_index_of_first_escaped_char = i - 1;
    }

    // If the length overflows, in case the precondition is not honored, stop processing and break
    // The caller will return AZ_ERROR_INSUFFICIENT_SPAN_SIZE since az_span can't contain it.
    // TODO: Consider removing this if it is too costly.
    if (escaped_length < 0)
    {
      escaped_length = INT32_MAX;
      break;
    }
  }

  // In most common cases, escaped_length will equal value_size and out_index_of_first_escaped_char
  // will be -1.
  return escaped_length;
}

static AZ_NODISCARD az_span _az_json_builder_escape_and_copy(az_span destination, az_span source)
{
  AZ_PRECONDITION_VALID_SPAN(source, 1, false);

  int32_t src_size = az_span_size(source);
  AZ_PRECONDITION(src_size <= _az_MAX_UNESCAPED_STRING_SIZE);
  AZ_PRECONDITION_VALID_SPAN(destination, src_size + 1, false);

  int32_t i = 0;
  uint8_t* value_ptr = az_span_ptr(source);

  az_span remaining_destination = destination;

  while (i < src_size)
  {
    uint8_t const ch = value_ptr[i];

    switch (ch)
    {
      case '\\':
      case '"':
      {
        remaining_destination = az_span_copy_u8(remaining_destination, '\\');
        remaining_destination = az_span_copy_u8(remaining_destination, ch);
        break;
      }
      case '\b':
      {
        remaining_destination = az_span_copy_u8(remaining_destination, '\\');
        remaining_destination = az_span_copy_u8(remaining_destination, 'b');
        break;
      }
      case '\f':
      {
        remaining_destination = az_span_copy_u8(remaining_destination, '\\');
        remaining_destination = az_span_copy_u8(remaining_destination, 'f');
        break;
      }
      case '\n':
      {
        remaining_destination = az_span_copy_u8(remaining_destination, '\\');
        remaining_destination = az_span_copy_u8(remaining_destination, 'n');
        break;
      }
      case '\r':
      {
        remaining_destination = az_span_copy_u8(remaining_destination, '\\');
        remaining_destination = az_span_copy_u8(remaining_destination, 'r');
        break;
      }
      case '\t':
      {
        remaining_destination = az_span_copy_u8(remaining_destination, '\\');
        remaining_destination = az_span_copy_u8(remaining_destination, 't');
        break;
      }
      default:
      {
        // Check if the character has to be escaped as a UNICODE escape sequence.
        if (ch < 0x20)
        {
          // TODO: Consider moving this array outside the loop.
          uint8_t array[6] = {
            '\\',
            'u',
            '0',
            '0',
            _az_number_to_upper_hex((uint8_t)(ch / 16)),
            _az_number_to_upper_hex((uint8_t)(ch % 16)),
          };
          remaining_destination = az_span_copy(remaining_destination, AZ_SPAN_FROM_BUFFER(array));
        }
        else
        {
          remaining_destination = az_span_copy_u8(remaining_destination, ch);
        }
        break;
      }
    }

    i++;
  }

  return remaining_destination;
}

AZ_NODISCARD az_result az_json_builder_append_string(az_json_builder* json_builder, az_span value)
{
  AZ_PRECONDITION_NOT_NULL(json_builder);
  AZ_PRECONDITION_VALID_SPAN(value, 0, true);
  AZ_PRECONDITION(az_span_size(value) <= _az_MAX_UNESCAPED_STRING_SIZE);

  if (!_az_is_appending_value_valid(json_builder))
  {
    return AZ_ERROR_JSON_INVALID_STATE;
  }

  if (az_span_ptr(value) == NULL)
  {
    return az_json_builder_append_null(json_builder);
  }

  az_span remaining_json = _get_remaining_span(json_builder);

  int32_t required_size = 2; // For the surrounding quotes.

  if (json_builder->_internal.need_comma)
  {
    required_size++; // For the leading comma separator.
  }

  int32_t index_of_first_escaped_char = -1;
  required_size += _az_json_builder_escaped_length(value, &index_of_first_escaped_char);

  AZ_RETURN_IF_NOT_ENOUGH_SIZE(remaining_json, required_size);

  if (json_builder->_internal.need_comma)
  {
    remaining_json = az_span_copy_u8(remaining_json, ',');
  }

  remaining_json = az_span_copy_u8(remaining_json, '"');

  // No character needed to be escaped, copy the whole string as is.
  if (index_of_first_escaped_char == -1)
  {
    remaining_json = az_span_copy(remaining_json, value);
  }
  else
  {
    // Bulk copy the characters that didn't need to be escaped before dropping to the byte-by-byte
    // encode and copy.
    remaining_json
        = az_span_copy(remaining_json, az_span_slice(value, 0, index_of_first_escaped_char));
    remaining_json = _az_json_builder_escape_and_copy(
        remaining_json, az_span_slice_to_end(value, index_of_first_escaped_char));
  }

  az_span_copy_u8(remaining_json, '"');

  json_builder->_internal.bytes_written += required_size;
  json_builder->_internal.need_comma = true;
  json_builder->_internal.token_kind = AZ_JSON_TOKEN_STRING;
  return AZ_OK;
}

AZ_NODISCARD az_result
az_json_builder_append_property_name(az_json_builder* json_builder, az_span name)
{
<<<<<<< HEAD
  AZ_PRECONDITION_NOT_NULL(json_builder);
  AZ_PRECONDITION_VALID_SPAN(name, 0, false);
  AZ_PRECONDITION(az_span_size(name) <= _az_MAX_UNESCAPED_STRING_SIZE);

  if (!_az_is_appending_property_name_valid(json_builder))
  {
    return AZ_ERROR_JSON_INVALID_STATE;
  }

=======
  _az_PRECONDITION_NOT_NULL(json_builder);
>>>>>>> f74d3740
  az_span remaining_json = _get_remaining_span(json_builder);

  int32_t required_size = 3; // For the surrounding quotes and the key:value separator colon.

  if (json_builder->_internal.need_comma)
  {
    required_size++; // For the leading comma separator.
  }

  int32_t index_of_first_escaped_char = -1;
  required_size += _az_json_builder_escaped_length(name, &index_of_first_escaped_char);

  AZ_RETURN_IF_NOT_ENOUGH_SIZE(remaining_json, required_size);

  if (json_builder->_internal.need_comma)
  {
    remaining_json = az_span_copy_u8(remaining_json, ',');
  }

  remaining_json = az_span_copy_u8(remaining_json, '"');

  // No character needed to be escaped, copy the whole string as is.
  if (index_of_first_escaped_char == -1)
  {
    remaining_json = az_span_copy(remaining_json, name);
  }
  else
  {
    // Bulk copy the characters that didn't need to be escaped before dropping to the byte-by-byte
    // encode and copy.
    remaining_json
        = az_span_copy(remaining_json, az_span_slice(name, 0, index_of_first_escaped_char));
    remaining_json = _az_json_builder_escape_and_copy(
        remaining_json, az_span_slice_to_end(name, index_of_first_escaped_char));
  }

  remaining_json = az_span_copy_u8(remaining_json, '"');
  remaining_json = az_span_copy_u8(remaining_json, ':');

  json_builder->_internal.bytes_written += required_size;
  json_builder->_internal.need_comma = false;
  json_builder->_internal.token_kind = AZ_JSON_TOKEN_PROPERTY_NAME;
  return AZ_OK;
}

AZ_NODISCARD az_result _az_json_builder_append_literal(
    az_json_builder* json_builder,
    az_span literal,
    az_json_token_kind literal_kind)
{
<<<<<<< HEAD
  AZ_PRECONDITION_NOT_NULL(json_builder);
  AZ_PRECONDITION(
      literal_kind == AZ_JSON_TOKEN_NULL || literal_kind == AZ_JSON_TOKEN_TRUE
      || literal_kind == AZ_JSON_TOKEN_FALSE);
  AZ_PRECONDITION_VALID_SPAN(literal, 4, false);
  AZ_PRECONDITION(az_span_size(literal) <= 5); // null, true, or false

  if (!_az_is_appending_value_valid(json_builder))
  {
    return AZ_ERROR_JSON_INVALID_STATE;
  }

  az_span remaining_json = _get_remaining_span(json_builder);

  int32_t required_size = az_span_size(literal);
=======
  _az_PRECONDITION_NOT_NULL(self);
>>>>>>> f74d3740

  if (json_builder->_internal.need_comma)
  {
    required_size++; // For the leading comma separator.
  }

  AZ_RETURN_IF_NOT_ENOUGH_SIZE(remaining_json, required_size);

  if (json_builder->_internal.need_comma)
  {
    remaining_json = az_span_copy_u8(remaining_json, ',');
  }

  remaining_json = az_span_copy(remaining_json, literal);

  json_builder->_internal.bytes_written += required_size;
  json_builder->_internal.need_comma = true;
  json_builder->_internal.token_kind = literal_kind;
  return AZ_OK;
}

AZ_NODISCARD az_result az_json_builder_append_bool(az_json_builder* json_builder, bool value)
{
  az_result result;
  if (value)
  {
    result = _az_json_builder_append_literal(
        json_builder, AZ_SPAN_FROM_STR("true"), AZ_JSON_TOKEN_TRUE);
  }
  else
  {
    result = _az_json_builder_append_literal(
        json_builder, AZ_SPAN_FROM_STR("false"), AZ_JSON_TOKEN_FALSE);
  }
  return result;
}

AZ_NODISCARD az_result az_json_builder_append_null(az_json_builder* json_builder)
{
  return _az_json_builder_append_literal(
      json_builder, AZ_SPAN_FROM_STR("null"), AZ_JSON_TOKEN_NULL);
}

AZ_NODISCARD az_result az_json_builder_append_number(az_json_builder* json_builder, double value)
{
  AZ_PRECONDITION_NOT_NULL(json_builder);

  if (!_az_is_appending_value_valid(json_builder))
  {
    return AZ_ERROR_JSON_INVALID_STATE;
  }

  az_span remaining_json = _get_remaining_span(json_builder);

  int32_t required_size = 1; // Need space to write at least one digit.

  if (json_builder->_internal.need_comma)
  {
    required_size++; // For the leading comma separator.
  }

  AZ_RETURN_IF_NOT_ENOUGH_SIZE(remaining_json, required_size);

  if (json_builder->_internal.need_comma)
  {
    remaining_json = az_span_copy_u8(remaining_json, ',');
  }

  az_span leftover;
  AZ_RETURN_IF_FAILED(az_span_dtoa(remaining_json, value, &leftover));

  // We already accounted for the first digit above, so therefore subtract one.
  json_builder->_internal.bytes_written
      += required_size + _az_span_diff(leftover, remaining_json) - 1;
  json_builder->_internal.need_comma = true;
  json_builder->_internal.token_kind = AZ_JSON_TOKEN_NUMBER;
  return AZ_OK;
}

AZ_NODISCARD az_result
az_json_builder_append_int32_number(az_json_builder* json_builder, int32_t value)
{
  _az_PRECONDITION_NOT_NULL(json_builder);

  if (!_az_is_appending_value_valid(json_builder))
  {
    return AZ_ERROR_JSON_INVALID_STATE;
  }

  az_span remaining_json = _get_remaining_span(json_builder);

  int32_t required_size = 1; // Need space to write at least one digit.

  if (json_builder->_internal.need_comma)
  {
    required_size++; // For the leading comma separator.
  }

  AZ_RETURN_IF_NOT_ENOUGH_SIZE(remaining_json, required_size);

  if (json_builder->_internal.need_comma)
  {
    remaining_json = az_span_copy_u8(remaining_json, ',');
  }

  az_span leftover;
  AZ_RETURN_IF_FAILED(az_span_i32toa(remaining_json, value, &leftover));

  // We already accounted for the first digit above, so therefore subtract one.
  json_builder->_internal.bytes_written
      += required_size + _az_span_diff(leftover, remaining_json) - 1;
  json_builder->_internal.need_comma = true;
  json_builder->_internal.token_kind = AZ_JSON_TOKEN_NUMBER;
  return AZ_OK;
}

AZ_NODISCARD az_result
az_json_builder_append_int64_number(az_json_builder* json_builder, int64_t value)
{
  _az_PRECONDITION_NOT_NULL(json_builder);

  if (!_az_is_appending_value_valid(json_builder))
  {
    return AZ_ERROR_JSON_INVALID_STATE;
  }

  az_span remaining_json = _get_remaining_span(json_builder);

  int32_t required_size = 1; // Need space to write at least one digit.

  if (json_builder->_internal.need_comma)
  {
    required_size++; // For the leading comma separator.
  }

  AZ_RETURN_IF_NOT_ENOUGH_SIZE(remaining_json, required_size);

  if (json_builder->_internal.need_comma)
  {
    remaining_json = az_span_copy_u8(remaining_json, ',');
  }

  az_span leftover;
  AZ_RETURN_IF_FAILED(az_span_i64toa(remaining_json, value, &leftover));

  // We already accounted for the first digit above, so therefore subtract one.
  json_builder->_internal.bytes_written
      += required_size + _az_span_diff(leftover, remaining_json) - 1;
  json_builder->_internal.need_comma = true;
  json_builder->_internal.token_kind = AZ_JSON_TOKEN_NUMBER;
  return AZ_OK;
}

static AZ_NODISCARD az_result _az_json_builder_append_container_start(
    az_json_builder* json_builder,
    uint8_t byte,
    az_json_token_kind container_kind)
{
  AZ_PRECONDITION_NOT_NULL(json_builder);
  AZ_PRECONDITION(
      container_kind == AZ_JSON_TOKEN_OBJECT_START || container_kind == AZ_JSON_TOKEN_ARRAY_START);

  if (!_az_is_appending_value_valid(json_builder))
  {
    return AZ_ERROR_JSON_INVALID_STATE;
  }

  // The current depth is equal to or larger than the maximum allowed depth of 64. Cannot write the
  // next JSON object or array.
  // TODO: Make this a precondition?
  if (json_builder->_internal.bit_stack._internal.current_depth >= _az_MAX_JSON_STACK_SIZE)
  {
    return AZ_ERROR_JSON_NESTING_OVERFLOW;
  }

  az_span remaining_json = _get_remaining_span(json_builder);

  int32_t required_size = 1; // For the start object or array byte.

  if (json_builder->_internal.need_comma)
  {
    required_size++; // For the leading comma separator.
  }

  AZ_RETURN_IF_NOT_ENOUGH_SIZE(remaining_json, required_size);

  if (json_builder->_internal.need_comma)
  {
    remaining_json = az_span_copy_u8(remaining_json, ',');
  }

  remaining_json = az_span_copy_u8(remaining_json, byte);

  json_builder->_internal.bytes_written += required_size;
  json_builder->_internal.need_comma = false;
  json_builder->_internal.token_kind = container_kind;
  if (container_kind == AZ_JSON_TOKEN_OBJECT_START)
  {
    _az_json_stack_push(&json_builder->_internal.bit_stack, _az_JSON_STACK_OBJECT);
  }
  else
  {
    _az_json_stack_push(&json_builder->_internal.bit_stack, _az_JSON_STACK_ARRAY);
  }

  return AZ_OK;
}

AZ_NODISCARD az_result az_json_builder_append_object_start(az_json_builder* json_builder)
{
  return _az_json_builder_append_container_start(json_builder, '{', AZ_JSON_TOKEN_OBJECT_START);
}

AZ_NODISCARD az_result az_json_builder_append_array_start(az_json_builder* json_builder)
{
  return _az_json_builder_append_container_start(json_builder, '[', AZ_JSON_TOKEN_ARRAY_START);
}

AZ_NODISCARD az_result az_json_builder_append_container_end(az_json_builder* json_builder)
{
  AZ_PRECONDITION_NOT_NULL(json_builder);

  if (!_az_is_appending_container_end_valid(json_builder))
  {
    return AZ_ERROR_JSON_INVALID_STATE;
  }

  az_span remaining_json = _get_remaining_span(json_builder);

  int32_t required_size = 1; // For the end object or array byte.

  AZ_RETURN_IF_NOT_ENOUGH_SIZE(remaining_json, required_size);

  if (_az_json_stack_peek(&json_builder->_internal.bit_stack))
  {
    remaining_json = az_span_copy_u8(remaining_json, '}');
    json_builder->_internal.token_kind = AZ_JSON_TOKEN_OBJECT_END;
  }
  else
  {
    remaining_json = az_span_copy_u8(remaining_json, ']');
    json_builder->_internal.token_kind = AZ_JSON_TOKEN_ARRAY_END;
  }

  json_builder->_internal.bytes_written += required_size;
  json_builder->_internal.need_comma = true;
  _az_json_stack_pop(&json_builder->_internal.bit_stack);

  return AZ_OK;
}<|MERGE_RESOLUTION|>--- conflicted
+++ resolved
@@ -35,15 +35,6 @@
 // TODO: Make this a precondition?
 static AZ_NODISCARD bool _az_is_appending_value_valid(az_json_builder* json_builder)
 {
-<<<<<<< HEAD
-  az_json_token_kind kind = json_builder->_internal.token_kind;
-=======
-  _az_PRECONDITION_NOT_NULL(self);
->>>>>>> f74d3740
-
-  if (_az_json_stack_peek(&json_builder->_internal.bit_stack))
-  {
-    // Cannot write a JSON value within an object without a property name first.
     // That includes writing the start of an object or array without a property name.
     if (kind != AZ_JSON_TOKEN_PROPERTY_NAME)
     {
@@ -99,11 +90,7 @@
 // TODO: Make this a precondition?
 static AZ_NODISCARD bool _az_is_appending_container_end_valid(az_json_builder* json_builder)
 {
-<<<<<<< HEAD
   az_json_token_kind kind = json_builder->_internal.token_kind;
-=======
-  _az_PRECONDITION_NOT_NULL(self);
->>>>>>> f74d3740
 
   if (json_builder->_internal.bit_stack._internal.current_depth <= 0
       || kind == AZ_JSON_TOKEN_PROPERTY_NAME)
@@ -336,7 +323,6 @@
 AZ_NODISCARD az_result
 az_json_builder_append_property_name(az_json_builder* json_builder, az_span name)
 {
-<<<<<<< HEAD
   AZ_PRECONDITION_NOT_NULL(json_builder);
   AZ_PRECONDITION_VALID_SPAN(name, 0, false);
   AZ_PRECONDITION(az_span_size(name) <= _az_MAX_UNESCAPED_STRING_SIZE);
@@ -346,9 +332,6 @@
     return AZ_ERROR_JSON_INVALID_STATE;
   }
 
-=======
-  _az_PRECONDITION_NOT_NULL(json_builder);
->>>>>>> f74d3740
   az_span remaining_json = _get_remaining_span(json_builder);
 
   int32_t required_size = 3; // For the surrounding quotes and the key:value separator colon.
@@ -399,7 +382,6 @@
     az_span literal,
     az_json_token_kind literal_kind)
 {
-<<<<<<< HEAD
   AZ_PRECONDITION_NOT_NULL(json_builder);
   AZ_PRECONDITION(
       literal_kind == AZ_JSON_TOKEN_NULL || literal_kind == AZ_JSON_TOKEN_TRUE
@@ -415,9 +397,6 @@
   az_span remaining_json = _get_remaining_span(json_builder);
 
   int32_t required_size = az_span_size(literal);
-=======
-  _az_PRECONDITION_NOT_NULL(self);
->>>>>>> f74d3740
 
   if (json_builder->_internal.need_comma)
   {
