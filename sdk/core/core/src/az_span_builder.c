--- conflicted
+++ resolved
@@ -23,17 +23,6 @@
   return AZ_OK;
 }
 
-<<<<<<< HEAD
-AZ_NODISCARD az_result
-az_span_builder_append_zeros(az_span_builder * const self, size_t const size) {
-  AZ_CONTRACT_ARG_NOT_NULL(self);
-
-  az_mut_span const span = az_mut_span_take(az_mut_span_drop(self->buffer, self->size), size);
-  if (span.size != size) {
-    return AZ_ERROR_BUFFER_OVERFLOW;
-  }
-  az_mut_span_memset(span, 0);
-=======
 AZ_NODISCARD az_result az_span_builder_replace(
     az_span_builder * const self,
     size_t start,
@@ -70,6 +59,17 @@
 
   // update builder size
   self->size = size_after_replace;
->>>>>>> 4ae32b6f
+  return AZ_OK;
+}
+
+AZ_NODISCARD az_result
+az_span_builder_append_zeros(az_span_builder * const self, size_t const size) {
+  AZ_CONTRACT_ARG_NOT_NULL(self);
+
+  az_mut_span const span = az_mut_span_take(az_mut_span_drop(self->buffer, self->size), size);
+  if (span.size != size) {
+    return AZ_ERROR_BUFFER_OVERFLOW;
+  }
+  az_mut_span_memset(span, 0);
   return AZ_OK;
 }