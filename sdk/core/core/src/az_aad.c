--- conflicted
+++ resolved
@@ -84,20 +84,14 @@
   return AZ_OK;
 }
 
-<<<<<<< HEAD
-AZ_NODISCARD az_result
-_az_aad_request_token(_az_http_request * ref_request, _az_token * out_token) {
-  AZ_RETURN_IF_FAILED(az_http_request_append_header(
-=======
 AZ_NODISCARD az_result _az_aad_request_token(
     az_http_transport_options * http_transport_options,
-    az_http_request * ref_request,
+    _az_http_request * ref_request,
     _az_token * out_token) {
   // FIXME: If you uncomment the line below, we'll start getting HTTP 400 Bad Request instead of 200
   // OK. I suspect, it is because there's a bug in the code that adds headers. Could be something
   // else, of course.
   /*AZ_RETURN_IF_FAILED(az_http_request_append_header(
->>>>>>> 852e37bf
       ref_request,
       AZ_SPAN_FROM_STR("Content-Type"),
       AZ_SPAN_FROM_STR("application/x-www-url-form-urlencoded")));*/
@@ -109,15 +103,9 @@
   // Make a HTTP request to get token
   _az_http_pipeline pipeline = (_az_http_pipeline){ ._internal ={
       .p_policies = {
-<<<<<<< HEAD
         {._internal = { .process = az_http_pipeline_policy_retry, .p_options = NULL }},
         {._internal = { .process = az_http_pipeline_policy_logging, .p_options = NULL }},
-        {._internal = { .process = az_http_pipeline_policy_transport, .p_options = NULL }},
-=======
-        { .process = az_http_pipeline_policy_retry, .p_options = NULL },
-        { .process = az_http_pipeline_policy_logging, .p_options = NULL },
-        { .process = az_http_pipeline_policy_transport, .p_options = http_transport_options },
->>>>>>> 852e37bf
+        {._internal = { .process = az_http_pipeline_policy_transport, .p_options = http_transport_options }},
       },
       }
     };
