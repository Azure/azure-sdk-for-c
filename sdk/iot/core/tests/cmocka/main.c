--- conflicted
+++ resolved
@@ -14,17 +14,8 @@
 int main()
 {
   int result = 0;
-<<<<<<< HEAD
-
-  result += test_iot_hub_c2d();
-  result += test_iot_hub_client();
-  result += test_iot_hub_telemetry();
-  result += test_iot_sas_token();
-
-=======
   
   // Placeholder for result += test_iot_common_();
   
->>>>>>> 87052291
   return result;
 }