# Copyright (c) Microsoft Corporation. All rights reserved.
# SPDX-License-Identifier: MIT

cmake_minimum_required (VERSION 3.10)
set(TARGET_NAME "az_iot_core_test")

project (${TARGET_NAME} LANGUAGES C)

set(CMAKE_C_STANDARD 99)

include(AddTestCMocka)

add_cmocka_test(${TARGET_NAME} SOURCES
                main.c
<<<<<<< HEAD
                az_iot_hub_c2d_tests.c
                az_iot_sas_token_tests.c
                az_iot_telemetry_tests.c
                az_iot_hub_client_tests.c
=======
>>>>>>> 87052291
                COMPILE_OPTIONS ${DEFAULT_C_COMPILE_FLAGS}
                LINK_TARGETS
                    az_core
                    az_iot_core
                )<|MERGE_RESOLUTION|>--- conflicted
+++ resolved
@@ -12,13 +12,6 @@
 
 add_cmocka_test(${TARGET_NAME} SOURCES
                 main.c
-<<<<<<< HEAD
-                az_iot_hub_c2d_tests.c
-                az_iot_sas_token_tests.c
-                az_iot_telemetry_tests.c
-                az_iot_hub_client_tests.c
-=======
->>>>>>> 87052291
                 COMPILE_OPTIONS ${DEFAULT_C_COMPILE_FLAGS}
                 LINK_TARGETS
                     az_core
