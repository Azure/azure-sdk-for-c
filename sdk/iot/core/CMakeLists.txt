--- conflicted
+++ resolved
@@ -13,14 +13,7 @@
 
 add_library (
     ${TARGET_NAME}
-<<<<<<< HEAD
-    src/az_iot_c2d.c
-    src/az_iot_sas_token.c
-    src/az_iot_telemetry.c
-    src/az_iot_hub_client.c
-=======
     src/az_iot_core.c
->>>>>>> 87052291
 )
 
 target_include_directories (${TARGET_NAME} PUBLIC inc)
