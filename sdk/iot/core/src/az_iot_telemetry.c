// Copyright (c) Microsoft Corporation. All rights reserved.
// SPDX-License-Identifier: MIT

#include <stdint.h>

#include "az_iot_hub_client.h"
#include <az_precondition.h>
#include <az_precondition_internal.h>
#include <az_result.h>
#include <az_span.h>

#include <_az_cfg.h>

static const uint8_t telemetry_prop_delim = '?';
static const uint8_t telemetry_prop_separator = '&';
static const uint8_t telemetry_null_terminator = '\0';
static const az_span telemetry_topic_prefix = AZ_SPAN_LITERAL_FROM_STR("devices/");
static const az_span telemetry_topic_modules_mid = AZ_SPAN_LITERAL_FROM_STR("/modules/");
static const az_span telemetry_topic_suffix = AZ_SPAN_LITERAL_FROM_STR("/messages/events/");

AZ_NODISCARD az_result az_iot_hub_client_telemetry_publish_topic_get(
    az_iot_hub_client const* client,
    az_iot_hub_client_properties const* properties,
    az_span mqtt_topic,
    az_span* out_mqtt_topic)
{
  AZ_PRECONDITION_NOT_NULL(client);
  AZ_PRECONDITION_VALID_SPAN(mqtt_topic, 0, false);
  AZ_PRECONDITION_NOT_NULL(out_mqtt_topic);

  const az_span* user_agent = &(client->_internal.options.user_agent);
  const az_span* module_id = &(client->_internal.options.module_id);

  // Required topic parts
  int32_t required_size = az_span_length(telemetry_topic_prefix)
      + az_span_length(client->_internal.device_id) + az_span_length(telemetry_topic_suffix)
      + sizeof(telemetry_null_terminator);

  // Optional parts
  if (az_span_ptr(*module_id) != NULL)
  {
    required_size += az_span_length(telemetry_topic_modules_mid);
    required_size += az_span_length(*module_id);
  }

  if (properties != NULL)
  {
    required_size
        += az_span_length(properties->_internal.properties) + sizeof(telemetry_prop_delim);
  }

  if (az_span_ptr(*user_agent) != NULL)
  {
<<<<<<< HEAD
    required_size += az_span_length(user_agent) + sizeof(telemetry_prop_delim);
=======
    required_size
        += az_span_length(*user_agent) + sizeof(telemetry_prop_delim);
>>>>>>> 95ff0e13
  }

  // Only build topic if the span has the capacity
  if (az_span_capacity(mqtt_topic) < required_size)
  {
    return AZ_ERROR_INSUFFICIENT_SPAN_CAPACITY;
  }

  // Build topic string
  AZ_RETURN_IF_FAILED(az_span_append(mqtt_topic, telemetry_topic_prefix, out_mqtt_topic));
  AZ_RETURN_IF_FAILED(az_span_append(*out_mqtt_topic, client->_internal.device_id, out_mqtt_topic));

  if (az_span_length(*module_id) != 0)
  {
    AZ_RETURN_IF_FAILED(
        az_span_append(*out_mqtt_topic, telemetry_topic_modules_mid, out_mqtt_topic));
<<<<<<< HEAD
    AZ_RETURN_IF_FAILED(az_span_append(*out_mqtt_topic, module_id, out_mqtt_topic));
=======
    AZ_RETURN_IF_FAILED(
        az_span_append(*out_mqtt_topic, *module_id, out_mqtt_topic));
>>>>>>> 95ff0e13
  }

  AZ_RETURN_IF_FAILED(az_span_append(*out_mqtt_topic, telemetry_topic_suffix, out_mqtt_topic));

  if (properties != NULL)
  {
    AZ_RETURN_IF_FAILED(
        az_span_append_uint8(*out_mqtt_topic, telemetry_prop_delim, out_mqtt_topic));
    AZ_RETURN_IF_FAILED(
        az_span_append(*out_mqtt_topic, properties->_internal.properties, out_mqtt_topic));
  }

  if (az_span_length(*user_agent) != 0)
  {
    AZ_RETURN_IF_FAILED(
        properties == NULL
            ? az_span_append_uint8(*out_mqtt_topic, telemetry_prop_delim, out_mqtt_topic)
            : az_span_append_uint8(*out_mqtt_topic, telemetry_prop_separator, out_mqtt_topic));
<<<<<<< HEAD
    AZ_RETURN_IF_FAILED(az_span_append(*out_mqtt_topic, user_agent, out_mqtt_topic));
=======
    AZ_RETURN_IF_FAILED(
        az_span_append(*out_mqtt_topic, *user_agent, out_mqtt_topic));
>>>>>>> 95ff0e13
  }

  AZ_RETURN_IF_FAILED(
      az_span_append_uint8(*out_mqtt_topic, telemetry_null_terminator, out_mqtt_topic));

  return AZ_OK;
}<|MERGE_RESOLUTION|>--- conflicted
+++ resolved
@@ -51,12 +51,7 @@
 
   if (az_span_ptr(*user_agent) != NULL)
   {
-<<<<<<< HEAD
-    required_size += az_span_length(user_agent) + sizeof(telemetry_prop_delim);
-=======
-    required_size
-        += az_span_length(*user_agent) + sizeof(telemetry_prop_delim);
->>>>>>> 95ff0e13
+    required_size += az_span_length(*user_agent) + sizeof(telemetry_prop_delim);
   }
 
   // Only build topic if the span has the capacity
@@ -73,12 +68,7 @@
   {
     AZ_RETURN_IF_FAILED(
         az_span_append(*out_mqtt_topic, telemetry_topic_modules_mid, out_mqtt_topic));
-<<<<<<< HEAD
-    AZ_RETURN_IF_FAILED(az_span_append(*out_mqtt_topic, module_id, out_mqtt_topic));
-=======
-    AZ_RETURN_IF_FAILED(
-        az_span_append(*out_mqtt_topic, *module_id, out_mqtt_topic));
->>>>>>> 95ff0e13
+    AZ_RETURN_IF_FAILED(az_span_append(*out_mqtt_topic, *module_id, out_mqtt_topic));
   }
 
   AZ_RETURN_IF_FAILED(az_span_append(*out_mqtt_topic, telemetry_topic_suffix, out_mqtt_topic));
@@ -97,12 +87,7 @@
         properties == NULL
             ? az_span_append_uint8(*out_mqtt_topic, telemetry_prop_delim, out_mqtt_topic)
             : az_span_append_uint8(*out_mqtt_topic, telemetry_prop_separator, out_mqtt_topic));
-<<<<<<< HEAD
-    AZ_RETURN_IF_FAILED(az_span_append(*out_mqtt_topic, user_agent, out_mqtt_topic));
-=======
-    AZ_RETURN_IF_FAILED(
-        az_span_append(*out_mqtt_topic, *user_agent, out_mqtt_topic));
->>>>>>> 95ff0e13
+    AZ_RETURN_IF_FAILED(az_span_append(*out_mqtt_topic, *user_agent, out_mqtt_topic));
   }
 
   AZ_RETURN_IF_FAILED(
