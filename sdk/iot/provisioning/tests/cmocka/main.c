// Copyright (c) Microsoft Corporation. All rights reserved.
// SPDX-License-Identifier: MIT
#include <stdlib.h>

#include <setjmp.h>
#include <stdarg.h>
#include <stddef.h>
#include <stdint.h>

#include <cmocka.h>

#include "test_az_iot_provisioning_client.h"

int main()
{
  int result = 0;
  
  result += test_az_iot_provisioning_client();
<<<<<<< HEAD
  result += test_az_iot_provisioning_client_register();
  result += test_az_iot_provisioning_client_sas_token();
=======
  result += test_az_iot_provisioning_client_parser();
>>>>>>> da98d45f

  return result;
}<|MERGE_RESOLUTION|>--- conflicted
+++ resolved
@@ -16,12 +16,8 @@
   int result = 0;
   
   result += test_az_iot_provisioning_client();
-<<<<<<< HEAD
-  result += test_az_iot_provisioning_client_register();
   result += test_az_iot_provisioning_client_sas_token();
-=======
   result += test_az_iot_provisioning_client_parser();
->>>>>>> da98d45f
 
   return result;
 }