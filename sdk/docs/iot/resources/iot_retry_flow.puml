<<<<<<< HEAD
@startuml
skinparam state {
    BackgroundColor<<APP>> APPLICATION
    BackgroundColor<<STRUCT>> Lavender
    BackgroundColor<<FAIL>> Orange
}

[*] --> Provisioning
state Provisioning <<APP>> {

    state Register_Device <<APP>>
    ' Provisioning Retriable errors
    [*] --> Register_Device

    state Provisioning_retriable_failure<<FAIL>>
    Register_Device --> Provisioning_retriable_failure
    Provisioning_retriable_failure --> Provisioning_calculate_delay
    Provisioning_calculate_delay --> Provisioning_app_delay
    state Provisioning_app_delay<<APP>>
    Provisioning_app_delay --> Register_Device : retry
    Provisioning_calculate_delay: - response.retry-after
    Provisioning_calculate_delay: - az_iot_calculate_retry_delay

    ' Provisioning Non-retriable
    Register_Device --> Provisioning_not_retriable_failure
    state Provisioning_not_retriable_failure<<FAIL>>
    Provisioning_not_retriable_failure --> Provisioning_Rotate_Credentials
    state Provisioning_Rotate_Credentials <<APP>>
    Provisioning_Rotate_Credentials --> Register_Device : retry
    Provisioning_Rotate_Credentials --> [*] : no other credential
}

Provisioning --> IoT_Hub : Success

state IoT_Hub <<APP>> {
    state Hub_Operation <<APP>>
    [*] --> Hub_Operation

    ' Hub Retriable errors
    Hub_Operation --> Hub_retriable_failure
    state Hub_retriable_failure<<FAIL>>
    Hub_retriable_failure --> Hub_calculate_delay
    Hub_calculate_delay --> Hub_app_delay
    state Hub_app_delay<<APP>>
    Hub_app_delay --> Hub_Operation : retry
    Hub_calculate_delay: - az_iot_calculate_retry_delay

    ' Hub Non-retriable
    Hub_Operation --> Hub_not_retriable_failure
    state Hub_not_retriable_failure<<FAIL>>
    Hub_not_retriable_failure --> [*] : Re-provision
}

IoT_Hub --> Provisioning : Obtain new credentials

=======
@startuml
skinparam state {
    BackgroundColor<<APP>> APPLICATION
    BackgroundColor<<STRUCT>> Lavender
    BackgroundColor<<FAIL>> Orange
}

[*] --> Provisioning
state Provisioning <<APP>> {

    state Register_Device <<APP>>
    ' Provisioning Retriable errors
    [*] --> Register_Device

    state Provisioning_retriable_failure<<FAIL>>
    Register_Device --> Provisioning_retriable_failure
    Provisioning_retriable_failure --> Provisioning_calculate_delay
    Provisioning_calculate_delay --> Provisioning_app_delay
    state Provisioning_app_delay<<APP>>
    Provisioning_app_delay --> Register_Device : retry
    Provisioning_calculate_delay: - response.retry-after
    Provisioning_calculate_delay: - az_iot_calculate_retry_delay
    
    ' Provisioning Non-retriable 
    Register_Device --> Provisioning_not_retriable_failure
    state Provisioning_not_retriable_failure<<FAIL>>
    Provisioning_not_retriable_failure --> Provisioning_Rotate_Credentials
    state Provisioning_Rotate_Credentials <<APP>>
    Provisioning_Rotate_Credentials --> Register_Device : retry
    Provisioning_Rotate_Credentials --> [*] : no other credential
} 

Provisioning --> IoT_Hub : Success

state IoT_Hub <<APP>> {
    state Hub_Operation <<APP>>
    [*] --> Hub_Operation

    ' Hub Retriable errors
    Hub_Operation --> Hub_retriable_failure
    state Hub_retriable_failure<<FAIL>>
    Hub_retriable_failure --> Hub_calculate_delay
    Hub_calculate_delay --> Hub_app_delay
    state Hub_app_delay<<APP>>
    Hub_app_delay --> Hub_Operation : retry
    Hub_calculate_delay: - az_iot_calculate_retry_delay

    ' Hub Non-retriable 
    Hub_Operation --> Hub_not_retriable_failure
    state Hub_not_retriable_failure<<FAIL>>
    Hub_not_retriable_failure --> [*] : Re-provision
}

IoT_Hub --> Provisioning : Obtain new credentials

>>>>>>> 4a78b2a8
@enduml<|MERGE_RESOLUTION|>--- conflicted
+++ resolved
@@ -1,60 +1,3 @@
-<<<<<<< HEAD
-@startuml
-skinparam state {
-    BackgroundColor<<APP>> APPLICATION
-    BackgroundColor<<STRUCT>> Lavender
-    BackgroundColor<<FAIL>> Orange
-}
-
-[*] --> Provisioning
-state Provisioning <<APP>> {
-
-    state Register_Device <<APP>>
-    ' Provisioning Retriable errors
-    [*] --> Register_Device
-
-    state Provisioning_retriable_failure<<FAIL>>
-    Register_Device --> Provisioning_retriable_failure
-    Provisioning_retriable_failure --> Provisioning_calculate_delay
-    Provisioning_calculate_delay --> Provisioning_app_delay
-    state Provisioning_app_delay<<APP>>
-    Provisioning_app_delay --> Register_Device : retry
-    Provisioning_calculate_delay: - response.retry-after
-    Provisioning_calculate_delay: - az_iot_calculate_retry_delay
-
-    ' Provisioning Non-retriable
-    Register_Device --> Provisioning_not_retriable_failure
-    state Provisioning_not_retriable_failure<<FAIL>>
-    Provisioning_not_retriable_failure --> Provisioning_Rotate_Credentials
-    state Provisioning_Rotate_Credentials <<APP>>
-    Provisioning_Rotate_Credentials --> Register_Device : retry
-    Provisioning_Rotate_Credentials --> [*] : no other credential
-}
-
-Provisioning --> IoT_Hub : Success
-
-state IoT_Hub <<APP>> {
-    state Hub_Operation <<APP>>
-    [*] --> Hub_Operation
-
-    ' Hub Retriable errors
-    Hub_Operation --> Hub_retriable_failure
-    state Hub_retriable_failure<<FAIL>>
-    Hub_retriable_failure --> Hub_calculate_delay
-    Hub_calculate_delay --> Hub_app_delay
-    state Hub_app_delay<<APP>>
-    Hub_app_delay --> Hub_Operation : retry
-    Hub_calculate_delay: - az_iot_calculate_retry_delay
-
-    ' Hub Non-retriable
-    Hub_Operation --> Hub_not_retriable_failure
-    state Hub_not_retriable_failure<<FAIL>>
-    Hub_not_retriable_failure --> [*] : Re-provision
-}
-
-IoT_Hub --> Provisioning : Obtain new credentials
-
-=======
 @startuml
 skinparam state {
     BackgroundColor<<APP>> APPLICATION
@@ -110,5 +53,4 @@
 
 IoT_Hub --> Provisioning : Obtain new credentials
 
->>>>>>> 4a78b2a8
 @enduml