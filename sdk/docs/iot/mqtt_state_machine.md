<<<<<<< HEAD
# Azure IoT Client MQTT State Machine

## High-level Architecture

Device Provisioning and IoT Hub service protocols require additional state management on top of the MQTT protocol. The Azure IoT Hub and Provisioning clients for C provide a common programming model. The clients must be layered on top of an MQTT client selected by the application developer.

The following aspects are being handled by the IoT Clients:

1. Generate MQTT CONNECT credentials.
1. Obtain SUBSCRIBE topic filters and PUBLISH topic strings required by various service features.
1. Parse service errors and output an uniform error object model.
1. Provide the correct sequence of events required to perform an operation.
1. Provide suggested timing information when retrying operations.

The following aspects need to be handled by the application or convenience layers:

1. Ensure secure TLS communication using either server or mutual X509 authentication.
1. Perform MQTT transport-level operations.
1. Delay execution for retry purposes.
1. (Optional) Provide real-time clock information and perform HMAC-SHA256 operations for SAS token generation.

For more information about Azure IoT services using MQTT see [this article](https://docs.microsoft.com/azure/iot-hub/iot-hub-mqtt-support).

## Components

### IoT Hub

![iot_hub_flow](https://www.plantuml.com/plantuml/svg/0/jLTjRzis4FxENt7VcWppDXHhWHb5K5anPgz9x4KADgme25gwsaGaKYMff5wn_pvIBxRZYBAzTlbW1EBTynmVtXsFRxLXofHvHeY-vw9WYkLWlnc4BmJituWbzqibIv66CfFgpPjWFh-u0FjxDGs3U3gxwJQBujkxCBQML-m1HOgA_6CfAk34MT14fbmi6vPw8RfyHuFvTE_BPH07T3RwRHp6iCNTCTg9XOQpop4qGJh65p0Lt93ttts0mU02sD-KIqDNvO8c6KTXABVBGuZYu3OctQlGwRT4GqkDYWgM8pcmxeTeUL9oOBs2A8gC9ynmAMZ-oTXLAGGcDlu_N_tq2uILBGIbMGsXO5e_IfK2ru1vOTQD-3wCZMXMibdXbba6KH21aVSeO8a2LUKrF2hIPoQQwSfCywLWfbG8mmgUsMZ9CUPx-r_bB7dvwZNf-DOVG2iCEMnIfunFiASQiwrO7KgtaUs876E6EHgr9bw6GTQv4zDwri6MYuph5JMou8aDQeCB2HEmGB1PcCBZZn9qkT29uWjNTaO24sked7uWft5qgjAOa9xTTBcrCI7f2C86i9AffWfr8ON6huzbG-Vf1kQH2vhAfCpRj7v2Hqxs-5y2B9X9LiT7vp4_4DeB26MUIm7R8_9qa6tCRNhtRQk3Ks62_C5rXElVunWoljYIfiH7sqIwhIcFNOlUNbrVmEsDPTd2tbcGsaHVMcjR4oicqWpLiBfQ_3T6yZAraYgRZWrokgczs-O3pEz6LzDe0ZbgpPPO8Pw0r4tSbeE7N4W35X4KPbQ7rCFP2zARSrxI1l80iH_5iJgvQpHdju5o9_NoycJvVCUcy5E9shLk9rHYSm1Qruh3qbtNcnd-9_dyfxP3NN_eO3_ekryxzMgTjZlpaDTcKoeLczUgD_dylRXLCBO7U7eEU1El9RJALQdnwpW6gM0UnE5agryzwiaO9kK2QlUXRvuRmW3QxokfZMU2szYc-C0JT3EQvN2tVEnkUKsE6t86zL10yNF1wmcAOY5jGpQyatP_27488wRnzSzda-iW74IJm4uIPnkAxo5QCOLfa2IssRp3zVdvaQZtkAwdLtBgZ37eEAn2oGALuQWtdVXGFkzCyuTi7MVpR_Um_DpSjxN3cNmasI48fqBPeyPkH-gLucdhEYJ-wJFAtdvFdIFstNtxVLhElJlUhtn7q4XjrWKUwT5pWi_DczCwnlG1bRPrxDf1iEsYm8L1zP7PCYGzZmRBXCeYqC_spKQDAhMzwAYIqlHxlM_2gTmITzWVdIr-w9iYdUEPR9vpvn3yHQUpc4xkHZIycevlOcflLnhTZQBmTZeQqtWsduPV0tSzZYUpo-XRGiP_J6_exJYQpswYyJS7hgwHPwYThygcPS9PpjRkNVN8pShUH_QHDOckpmbvYo8jy-nV "iot_hub_flow")

### Device Provisioning Service

![iot_provisioning_flow](https://www.plantuml.com/plantuml/svg/0/hLTjRzis4FxENy5ljOUv68Qrm8mYgEmOZTOazYnb65OK12tICc69L4dAZLVil-yeoR8RlqYscmz68DuzTtpk-F3utbYgRPuc29cba1dLDCNmpNBy3M7u6z1e6MkLIpPKYTBltdcJoSqDXjzxV-Y5_lZni5aGJf-68LZUqnMNZ6lq7uGeW2DdGIB5X8ohAEL2SFkHU1F_nPTRB_J8UF37Q1ZYBUwEqKukP3Y-7U4gIHVn5VQbiEZJJvznhtU3wRz4A4iohLR222KX0n8bWajB1DZrSH1wqn0rc3L1nToIt71D94qvQclO1dMJ1CDz_FURNtx7DBUBYbQQPOc8g0KladwnOAoav96jwMYDNIHo1CrHEixSPvhWm0kmLKikSSmbruLr_umu9_Thg2diZOWbjRdci6SNiDZoMNuljhD8QVJhcxVemBUMAMNKcAzACtI6xKbMOMirvdurDybj2Wab2FAPYRIOSNGKyc0yK_iTQPhQe8xsweJDmHYQHroiNBaU_Wn3d8WPhZsOItxAOs4iI48Jyd5sTGLHKfpF4c4MnAfCHEWYhyCxgKn-96H5pZ7wAuHjgO_ORJZUwF4t3BmMT4-U1hXQPOL8jj0-a7t3DvYiJ9zGoM1XdIZA-llGUAvLYcSQJh_6dIXHESDAun6BURS8UqMuriNNt6HA6lv30ZgU-bWgYtSXOCC9L03wjY76NbBjI5TPfPl4LJetgDrUNher1TlQHohD4cuRETlts66fNiJrOiVaKSIDSLqmfo81uUrU66EtsndGl_ukef2kG37GR7Q6W7sVpH4gSjXRRU3hIyxrkkBsWCOqxEkqzscjAOQMoMu7bg3zngcaZtiuJjIC9WGcham9M5WeOvkcaDfPC68Y8BgLSTdlLVb4eUlkTWxTE63GcVTwhnmZ27_EH0MPI_5Ch83KqJKdkyHkk1TQeLJ_rv9yZXJipArd-RcubIwSxRSzN89TutrfVCqj708wTmk6mrJ2BWBPwJ9OoPFJ1-4GoklNFGp35RGRr7QHpreTYcD0ZAz4n2-Wr3bphSkNpqMX-RDrBob6heGfl5EGJnfV0G15YPRE-XegtFc6_aepTCuexHfZG0r_-rldxi4Rze8x3yRZJYqeF-DWGJLdNd4XVUJhRlTS-2LVbwytTBdCxnr2a4XlA_jmaG4lSmeveXFl0X00hbT0u3Eyzu3r7DXaH2jbJtjzgf8it2AkhPWxM_xvnDJj_Bn_Y3yEoMGw_iiFu4djFtuWmtj_z1YIwUY37uIZAGcU1i5mwWz691nF_24wT65_9m07treLpxYJWWEC_5-5NS3bJYM-2nww2Bs7Ri_Jv7y0 "iot_provisioning_flow")

## Porting the IoT Clients

In order to port the clients to a target platform the following items are required:

- Support for a C99 compiler.
- Types such as `uint8_t` must be defined.
- The target platform supports a stack of several kB (actual requirement depends on features being used and data sizes).
- An MQTT over TLS client supporting QoS 0 and 1 messages.

Optionally, the IoT services support MQTT tunneling over WebSocket Secure which allows bypassing firewalls where port 8883 is not open. Using WebSockets also allows usage of devices that must go through a WebProxy. Application developers are responsible with setting up the wss:// tunnel.

## API

### Connecting

The application code is required to initialize the TLS and MQTT stacks.
Two authentication schemes are currently supported: _X509 Client Certificate Authentication_ and _Shared Access Signature_ authentication.

When X509 client authentication is used, the MQTT password field should be an empty string.

If SAS tokens are used the following APIs provide a way to create as well as refresh the lifetime of the used token upon reconnect.

_Example:_

```C
if(az_result_failed(az_iot_hub_client_sas_get_signature(client, unix_time + 3600, signature, &signature)));
{
    // error.
}

// Application will Base64Encode the HMAC256 of the az_span_ptr(signature) containing az_span_size(signature) bytes with the Shared Access Key.

if(az_result_failed(az_iot_hub_client_sas_get_password(client, NULL, base64_hmac_sha256_signature, password, password_size, &password_length)))
{
    // error.
}
```

Recommended defaults:
    - MQTT Keep-Alive Interval:  `AZ_IOT_DEFAULT_MQTT_CONNECT_KEEPALIVE_SECONDS`
    - MQTT Clean Session: false.

#### MQTT Clean Session

We recommend to always use [Clean Session](http://docs.oasis-open.org/mqtt/mqtt/v3.1.1/os/mqtt-v3.1.1-os.html#_Toc398718030) false when connecting to IoT Hub.
Connecting with Clean Session true will remove all enqueued C2D messages.

### Subscribe to Topics

Each service requiring a subscription implements a function similar to the following:

_Example:_

```C
// AZ_IOT_HUB_CLIENT_METHODS_SUBSCRIBE_TOPIC contains the methods topic filter.
MQTTClient_subscribe(mqtt_client, AZ_IOT_HUB_CLIENT_METHODS_SUBSCRIBE_TOPIC, 1);
```

__Note:__ If the MQTT stack allows, it is recommended to subscribe prior to connecting.

### Sending APIs

Each action (e.g. send telemetry, request twin) is represented by a separate public API.
The application is responsible for filling in the MQTT payload with the format expected by the service.

_Example:_

```C
if(az_result_failed(az_iot_hub_client_telemetry_get_publish_topic(client, NULL, topic, topic_size, NULL)))
{
    // error.
}
```

__Note:__ To limit overheads, when publishing, it is recommended to serialize as many MQTT messages within the same TLS record. This feature may not be available on all MQTT/TLS/Sockets stacks.

### Receiving APIs

We recommend that the handling of incoming MQTT PUB messages is implemented by a chain-of-responsibility architecture. Each handler is passed the topic and will either accept and return a response, or pass it to the next handler.

_Example:_

```C
    az_iot_hub_client_c2d_request c2d_request;
    az_iot_hub_client_method_request method_request;
    az_iot_hub_client_twin_response twin_response;

    //az_span received_topic is filled by the application.

    if (az_result_succeeded(az_iot_hub_client_c2d_parse_received_topic(client, received_topic, &c2d_request)))
    {
        // This is a C2D message:
        //  c2d_request.properties contain the properties of the message.
        //  the MQTT message payload contains the data.
    }
    else if (az_result_succeeded(ret = az_iot_hub_client_methods_parse_received_topic(client, received_topic, &method_request)))
    {
        // This is a Method request:
        //  method_request.name contains the method
        //  method_request.request_id contains the request ID that must be used to submit the response using az_iot_hub_client_methods_response_get_publish_topic()
    }
    else if (az_result_succeeded(ret = az_iot_hub_client_twin_parse_received_topic(client, received_topic, &twin_response)))
    {
        // This is a Twin operation.
        switch (twin_response.response_type)
        {
            case AZ_IOT_CLIENT_TWIN_RESPONSE_TYPE_GET:
                // This is a response to a az_iot_hub_client_twin_document_get_publish_topic.
                break;
            case AZ_IOT_CLIENT_TWIN_RESPONSE_TYPE_DESIRED_PROPERTIES:
                // This is received as the Twin desired properties were changed using the service client.
                break;
            case AZ_IOT_CLIENT_TWIN_RESPONSE_TYPE_REPORTED_PROPERTIES:
                // This is a response received after patching the reported properties using az_iot_hub_client_twin_patch_get_publish_topic().
                break;
            default:
                // error.
        }
    }
```

__Important:__ C2D messages are not enqueued until the device establishes the first MQTT session (connects for the first time to IoT Hub). The C2D message queue is preserved (according to the per-message time-to-live) as long as the device connects with Clean Session `false`.

### Retrying Operations

Retrying operations requires understanding two aspects: error evaluation (did the operation fail, should the operation be retried) and retry timing (how long to delay before retrying the operation). The IoT client library is supplying optional APIs for error classification and retry timing.

#### Error Policy

The SDK will not handle protocol-level (WebSocket, MQTT, TLS or TCP) errors. The application-developer is expected to classify and handle errors the following way:

- Operations failing due to authentication errors should not be retried.
- Operations failing due to communication-related errors other than ones security-related (e.g. TLS Alert) may be retried.

Both IoT Hub and Provisioning services will use `MQTT CONNACK` as described in Section 3.2.2.3 of the [MQTT v3 specification](http://docs.oasis-open.org/mqtt/mqtt/v3.1.1/os/mqtt-v3.1.1-os.html#_Table_3.1_-).

##### IoT Service Errors

APIs using `az_iot_status` report service-side errors to the client through the IoT protocols.

The following APIs may be used to determine if the status indicates an error and if the operation should be retried:

```C
az_iot_status status = response.status;
if (az_iot_status_succeeded(status))
{
    // success case
}
else
{
    if (az_iot_status_retriable(status))
    {
        // retry
    }
    else
    {
        // fail
    }
}
```

#### Retry Timing

Network timeouts and the MQTT keep-alive interval should be configured considering tradeoffs between how fast network issues are detected vs traffic overheads. [This document](https://docs.microsoft.com/azure/iot-hub/iot-hub-mqtt-support#default-keep-alive-timeout) describes the recommended keep-alive timeouts as well as the minimum idle timeout supported by Azure IoT services.

For connectivity issues at all layers (TCP, TLS, MQTT) as well as cases where there is no `retry-after` sent by the service, we suggest using an exponential back-off with random jitter function. `az_iot_retry_calc_delay` is available in Azure IoT Common:

```C
// The previous operation took operation_msec.
// The application calculates random_jitter_msec between 0 and max_random_jitter_msec.

int32_t delay_msec = az_iot_calculate_retry_delay(operation_msec, attempt, min_retry_delay_msec, max_retry_delay_msec, random_jitter_msec);
```

_Note 1_: The network stack may have used more time than the recommended delay before timing out. (e.g. The operation timed out after 2 minutes while the delay between operations is 1 second). In this case there is no need to delay the next operation.

_Note 2_: To determine the parameters of the exponential with back-off retry strategy, we recommend modeling the network characteristics (including failure-modes). Compare the results with defined SLAs for device connectivity (e.g. 1M devices must be connected in under 30 minutes) and with the available [IoT Azure scale](https://docs.microsoft.com/azure/iot-hub/iot-hub-devguide-quotas-throttling) (especially consider _throttling_, _quotas_ and maximum _requests/connects per second_).

In the absence of modeling, we recommend the following default:

```C
    min_retry_delay_msec =     1000;
    max_retry_delay_msec =   100000;
    max_random_jitter_msec =   5000;
```

For service-level errors, the Provisioning Service is providing a `retry-after` (in seconds) parameter:

```C
// az_iot_provisioning_client_received_topic_payload_parse was successful and created a az_iot_provisioning_client_register_response response

int32_t delay_ms;
if ( response.retry_after_seconds > 0 )
{
    delay_ms = response.retry_after_seconds;
}
else
{
    delay_ms = az_iot_calculate_retry_delay(operation_msec, attempt, min_retry_delay_msec, max_retry_delay_msec, random_jitter_msec);
}
```

#### Suggested Retry Strategy

Combining the functions above we recommend the following flow:

![iot_retry_flow](https://www.plantuml.com/plantuml/svg/0/bPNDQkCm4CVlUegvBHIy3n1AQ3RBie7G13TxMefHd6agwaf6abEwfUzUsObSoHedsnnya7xpd-_enbYkRVDSCVCaPCqrVmPtP17U6BZV3ru-xRLgv6wkAgMlhsVhzNGAxhjSp6URnUgMnkus-P_vnf5BVa2vGqrZlsQBfODMciizidV6_bxTGvPDOQtLGHYXf91xTWmeF08Vo1lhX8z4ZdjXBEhY9nv4YHxgY6-nVOvM2xwj451hfKt7UES3dT15A59eBr8yS54r6dr2dS4mcc5QgNbdTXv9LKfUbKtbOYjsMF7NL6C0f0gyhWDR8iyU20jA4rJzO09j7fT3cq3cI5ChQV1xPvBn1tkQdKk6_5yXbEqgzjhT1pbH4t2hPDQN5_wlO_Ba8EqQKJKIZYRaCfw6aAlMKp7Nk4Df1Q_CcF-KXD7-4UoN6ZbYtoxK1AG2PHzHGzbVitTWB6f7Yo_KflZTR9t9NLEMQ0mxhRw_-DpwpvpTUR6gKNFhbA8C_Jf713lDGYj7_Wd4Ujx-NDV9-wZH9D5hKnjCdFSyjQ_HULY4w28jHzHImkcvpGegIImJNSTB6pJA9FKStvVZrEMOrNx0sfV5pz1menowsbek94Xy2KRK3T-DUxdSq_W1 "iot_retry_flow")

When devices are using IoT Hub without Provisioning Service, we recommend attempting to rotate the IoT Credentials (SAS Token or X509 Certificate) on authentication issues.

_Note:_ Authentication issues observed in the following cases do not require credentials to be rotated:

- DNS issues (such as WiFi Captive Portal redirects)
=======
# Azure IoT Client MQTT State Machine

## High-level Architecture

Device Provisioning and IoT Hub service protocols require additional state management on top of the MQTT protocol. The Azure IoT Hub and Provisioning clients for C provide a common programming model. The clients must be layered on top of an MQTT client selected by the application developer.

The following aspects are being handled by the IoT Clients:

1. Generate MQTT CONNECT credentials.
1. Obtain SUBSCRIBE topic filters and PUBLISH topic strings required by various service features.
1. Parse service errors and output an uniform error object model.
1. Provide the correct sequence of events required to perform an operation.
1. Provide suggested timing information when retrying operations.

The following aspects need to be handled by the application or convenience layers:

1. Ensure secure TLS communication using either server or mutual X509 authentication.
1. Perform MQTT transport-level operations.
1. Delay execution for retry purposes.
1. (Optional) Provide real-time clock information and perform HMAC-SHA256 operations for SAS token generation.

For more information about Azure IoT services using MQTT see [this article](https://docs.microsoft.com/azure/iot-hub/iot-hub-mqtt-support).

## Components

### IoT Hub

![iot_hub_flow](https://www.plantuml.com/plantuml/svg/0/jLTjRzis4FxENt7VcWppDXHhWHb5K5anPgz9x4KADgme25gwsaGaKYMff5wn_pvIBxRZYBAzTlbW1EBTynmVtXsFRxLXofHvHeY-vw9WYkLWlnc4BmJituWbzqibIv66CfFgpPjWFh-u0FjxDGs3U3gxwJQBujkxCBQML-m1HOgA_6CfAk34MT14fbmi6vPw8RfyHuFvTE_BPH07T3RwRHp6iCNTCTg9XOQpop4qGJh65p0Lt93ttts0mU02sD-KIqDNvO8c6KTXABVBGuZYu3OctQlGwRT4GqkDYWgM8pcmxeTeUL9oOBs2A8gC9ynmAMZ-oTXLAGGcDlu_N_tq2uILBGIbMGsXO5e_IfK2ru1vOTQD-3wCZMXMibdXbba6KH21aVSeO8a2LUKrF2hIPoQQwSfCywLWfbG8mmgUsMZ9CUPx-r_bB7dvwZNf-DOVG2iCEMnIfunFiASQiwrO7KgtaUs876E6EHgr9bw6GTQv4zDwri6MYuph5JMou8aDQeCB2HEmGB1PcCBZZn9qkT29uWjNTaO24sked7uWft5qgjAOa9xTTBcrCI7f2C86i9AffWfr8ON6huzbG-Vf1kQH2vhAfCpRj7v2Hqxs-5y2B9X9LiT7vp4_4DeB26MUIm7R8_9qa6tCRNhtRQk3Ks62_C5rXElVunWoljYIfiH7sqIwhIcFNOlUNbrVmEsDPTd2tbcGsaHVMcjR4oicqWpLiBfQ_3T6yZAraYgRZWrokgczs-O3pEz6LzDe0ZbgpPPO8Pw0r4tSbeE7N4W35X4KPbQ7rCFP2zARSrxI1l80iH_5iJgvQpHdju5o9_NoycJvVCUcy5E9shLk9rHYSm1Qruh3qbtNcnd-9_dyfxP3NN_eO3_ekryxzMgTjZlpaDTcKoeLczUgD_dylRXLCBO7U7eEU1El9RJALQdnwpW6gM0UnE5agryzwiaO9kK2QlUXRvuRmW3QxokfZMU2szYc-C0JT3EQvN2tVEnkUKsE6t86zL10yNF1wmcAOY5jGpQyatP_27488wRnzSzda-iW74IJm4uIPnkAxo5QCOLfa2IssRp3zVdvaQZtkAwdLtBgZ37eEAn2oGALuQWtdVXGFkzCyuTi7MVpR_Um_DpSjxN3cNmasI48fqBPeyPkH-gLucdhEYJ-wJFAtdvFdIFstNtxVLhElJlUhtn7q4XjrWKUwT5pWi_DczCwnlG1bRPrxDf1iEsYm8L1zP7PCYGzZmRBXCeYqC_spKQDAhMzwAYIqlHxlM_2gTmITzWVdIr-w9iYdUEPR9vpvn3yHQUpc4xkHZIycevlOcflLnhTZQBmTZeQqtWsduPV0tSzZYUpo-XRGiP_J6_exJYQpswYyJS7hgwHPwYThygcPS9PpjRkNVN8pShUH_QHDOckpmbvYo8jy-nV "iot_hub_flow")

### Device Provisioning Service

![iot_provisioning_flow](https://www.plantuml.com/plantuml/svg/0/hLTjRzis4FxENy5ljOUv68Qrm8mYgEmOZTOazYnb65OK12tICc69L4dAZLVil-yeoR8RlqYscmz68DuzTtpk-F3utbYgRPuc29cba1dLDCNmpNBy3M7u6z1e6MkLIpPKYTBltdcJoSqDXjzxV-Y5_lZni5aGJf-68LZUqnMNZ6lq7uGeW2DdGIB5X8ohAEL2SFkHU1F_nPTRB_J8UF37Q1ZYBUwEqKukP3Y-7U4gIHVn5VQbiEZJJvznhtU3wRz4A4iohLR222KX0n8bWajB1DZrSH1wqn0rc3L1nToIt71D94qvQclO1dMJ1CDz_FURNtx7DBUBYbQQPOc8g0KladwnOAoav96jwMYDNIHo1CrHEixSPvhWm0kmLKikSSmbruLr_umu9_Thg2diZOWbjRdci6SNiDZoMNuljhD8QVJhcxVemBUMAMNKcAzACtI6xKbMOMirvdurDybj2Wab2FAPYRIOSNGKyc0yK_iTQPhQe8xsweJDmHYQHroiNBaU_Wn3d8WPhZsOItxAOs4iI48Jyd5sTGLHKfpF4c4MnAfCHEWYhyCxgKn-96H5pZ7wAuHjgO_ORJZUwF4t3BmMT4-U1hXQPOL8jj0-a7t3DvYiJ9zGoM1XdIZA-llGUAvLYcSQJh_6dIXHESDAun6BURS8UqMuriNNt6HA6lv30ZgU-bWgYtSXOCC9L03wjY76NbBjI5TPfPl4LJetgDrUNher1TlQHohD4cuRETlts66fNiJrOiVaKSIDSLqmfo81uUrU66EtsndGl_ukef2kG37GR7Q6W7sVpH4gSjXRRU3hIyxrkkBsWCOqxEkqzscjAOQMoMu7bg3zngcaZtiuJjIC9WGcham9M5WeOvkcaDfPC68Y8BgLSTdlLVb4eUlkTWxTE63GcVTwhnmZ27_EH0MPI_5Ch83KqJKdkyHkk1TQeLJ_rv9yZXJipArd-RcubIwSxRSzN89TutrfVCqj708wTmk6mrJ2BWBPwJ9OoPFJ1-4GoklNFGp35RGRr7QHpreTYcD0ZAz4n2-Wr3bphSkNpqMX-RDrBob6heGfl5EGJnfV0G15YPRE-XegtFc6_aepTCuexHfZG0r_-rldxi4Rze8x3yRZJYqeF-DWGJLdNd4XVUJhRlTS-2LVbwytTBdCxnr2a4XlA_jmaG4lSmeveXFl0X00hbT0u3Eyzu3r7DXaH2jbJtjzgf8it2AkhPWxM_xvnDJj_Bn_Y3yEoMGw_iiFu4djFtuWmtj_z1YIwUY37uIZAGcU1i5mwWz691nF_24wT65_9m07treLpxYJWWEC_5-5NS3bJYM-2nww2Bs7Ri_Jv7y0 "iot_provisioning_flow")

## Porting the IoT Clients

In order to port the clients to a target platform the following items are required:

- Support for a C99 compiler.
- Types such as `uint8_t` must be defined.
- The target platform supports a stack of several kB (actual requirement depends on features being used and data sizes).
- An MQTT over TLS client supporting QoS 0 and 1 messages.

Optionally, the IoT services support MQTT tunneling over WebSocket Secure which allows bypassing firewalls where port 8883 is not open. Using WebSockets also allows usage of devices that must go through a WebProxy. Application developers are responsible with setting up the wss:// tunnel.

## API

### Connecting

The application code is required to initialize the TLS and MQTT stacks.
Two authentication schemes are currently supported: _X509 Client Certificate Authentication_ and _Shared Access Signature_ authentication.

When X509 client authentication is used, the MQTT password field should be an empty string.

If SAS tokens are used the following APIs provide a way to create as well as refresh the lifetime of the used token upon reconnect.

_Example:_

```C
if(az_result_failed(az_iot_hub_client_sas_get_signature(client, unix_time + 3600, signature, &signature)));
{
    // error.
}

// Application will Base64Encode the HMAC256 of the az_span_ptr(signature) containing az_span_size(signature) bytes with the Shared Access Key.

if(az_result_failed(az_iot_hub_client_sas_get_password(client, NULL, base64_hmac_sha256_signature, password, password_size, &password_length)))
{
    // error.
}
```

Recommended defaults:
    - MQTT Keep-Alive Interval:  `AZ_IOT_DEFAULT_MQTT_CONNECT_KEEPALIVE_SECONDS`
    - MQTT Clean Session: false.

#### MQTT Clean Session

We recommend to always use [Clean Session](http://docs.oasis-open.org/mqtt/mqtt/v3.1.1/os/mqtt-v3.1.1-os.html#_Toc398718030) false when connecting to IoT Hub.
Connecting with Clean Session true will remove all enqueued C2D messages.

### Subscribe to Topics

Each service requiring a subscription implements a function similar to the following:

_Example:_

```C
// AZ_IOT_HUB_CLIENT_METHODS_SUBSCRIBE_TOPIC contains the methods topic filter.
MQTTClient_subscribe(mqtt_client, AZ_IOT_HUB_CLIENT_METHODS_SUBSCRIBE_TOPIC, 1);
```

__Note:__ If the MQTT stack allows, it is recommended to subscribe prior to connecting.

### Sending APIs

Each action (e.g. send telemetry, request twin) is represented by a separate public API.
The application is responsible for filling in the MQTT payload with the format expected by the service.

_Example:_

```C
if(az_result_failed(az_iot_hub_client_telemetry_get_publish_topic(client, NULL, topic, topic_size, NULL)))
{
    // error.
}
```

__Note:__ To limit overheads, when publishing, it is recommended to serialize as many MQTT messages within the same TLS record. This feature may not be available on all MQTT/TLS/Sockets stacks.

### Receiving APIs

We recommend that the handling of incoming MQTT PUB messages is implemented by a chain-of-responsibility architecture. Each handler is passed the topic and will either accept and return a response, or pass it to the next handler.

_Example:_

```C
    az_iot_hub_client_c2d_request c2d_request;
    az_iot_hub_client_method_request method_request;
    az_iot_hub_client_twin_response twin_response;

    //az_span received_topic is filled by the application.

    if (az_result_succeeded(az_iot_hub_client_c2d_parse_received_topic(client, received_topic, &c2d_request)))
    {
        // This is a C2D message:
        //  c2d_request.properties contain the properties of the message.
        //  the MQTT message payload contains the data.
    }
    else if (az_result_succeeded(ret = az_iot_hub_client_methods_parse_received_topic(client, received_topic, &method_request)))
    {
        // This is a Method request:
        //  method_request.name contains the method
        //  method_request.request_id contains the request ID that must be used to submit the response using az_iot_hub_client_methods_response_get_publish_topic()
    }
    else if (az_result_succeeded(ret = az_iot_hub_client_twin_parse_received_topic(client, received_topic, &twin_response)))
    {
        // This is a Twin operation.
        switch (twin_response.response_type)
        {
            case AZ_IOT_CLIENT_TWIN_RESPONSE_TYPE_GET:
                // This is a response to a az_iot_hub_client_twin_document_get_publish_topic.
                break;
            case AZ_IOT_CLIENT_TWIN_RESPONSE_TYPE_DESIRED_PROPERTIES:
                // This is received as the Twin desired properties were changed using the service client.
                break;
            case AZ_IOT_CLIENT_TWIN_RESPONSE_TYPE_REPORTED_PROPERTIES:
                // This is a response received after patching the reported properties using az_iot_hub_client_twin_patch_get_publish_topic().
                break;
            default:
                // error.
        }
    }
```

__Important:__ C2D messages are not enqueued until the device establishes the first MQTT session (connects for the first time to IoT Hub). The C2D message queue is preserved (according to the per-message time-to-live) as long as the device connects with Clean Session `false`.

### Retrying Operations

Retrying operations requires understanding two aspects: error evaluation (did the operation fail, should the operation be retried) and retry timing (how long to delay before retrying the operation). The IoT client library is supplying optional APIs for error classification and retry timing.

#### Error Policy

The SDK will not handle protocol-level (WebSocket, MQTT, TLS or TCP) errors. The application-developer is expected to classify and handle errors the following way:

- Operations failing due to authentication errors should not be retried.
- Operations failing due to communication-related errors other than ones security-related (e.g. TLS Alert) may be retried.

Both IoT Hub and Provisioning services will use `MQTT CONNACK` as described in Section 3.2.2.3 of the [MQTT v3 specification](http://docs.oasis-open.org/mqtt/mqtt/v3.1.1/os/mqtt-v3.1.1-os.html#_Table_3.1_-).

##### IoT Service Errors

APIs using `az_iot_status` report service-side errors to the client through the IoT protocols.

The following APIs may be used to determine if the status indicates an error and if the operation should be retried:

```C
az_iot_status status = response.status;
if (az_iot_status_succeeded(status))
{
    // success case
}
else
{
    if (az_iot_status_retriable(status))
    {
        // retry
    }
    else
    {
        // fail
    }
}
```

#### Retry Timing

Network timeouts and the MQTT keep-alive interval should be configured considering tradeoffs between how fast network issues are detected vs traffic overheads. [This document](https://docs.microsoft.com/azure/iot-hub/iot-hub-mqtt-support#default-keep-alive-timeout) describes the recommended keep-alive timeouts as well as the minimum idle timeout supported by Azure IoT services.

For connectivity issues at all layers (TCP, TLS, MQTT) as well as cases where there is no `retry-after` sent by the service, we suggest using an exponential back-off with random jitter function. `az_iot_retry_calc_delay` is available in Azure IoT Common:

```C
// The previous operation took operation_msec.
// The application calculates random_jitter_msec between 0 and max_random_jitter_msec.

int32_t delay_msec = az_iot_calculate_retry_delay(operation_msec, attempt, min_retry_delay_msec, max_retry_delay_msec, random_jitter_msec);
```

_Note 1_: The network stack may have used more time than the recommended delay before timing out. (e.g. The operation timed out after 2 minutes while the delay between operations is 1 second). In this case there is no need to delay the next operation.

_Note 2_: To determine the parameters of the exponential with back-off retry strategy, we recommend modeling the network characteristics (including failure-modes). Compare the results with defined SLAs for device connectivity (e.g. 1M devices must be connected in under 30 minutes) and with the available [IoT Azure scale](https://docs.microsoft.com/azure/iot-hub/iot-hub-devguide-quotas-throttling) (especially consider _throttling_, _quotas_ and maximum _requests/connects per second_).

In the absence of modeling, we recommend the following default:

```C
    min_retry_delay_msec =     1000;
    max_retry_delay_msec =   100000;
    max_random_jitter_msec =   5000;
```

For service-level errors, the Provisioning Service is providing a `retry-after` (in seconds) parameter:

```C
// az_iot_provisioning_client_received_topic_payload_parse was successful and created a az_iot_provisioning_client_register_response response

int32_t delay_ms;
if ( response.retry_after_seconds > 0 )
{
    delay_ms = response.retry_after_seconds;
}
else
{
    delay_ms = az_iot_calculate_retry_delay(operation_msec, attempt, min_retry_delay_msec, max_retry_delay_msec, random_jitter_msec);
}
```

#### Suggested Retry Strategy

Combining the functions above we recommend the following flow:

![iot_retry_flow](https://www.plantuml.com/plantuml/svg/0/bPNDQkCm4CVlUegvBHIy3n1AQ3RBie7G13TxMefHd6agwaf6abEwfUzUsObSoHedsnnya7xpd-_enbYkRVDSCVCaPCqrVmPtP17U6BZV3ru-xRLgv6wkAgMlhsVhzNGAxhjSp6URnUgMnkus-P_vnf5BVa2vGqrZlsQBfODMciizidV6_bxTGvPDOQtLGHYXf91xTWmeF08Vo1lhX8z4ZdjXBEhY9nv4YHxgY6-nVOvM2xwj451hfKt7UES3dT15A59eBr8yS54r6dr2dS4mcc5QgNbdTXv9LKfUbKtbOYjsMF7NL6C0f0gyhWDR8iyU20jA4rJzO09j7fT3cq3cI5ChQV1xPvBn1tkQdKk6_5yXbEqgzjhT1pbH4t2hPDQN5_wlO_Ba8EqQKJKIZYRaCfw6aAlMKp7Nk4Df1Q_CcF-KXD7-4UoN6ZbYtoxK1AG2PHzHGzbVitTWB6f7Yo_KflZTR9t9NLEMQ0mxhRw_-DpwpvpTUR6gKNFhbA8C_Jf713lDGYj7_Wd4Ujx-NDV9-wZH9D5hKnjCdFSyjQ_HULY4w28jHzHImkcvpGegIImJNSTB6pJA9FKStvVZrEMOrNx0sfV5pz1menowsbek94Xy2KRK3T-DUxdSq_W1 "iot_retry_flow")

When devices are using IoT Hub without Provisioning Service, we recommend attempting to rotate the IoT Credentials (SAS Token or X509 Certificate) on authentication issues.

_Note:_ Authentication issues observed in the following cases do not require credentials to be rotated:

- DNS issues (such as WiFi Captive Portal redirects)
>>>>>>> 4a78b2a8
- WebSockets Proxy server authentication<|MERGE_RESOLUTION|>--- conflicted
+++ resolved
@@ -1,4 +1,3 @@
-<<<<<<< HEAD
 # Azure IoT Client MQTT State Machine
 
 ## High-level Architecture
@@ -245,252 +244,4 @@
 _Note:_ Authentication issues observed in the following cases do not require credentials to be rotated:
 
 - DNS issues (such as WiFi Captive Portal redirects)
-=======
-# Azure IoT Client MQTT State Machine
-
-## High-level Architecture
-
-Device Provisioning and IoT Hub service protocols require additional state management on top of the MQTT protocol. The Azure IoT Hub and Provisioning clients for C provide a common programming model. The clients must be layered on top of an MQTT client selected by the application developer.
-
-The following aspects are being handled by the IoT Clients:
-
-1. Generate MQTT CONNECT credentials.
-1. Obtain SUBSCRIBE topic filters and PUBLISH topic strings required by various service features.
-1. Parse service errors and output an uniform error object model.
-1. Provide the correct sequence of events required to perform an operation.
-1. Provide suggested timing information when retrying operations.
-
-The following aspects need to be handled by the application or convenience layers:
-
-1. Ensure secure TLS communication using either server or mutual X509 authentication.
-1. Perform MQTT transport-level operations.
-1. Delay execution for retry purposes.
-1. (Optional) Provide real-time clock information and perform HMAC-SHA256 operations for SAS token generation.
-
-For more information about Azure IoT services using MQTT see [this article](https://docs.microsoft.com/azure/iot-hub/iot-hub-mqtt-support).
-
-## Components
-
-### IoT Hub
-
-![iot_hub_flow](https://www.plantuml.com/plantuml/svg/0/jLTjRzis4FxENt7VcWppDXHhWHb5K5anPgz9x4KADgme25gwsaGaKYMff5wn_pvIBxRZYBAzTlbW1EBTynmVtXsFRxLXofHvHeY-vw9WYkLWlnc4BmJituWbzqibIv66CfFgpPjWFh-u0FjxDGs3U3gxwJQBujkxCBQML-m1HOgA_6CfAk34MT14fbmi6vPw8RfyHuFvTE_BPH07T3RwRHp6iCNTCTg9XOQpop4qGJh65p0Lt93ttts0mU02sD-KIqDNvO8c6KTXABVBGuZYu3OctQlGwRT4GqkDYWgM8pcmxeTeUL9oOBs2A8gC9ynmAMZ-oTXLAGGcDlu_N_tq2uILBGIbMGsXO5e_IfK2ru1vOTQD-3wCZMXMibdXbba6KH21aVSeO8a2LUKrF2hIPoQQwSfCywLWfbG8mmgUsMZ9CUPx-r_bB7dvwZNf-DOVG2iCEMnIfunFiASQiwrO7KgtaUs876E6EHgr9bw6GTQv4zDwri6MYuph5JMou8aDQeCB2HEmGB1PcCBZZn9qkT29uWjNTaO24sked7uWft5qgjAOa9xTTBcrCI7f2C86i9AffWfr8ON6huzbG-Vf1kQH2vhAfCpRj7v2Hqxs-5y2B9X9LiT7vp4_4DeB26MUIm7R8_9qa6tCRNhtRQk3Ks62_C5rXElVunWoljYIfiH7sqIwhIcFNOlUNbrVmEsDPTd2tbcGsaHVMcjR4oicqWpLiBfQ_3T6yZAraYgRZWrokgczs-O3pEz6LzDe0ZbgpPPO8Pw0r4tSbeE7N4W35X4KPbQ7rCFP2zARSrxI1l80iH_5iJgvQpHdju5o9_NoycJvVCUcy5E9shLk9rHYSm1Qruh3qbtNcnd-9_dyfxP3NN_eO3_ekryxzMgTjZlpaDTcKoeLczUgD_dylRXLCBO7U7eEU1El9RJALQdnwpW6gM0UnE5agryzwiaO9kK2QlUXRvuRmW3QxokfZMU2szYc-C0JT3EQvN2tVEnkUKsE6t86zL10yNF1wmcAOY5jGpQyatP_27488wRnzSzda-iW74IJm4uIPnkAxo5QCOLfa2IssRp3zVdvaQZtkAwdLtBgZ37eEAn2oGALuQWtdVXGFkzCyuTi7MVpR_Um_DpSjxN3cNmasI48fqBPeyPkH-gLucdhEYJ-wJFAtdvFdIFstNtxVLhElJlUhtn7q4XjrWKUwT5pWi_DczCwnlG1bRPrxDf1iEsYm8L1zP7PCYGzZmRBXCeYqC_spKQDAhMzwAYIqlHxlM_2gTmITzWVdIr-w9iYdUEPR9vpvn3yHQUpc4xkHZIycevlOcflLnhTZQBmTZeQqtWsduPV0tSzZYUpo-XRGiP_J6_exJYQpswYyJS7hgwHPwYThygcPS9PpjRkNVN8pShUH_QHDOckpmbvYo8jy-nV "iot_hub_flow")
-
-### Device Provisioning Service
-
-![iot_provisioning_flow](https://www.plantuml.com/plantuml/svg/0/hLTjRzis4FxENy5ljOUv68Qrm8mYgEmOZTOazYnb65OK12tICc69L4dAZLVil-yeoR8RlqYscmz68DuzTtpk-F3utbYgRPuc29cba1dLDCNmpNBy3M7u6z1e6MkLIpPKYTBltdcJoSqDXjzxV-Y5_lZni5aGJf-68LZUqnMNZ6lq7uGeW2DdGIB5X8ohAEL2SFkHU1F_nPTRB_J8UF37Q1ZYBUwEqKukP3Y-7U4gIHVn5VQbiEZJJvznhtU3wRz4A4iohLR222KX0n8bWajB1DZrSH1wqn0rc3L1nToIt71D94qvQclO1dMJ1CDz_FURNtx7DBUBYbQQPOc8g0KladwnOAoav96jwMYDNIHo1CrHEixSPvhWm0kmLKikSSmbruLr_umu9_Thg2diZOWbjRdci6SNiDZoMNuljhD8QVJhcxVemBUMAMNKcAzACtI6xKbMOMirvdurDybj2Wab2FAPYRIOSNGKyc0yK_iTQPhQe8xsweJDmHYQHroiNBaU_Wn3d8WPhZsOItxAOs4iI48Jyd5sTGLHKfpF4c4MnAfCHEWYhyCxgKn-96H5pZ7wAuHjgO_ORJZUwF4t3BmMT4-U1hXQPOL8jj0-a7t3DvYiJ9zGoM1XdIZA-llGUAvLYcSQJh_6dIXHESDAun6BURS8UqMuriNNt6HA6lv30ZgU-bWgYtSXOCC9L03wjY76NbBjI5TPfPl4LJetgDrUNher1TlQHohD4cuRETlts66fNiJrOiVaKSIDSLqmfo81uUrU66EtsndGl_ukef2kG37GR7Q6W7sVpH4gSjXRRU3hIyxrkkBsWCOqxEkqzscjAOQMoMu7bg3zngcaZtiuJjIC9WGcham9M5WeOvkcaDfPC68Y8BgLSTdlLVb4eUlkTWxTE63GcVTwhnmZ27_EH0MPI_5Ch83KqJKdkyHkk1TQeLJ_rv9yZXJipArd-RcubIwSxRSzN89TutrfVCqj708wTmk6mrJ2BWBPwJ9OoPFJ1-4GoklNFGp35RGRr7QHpreTYcD0ZAz4n2-Wr3bphSkNpqMX-RDrBob6heGfl5EGJnfV0G15YPRE-XegtFc6_aepTCuexHfZG0r_-rldxi4Rze8x3yRZJYqeF-DWGJLdNd4XVUJhRlTS-2LVbwytTBdCxnr2a4XlA_jmaG4lSmeveXFl0X00hbT0u3Eyzu3r7DXaH2jbJtjzgf8it2AkhPWxM_xvnDJj_Bn_Y3yEoMGw_iiFu4djFtuWmtj_z1YIwUY37uIZAGcU1i5mwWz691nF_24wT65_9m07treLpxYJWWEC_5-5NS3bJYM-2nww2Bs7Ri_Jv7y0 "iot_provisioning_flow")
-
-## Porting the IoT Clients
-
-In order to port the clients to a target platform the following items are required:
-
-- Support for a C99 compiler.
-- Types such as `uint8_t` must be defined.
-- The target platform supports a stack of several kB (actual requirement depends on features being used and data sizes).
-- An MQTT over TLS client supporting QoS 0 and 1 messages.
-
-Optionally, the IoT services support MQTT tunneling over WebSocket Secure which allows bypassing firewalls where port 8883 is not open. Using WebSockets also allows usage of devices that must go through a WebProxy. Application developers are responsible with setting up the wss:// tunnel.
-
-## API
-
-### Connecting
-
-The application code is required to initialize the TLS and MQTT stacks.
-Two authentication schemes are currently supported: _X509 Client Certificate Authentication_ and _Shared Access Signature_ authentication.
-
-When X509 client authentication is used, the MQTT password field should be an empty string.
-
-If SAS tokens are used the following APIs provide a way to create as well as refresh the lifetime of the used token upon reconnect.
-
-_Example:_
-
-```C
-if(az_result_failed(az_iot_hub_client_sas_get_signature(client, unix_time + 3600, signature, &signature)));
-{
-    // error.
-}
-
-// Application will Base64Encode the HMAC256 of the az_span_ptr(signature) containing az_span_size(signature) bytes with the Shared Access Key.
-
-if(az_result_failed(az_iot_hub_client_sas_get_password(client, NULL, base64_hmac_sha256_signature, password, password_size, &password_length)))
-{
-    // error.
-}
-```
-
-Recommended defaults:
-    - MQTT Keep-Alive Interval:  `AZ_IOT_DEFAULT_MQTT_CONNECT_KEEPALIVE_SECONDS`
-    - MQTT Clean Session: false.
-
-#### MQTT Clean Session
-
-We recommend to always use [Clean Session](http://docs.oasis-open.org/mqtt/mqtt/v3.1.1/os/mqtt-v3.1.1-os.html#_Toc398718030) false when connecting to IoT Hub.
-Connecting with Clean Session true will remove all enqueued C2D messages.
-
-### Subscribe to Topics
-
-Each service requiring a subscription implements a function similar to the following:
-
-_Example:_
-
-```C
-// AZ_IOT_HUB_CLIENT_METHODS_SUBSCRIBE_TOPIC contains the methods topic filter.
-MQTTClient_subscribe(mqtt_client, AZ_IOT_HUB_CLIENT_METHODS_SUBSCRIBE_TOPIC, 1);
-```
-
-__Note:__ If the MQTT stack allows, it is recommended to subscribe prior to connecting.
-
-### Sending APIs
-
-Each action (e.g. send telemetry, request twin) is represented by a separate public API.
-The application is responsible for filling in the MQTT payload with the format expected by the service.
-
-_Example:_
-
-```C
-if(az_result_failed(az_iot_hub_client_telemetry_get_publish_topic(client, NULL, topic, topic_size, NULL)))
-{
-    // error.
-}
-```
-
-__Note:__ To limit overheads, when publishing, it is recommended to serialize as many MQTT messages within the same TLS record. This feature may not be available on all MQTT/TLS/Sockets stacks.
-
-### Receiving APIs
-
-We recommend that the handling of incoming MQTT PUB messages is implemented by a chain-of-responsibility architecture. Each handler is passed the topic and will either accept and return a response, or pass it to the next handler.
-
-_Example:_
-
-```C
-    az_iot_hub_client_c2d_request c2d_request;
-    az_iot_hub_client_method_request method_request;
-    az_iot_hub_client_twin_response twin_response;
-
-    //az_span received_topic is filled by the application.
-
-    if (az_result_succeeded(az_iot_hub_client_c2d_parse_received_topic(client, received_topic, &c2d_request)))
-    {
-        // This is a C2D message:
-        //  c2d_request.properties contain the properties of the message.
-        //  the MQTT message payload contains the data.
-    }
-    else if (az_result_succeeded(ret = az_iot_hub_client_methods_parse_received_topic(client, received_topic, &method_request)))
-    {
-        // This is a Method request:
-        //  method_request.name contains the method
-        //  method_request.request_id contains the request ID that must be used to submit the response using az_iot_hub_client_methods_response_get_publish_topic()
-    }
-    else if (az_result_succeeded(ret = az_iot_hub_client_twin_parse_received_topic(client, received_topic, &twin_response)))
-    {
-        // This is a Twin operation.
-        switch (twin_response.response_type)
-        {
-            case AZ_IOT_CLIENT_TWIN_RESPONSE_TYPE_GET:
-                // This is a response to a az_iot_hub_client_twin_document_get_publish_topic.
-                break;
-            case AZ_IOT_CLIENT_TWIN_RESPONSE_TYPE_DESIRED_PROPERTIES:
-                // This is received as the Twin desired properties were changed using the service client.
-                break;
-            case AZ_IOT_CLIENT_TWIN_RESPONSE_TYPE_REPORTED_PROPERTIES:
-                // This is a response received after patching the reported properties using az_iot_hub_client_twin_patch_get_publish_topic().
-                break;
-            default:
-                // error.
-        }
-    }
-```
-
-__Important:__ C2D messages are not enqueued until the device establishes the first MQTT session (connects for the first time to IoT Hub). The C2D message queue is preserved (according to the per-message time-to-live) as long as the device connects with Clean Session `false`.
-
-### Retrying Operations
-
-Retrying operations requires understanding two aspects: error evaluation (did the operation fail, should the operation be retried) and retry timing (how long to delay before retrying the operation). The IoT client library is supplying optional APIs for error classification and retry timing.
-
-#### Error Policy
-
-The SDK will not handle protocol-level (WebSocket, MQTT, TLS or TCP) errors. The application-developer is expected to classify and handle errors the following way:
-
-- Operations failing due to authentication errors should not be retried.
-- Operations failing due to communication-related errors other than ones security-related (e.g. TLS Alert) may be retried.
-
-Both IoT Hub and Provisioning services will use `MQTT CONNACK` as described in Section 3.2.2.3 of the [MQTT v3 specification](http://docs.oasis-open.org/mqtt/mqtt/v3.1.1/os/mqtt-v3.1.1-os.html#_Table_3.1_-).
-
-##### IoT Service Errors
-
-APIs using `az_iot_status` report service-side errors to the client through the IoT protocols.
-
-The following APIs may be used to determine if the status indicates an error and if the operation should be retried:
-
-```C
-az_iot_status status = response.status;
-if (az_iot_status_succeeded(status))
-{
-    // success case
-}
-else
-{
-    if (az_iot_status_retriable(status))
-    {
-        // retry
-    }
-    else
-    {
-        // fail
-    }
-}
-```
-
-#### Retry Timing
-
-Network timeouts and the MQTT keep-alive interval should be configured considering tradeoffs between how fast network issues are detected vs traffic overheads. [This document](https://docs.microsoft.com/azure/iot-hub/iot-hub-mqtt-support#default-keep-alive-timeout) describes the recommended keep-alive timeouts as well as the minimum idle timeout supported by Azure IoT services.
-
-For connectivity issues at all layers (TCP, TLS, MQTT) as well as cases where there is no `retry-after` sent by the service, we suggest using an exponential back-off with random jitter function. `az_iot_retry_calc_delay` is available in Azure IoT Common:
-
-```C
-// The previous operation took operation_msec.
-// The application calculates random_jitter_msec between 0 and max_random_jitter_msec.
-
-int32_t delay_msec = az_iot_calculate_retry_delay(operation_msec, attempt, min_retry_delay_msec, max_retry_delay_msec, random_jitter_msec);
-```
-
-_Note 1_: The network stack may have used more time than the recommended delay before timing out. (e.g. The operation timed out after 2 minutes while the delay between operations is 1 second). In this case there is no need to delay the next operation.
-
-_Note 2_: To determine the parameters of the exponential with back-off retry strategy, we recommend modeling the network characteristics (including failure-modes). Compare the results with defined SLAs for device connectivity (e.g. 1M devices must be connected in under 30 minutes) and with the available [IoT Azure scale](https://docs.microsoft.com/azure/iot-hub/iot-hub-devguide-quotas-throttling) (especially consider _throttling_, _quotas_ and maximum _requests/connects per second_).
-
-In the absence of modeling, we recommend the following default:
-
-```C
-    min_retry_delay_msec =     1000;
-    max_retry_delay_msec =   100000;
-    max_random_jitter_msec =   5000;
-```
-
-For service-level errors, the Provisioning Service is providing a `retry-after` (in seconds) parameter:
-
-```C
-// az_iot_provisioning_client_received_topic_payload_parse was successful and created a az_iot_provisioning_client_register_response response
-
-int32_t delay_ms;
-if ( response.retry_after_seconds > 0 )
-{
-    delay_ms = response.retry_after_seconds;
-}
-else
-{
-    delay_ms = az_iot_calculate_retry_delay(operation_msec, attempt, min_retry_delay_msec, max_retry_delay_msec, random_jitter_msec);
-}
-```
-
-#### Suggested Retry Strategy
-
-Combining the functions above we recommend the following flow:
-
-![iot_retry_flow](https://www.plantuml.com/plantuml/svg/0/bPNDQkCm4CVlUegvBHIy3n1AQ3RBie7G13TxMefHd6agwaf6abEwfUzUsObSoHedsnnya7xpd-_enbYkRVDSCVCaPCqrVmPtP17U6BZV3ru-xRLgv6wkAgMlhsVhzNGAxhjSp6URnUgMnkus-P_vnf5BVa2vGqrZlsQBfODMciizidV6_bxTGvPDOQtLGHYXf91xTWmeF08Vo1lhX8z4ZdjXBEhY9nv4YHxgY6-nVOvM2xwj451hfKt7UES3dT15A59eBr8yS54r6dr2dS4mcc5QgNbdTXv9LKfUbKtbOYjsMF7NL6C0f0gyhWDR8iyU20jA4rJzO09j7fT3cq3cI5ChQV1xPvBn1tkQdKk6_5yXbEqgzjhT1pbH4t2hPDQN5_wlO_Ba8EqQKJKIZYRaCfw6aAlMKp7Nk4Df1Q_CcF-KXD7-4UoN6ZbYtoxK1AG2PHzHGzbVitTWB6f7Yo_KflZTR9t9NLEMQ0mxhRw_-DpwpvpTUR6gKNFhbA8C_Jf713lDGYj7_Wd4Ujx-NDV9-wZH9D5hKnjCdFSyjQ_HULY4w28jHzHImkcvpGegIImJNSTB6pJA9FKStvVZrEMOrNx0sfV5pz1menowsbek94Xy2KRK3T-DUxdSq_W1 "iot_retry_flow")
-
-When devices are using IoT Hub without Provisioning Service, we recommend attempting to rotate the IoT Credentials (SAS Token or X509 Certificate) on authentication issues.
-
-_Note:_ Authentication issues observed in the following cases do not require credentials to be rotated:
-
-- DNS issues (such as WiFi Captive Portal redirects)
->>>>>>> 4a78b2a8
 - WebSockets Proxy server authentication