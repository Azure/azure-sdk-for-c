--- conflicted
+++ resolved
@@ -143,11 +143,7 @@
 
    ```C
    // Some function creates a child with a 10-second expiration:
-<<<<<<< HEAD
    az_context child = az_context_with_expiration(&az_context_application, 10);
-=======
-   az_context child = az_context_create_with_expiration(&az_context_application, 10);
->>>>>>> d393f201
 
    // Some function creates a grandchild with a 60-second expiration:
    az_context grandchild = az_context_create_with_expiration(&child, 60);
