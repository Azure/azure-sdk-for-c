--- conflicted
+++ resolved
@@ -78,17 +78,13 @@
 
   assert_return_code(
       az_http_request_init(
-<<<<<<< HEAD
-          &request, &az_context_application, az_http_method_get(), url_span, 3, header_span, AZ_SPAN_NULL),
-=======
-          &request,
-          &az_context_application,
-          az_http_method_get(),
-          url_span,
-          3,
-          header_span,
-          AZ_SPAN_NULL),
->>>>>>> d393f201
+          &request,
+          &az_context_application,
+          az_http_method_get(),
+          url_span,
+          3,
+          header_span,
+          AZ_SPAN_NULL),
       AZ_OK);
 
   // Create policy options
@@ -124,17 +120,13 @@
 
   assert_return_code(
       az_http_request_init(
-<<<<<<< HEAD
-          &request, &az_context_application, az_http_method_get(), url_span, 3, header_span, AZ_SPAN_NULL),
-=======
-          &request,
-          &az_context_application,
-          az_http_method_get(),
-          url_span,
-          3,
-          header_span,
-          AZ_SPAN_NULL),
->>>>>>> d393f201
+          &request,
+          &az_context_application,
+          az_http_method_get(),
+          url_span,
+          3,
+          header_span,
+          AZ_SPAN_NULL),
       AZ_OK);
 
   // Create policy options
@@ -244,17 +236,13 @@
 
   assert_return_code(
       az_http_request_init(
-<<<<<<< HEAD
-          &request, &az_context_application, az_http_method_get(), url_span, 3, header_span, AZ_SPAN_NULL),
-=======
-          &request,
-          &az_context_application,
-          az_http_method_get(),
-          url_span,
-          3,
-          header_span,
-          AZ_SPAN_NULL),
->>>>>>> d393f201
+          &request,
+          &az_context_application,
+          az_http_method_get(),
+          url_span,
+          3,
+          header_span,
+          AZ_SPAN_NULL),
       AZ_OK);
 
   // Create policy options
@@ -293,17 +281,13 @@
 
   assert_return_code(
       az_http_request_init(
-<<<<<<< HEAD
-          &request, &az_context_application, az_http_method_get(), url_span, 3, header_span, AZ_SPAN_NULL),
-=======
-          &request,
-          &az_context_application,
-          az_http_method_get(),
-          url_span,
-          3,
-          header_span,
-          AZ_SPAN_NULL),
->>>>>>> d393f201
+          &request,
+          &az_context_application,
+          az_http_method_get(),
+          url_span,
+          3,
+          header_span,
+          AZ_SPAN_NULL),
       AZ_OK);
 
   // Create policy options
@@ -344,17 +328,13 @@
 
   assert_return_code(
       az_http_request_init(
-<<<<<<< HEAD
-          &request, &az_context_application, az_http_method_get(), url_span, 3, header_span, AZ_SPAN_NULL),
-=======
-          &request,
-          &az_context_application,
-          az_http_method_get(),
-          url_span,
-          3,
-          header_span,
-          AZ_SPAN_NULL),
->>>>>>> d393f201
+          &request,
+          &az_context_application,
+          az_http_method_get(),
+          url_span,
+          3,
+          header_span,
+          AZ_SPAN_NULL),
       AZ_OK);
 
   // Create policy options
