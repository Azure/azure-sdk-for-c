--- conflicted
+++ resolved
@@ -41,13 +41,9 @@
                     test_az_logging.c
                     test_az_mqtt5_connection.c
                     test_az_mqtt5_rpc_server.c
-<<<<<<< HEAD
-                    test_az_mqtt5_rpc_server_hfsm.c
+                    test_az_mqtt5_rpc_server_policy.c
                     test_az_mqtt5_rpc_client.c
                     test_az_mqtt5_rpc_client_policy.c
-=======
-                    test_az_mqtt5_rpc_server_policy.c
->>>>>>> 2a39dae1
                     test_az_pipeline.c
                     test_az_policy.c
                     test_az_span.c
