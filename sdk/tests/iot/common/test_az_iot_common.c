--- conflicted
+++ resolved
@@ -622,17 +622,10 @@
       az_span_ptr(value), az_span_ptr(test_value_three), (size_t)az_span_size(test_value_three));
 
   assert_int_equal(
-<<<<<<< HEAD
-      az_iot_message_properties_next(&props, &name, &value), AZ_ERROR_IOT_NO_MORE_PROPERTIES);
-  // Call again to show subsequent calls do nothing
-  assert_int_equal(
-      az_iot_message_properties_next(&props, &name, &value), AZ_ERROR_IOT_NO_MORE_PROPERTIES);
-=======
       az_iot_message_properties_next(&props, &name, &value), AZ_ERROR_IOT_END_OF_PROPERTIES);
   // Call again to show subsequent calls do nothing
   assert_int_equal(
       az_iot_message_properties_next(&props, &name, &value), AZ_ERROR_IOT_END_OF_PROPERTIES);
->>>>>>> 18bc763c
 }
 
 static void test_az_iot_message_properties_next_twice_succeed(void** state)
@@ -660,11 +653,7 @@
       az_span_ptr(value), az_span_ptr(test_value_two), (size_t)az_span_size(test_value_two));
 
   assert_int_equal(
-<<<<<<< HEAD
-      az_iot_message_properties_next(&props, &name, &value), AZ_ERROR_IOT_NO_MORE_PROPERTIES);
-=======
       az_iot_message_properties_next(&props, &name, &value), AZ_ERROR_IOT_END_OF_PROPERTIES);
->>>>>>> 18bc763c
 
   // Reset to beginning of span
   assert_int_equal(
@@ -683,11 +672,7 @@
       az_span_ptr(value), az_span_ptr(test_value_two), (size_t)az_span_size(test_value_two));
 
   assert_int_equal(
-<<<<<<< HEAD
-      az_iot_message_properties_next(&props, &name, &value), AZ_ERROR_IOT_NO_MORE_PROPERTIES);
-=======
       az_iot_message_properties_next(&props, &name, &value), AZ_ERROR_IOT_END_OF_PROPERTIES);
->>>>>>> 18bc763c
 }
 
 static void test_az_iot_message_properties_next_empty_succeed(void** state)
@@ -701,11 +686,7 @@
   az_span value;
 
   assert_int_equal(
-<<<<<<< HEAD
-      az_iot_message_properties_next(&props, &name, &value), AZ_ERROR_IOT_NO_MORE_PROPERTIES);
-=======
       az_iot_message_properties_next(&props, &name, &value), AZ_ERROR_IOT_END_OF_PROPERTIES);
->>>>>>> 18bc763c
 }
 
 #ifdef _MSC_VER
