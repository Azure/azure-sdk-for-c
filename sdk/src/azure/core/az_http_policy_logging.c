// Copyright (c) Microsoft Corporation. All rights reserved.
// SPDX-License-Identifier: MIT

#include "az_http_policy_logging_private.h"
#include "az_span_private.h"
#include <azure/core/az_http_transport.h>
#include <azure/core/az_platform.h>
#include <azure/core/internal/az_http_internal.h>
#include <azure/core/internal/az_log_internal.h>
#include <azure/core/internal/az_result_internal.h>
#include <azure/core/internal/az_span_internal.h>

#include <azure/core/_az_cfg.h>

enum
{
  _az_LOG_LENGTHY_VALUE_MAX_LENGTH
  = 50, // When we print values, such as header values, if they are longer than
        // _az_LOG_VALUE_MAX_LENGTH, we trim their contents (decorate with ellipsis in the middle)
        // to make sure each individual header value does not exceed _az_LOG_VALUE_MAX_LENGTH so
        // that they don't blow up the logs.
};

static az_span _az_http_policy_logging_copy_lengthy_value(az_span ref_log_msg, az_span value)
{
  int32_t value_size = az_span_size(value);

  // The caller should validate that ref_log_msg is large enough to contain the value az_span
  // This means, ref_log_msg must have available at least _az_LOG_LENGTHY_VALUE_MAX_LENGTH (i.e. 50)
  // bytes or as much as the size of the value az_span, whichever is smaller.
  _az_PRECONDITION(
      az_span_size(ref_log_msg) >= _az_LOG_LENGTHY_VALUE_MAX_LENGTH
      || az_span_size(ref_log_msg) >= value_size);

  if (value_size <= _az_LOG_LENGTHY_VALUE_MAX_LENGTH)
  {
    return az_span_copy(ref_log_msg, value);
  }

  az_span const ellipsis = AZ_SPAN_FROM_STR(" ... ");
  int32_t const ellipsis_len = az_span_size(ellipsis);

  int32_t const first
      = (_az_LOG_LENGTHY_VALUE_MAX_LENGTH / 2) - ((ellipsis_len / 2) + (ellipsis_len % 2)); // 22

  int32_t const last
      = ((_az_LOG_LENGTHY_VALUE_MAX_LENGTH / 2) + (_az_LOG_LENGTHY_VALUE_MAX_LENGTH % 2)) // 23
      - (ellipsis_len / 2);

  _az_PRECONDITION((first + last + ellipsis_len) == _az_LOG_LENGTHY_VALUE_MAX_LENGTH);

  ref_log_msg = az_span_copy(ref_log_msg, az_span_slice(value, 0, first));
  ref_log_msg = az_span_copy(ref_log_msg, ellipsis);
  return az_span_copy(ref_log_msg, az_span_slice(value, value_size - last, value_size));
}

static az_result _az_http_policy_logging_append_http_request_msg(
    az_http_request const* request,
    az_span* ref_log_msg)
{
  static az_span const auth_header_name = AZ_SPAN_LITERAL_FROM_STR("authorization");

  az_span http_request_string = AZ_SPAN_FROM_STR("HTTP Request : ");
  az_span null_string = AZ_SPAN_FROM_STR("NULL");

  int32_t required_length = az_span_size(http_request_string);
  if (request == NULL)
  {
    required_length += az_span_size(null_string);
  }
  else
  {
    required_length = az_span_size(request->_internal.method) + request->_internal.url_length + 1;
  }

  _az_RETURN_IF_NOT_ENOUGH_SIZE(*ref_log_msg, required_length);

  az_span remainder = az_span_copy(*ref_log_msg, http_request_string);

  if (request == NULL)
  {
    remainder = az_span_copy(remainder, null_string);
    *ref_log_msg = az_span_slice(*ref_log_msg, 0, _az_span_diff(remainder, *ref_log_msg));
    return AZ_OK;
  }

  remainder = az_span_copy(remainder, request->_internal.method);
  remainder = az_span_copy_u8(remainder, ' ');
  remainder = az_span_copy(
      remainder, az_span_slice(request->_internal.url, 0, request->_internal.url_length));

  int32_t const headers_count = az_http_request_headers_count(request);

  az_span new_line_tab_string = AZ_SPAN_FROM_STR("\n\t");
  az_span colon_separator_string = AZ_SPAN_FROM_STR(" : ");

  for (int32_t index = 0; index < headers_count; ++index)
  {
    az_span header_name = { 0 };
    az_span header_value = { 0 };
    _az_RETURN_IF_FAILED(az_http_request_get_header(request, index, &header_name, &header_value));

    required_length = az_span_size(new_line_tab_string) + az_span_size(header_name);
    if (az_span_size(header_value) > 0)
    {
      required_length += _az_LOG_LENGTHY_VALUE_MAX_LENGTH + az_span_size(colon_separator_string);
    }

    _az_RETURN_IF_NOT_ENOUGH_SIZE(remainder, required_length);
    remainder = az_span_copy(remainder, new_line_tab_string);
    remainder = az_span_copy(remainder, header_name);

<<<<<<< HEAD
    if (az_span_size(header_value) > 0
        && !az_span_is_content_equal(header_name, _az_auth_header_name))
=======
    if (az_span_size(header.value) > 0 && !az_span_is_content_equal(header.key, auth_header_name))
>>>>>>> 32a88e1b
    {
      remainder = az_span_copy(remainder, colon_separator_string);
      remainder = _az_http_policy_logging_copy_lengthy_value(remainder, header_value);
    }
  }
  *ref_log_msg = az_span_slice(*ref_log_msg, 0, _az_span_diff(remainder, *ref_log_msg));

  return AZ_OK;
}

static az_result _az_http_policy_logging_append_http_response_msg(
    az_http_response* ref_response,
    int64_t duration_msec,
    az_http_request const* request,
    az_span* ref_log_msg)
{
  az_span http_response_string = AZ_SPAN_FROM_STR("HTTP Response (");
  _az_RETURN_IF_NOT_ENOUGH_SIZE(*ref_log_msg, az_span_size(http_response_string));
  az_span remainder = az_span_copy(*ref_log_msg, http_response_string);

  _az_RETURN_IF_FAILED(az_span_i64toa(remainder, duration_msec, &remainder));

  az_span ms_string = AZ_SPAN_FROM_STR("ms)");
  _az_RETURN_IF_NOT_ENOUGH_SIZE(remainder, az_span_size(ms_string));
  remainder = az_span_copy(remainder, ms_string);

  if (ref_response == NULL || az_span_size(ref_response->_internal.http_response) == 0)
  {
    az_span is_empty_string = AZ_SPAN_FROM_STR(" is empty");
    _az_RETURN_IF_NOT_ENOUGH_SIZE(remainder, az_span_size(is_empty_string));
    remainder = az_span_copy(remainder, is_empty_string);

    *ref_log_msg = az_span_slice(*ref_log_msg, 0, _az_span_diff(remainder, *ref_log_msg));
    return AZ_OK;
  }

  az_span colon_separator_string = AZ_SPAN_FROM_STR(" : ");
  _az_RETURN_IF_NOT_ENOUGH_SIZE(remainder, az_span_size(colon_separator_string));
  remainder = az_span_copy(remainder, colon_separator_string);

  az_http_response_status_line status_line = { 0 };
  _az_RETURN_IF_FAILED(az_http_response_get_status_line(ref_response, &status_line));
  _az_RETURN_IF_FAILED(az_span_u64toa(remainder, (uint64_t)status_line.status_code, &remainder));

  _az_RETURN_IF_NOT_ENOUGH_SIZE(remainder, az_span_size(status_line.reason_phrase) + 1);
  remainder = az_span_copy_u8(remainder, ' ');
  remainder = az_span_copy(remainder, status_line.reason_phrase);

  az_span new_line_tab_string = AZ_SPAN_FROM_STR("\n\t");

  az_result result = AZ_OK;
  az_span header_name = { 0 };
  az_span header_value = { 0 };
  while (az_result_succeeded(
      result = az_http_response_get_next_header(ref_response, &header_name, &header_value)))
  {
    int32_t required_length = az_span_size(new_line_tab_string) + az_span_size(header_name);
    if (az_span_size(header_value) > 0)
    {
      required_length += _az_LOG_LENGTHY_VALUE_MAX_LENGTH + az_span_size(colon_separator_string);
    }

    _az_RETURN_IF_NOT_ENOUGH_SIZE(remainder, required_length);

    remainder = az_span_copy(remainder, new_line_tab_string);
    remainder = az_span_copy(remainder, header_name);

    if (az_span_size(header_value) > 0)
    {
      remainder = az_span_copy(remainder, colon_separator_string);
      remainder = _az_http_policy_logging_copy_lengthy_value(remainder, header_value);
    }
  }

  // Response payload was invalid or corrupted in some way.
  if (result != AZ_ERROR_HTTP_END_OF_HEADERS)
  {
    return result;
  }

  az_span new_lines_string = AZ_SPAN_FROM_STR("\n\n");
  az_span arrow_separator_string = AZ_SPAN_FROM_STR(" -> ");
  int32_t required_length = az_span_size(new_lines_string) + az_span_size(arrow_separator_string);
  _az_RETURN_IF_NOT_ENOUGH_SIZE(remainder, required_length);

  remainder = az_span_copy(remainder, new_lines_string);
  remainder = az_span_copy(remainder, arrow_separator_string);

  az_span append_request = remainder;
  _az_RETURN_IF_FAILED(_az_http_policy_logging_append_http_request_msg(request, &append_request));

  *ref_log_msg = az_span_slice(
      *ref_log_msg, 0, _az_span_diff(remainder, *ref_log_msg) + az_span_size(append_request));
  return AZ_OK;
}

void _az_http_policy_logging_log_http_request(az_http_request const* request)
{
  uint8_t log_msg_buf[AZ_LOG_MESSAGE_BUFFER_SIZE] = { 0 };
  az_span log_msg = AZ_SPAN_FROM_BUFFER(log_msg_buf);

  (void)_az_http_policy_logging_append_http_request_msg(request, &log_msg);

  _az_LOG_WRITE(AZ_LOG_HTTP_REQUEST, log_msg);
}

void _az_http_policy_logging_log_http_response(
    az_http_response const* response,
    int64_t duration_msec,
    az_http_request const* request)
{
  uint8_t log_msg_buf[AZ_LOG_MESSAGE_BUFFER_SIZE] = { 0 };
  az_span log_msg = AZ_SPAN_FROM_BUFFER(log_msg_buf);

  az_http_response response_copy = *response;

  (void)_az_http_policy_logging_append_http_response_msg(
      &response_copy, duration_msec, request, &log_msg);

  _az_LOG_WRITE(AZ_LOG_HTTP_RESPONSE, log_msg);
}

#ifndef AZ_NO_LOGGING
AZ_NODISCARD az_result az_http_pipeline_policy_logging(
    _az_http_policy* ref_policies,
    void* ref_options,
    az_http_request* ref_request,
    az_http_response* ref_response)
{
  (void)ref_options;

  if (_az_LOG_SHOULD_WRITE(AZ_LOG_HTTP_REQUEST))
  {
    _az_http_policy_logging_log_http_request(ref_request);
  }

  if (!_az_LOG_SHOULD_WRITE(AZ_LOG_HTTP_RESPONSE))
  {
    // If no logging is needed, do not even measure the response time.
    return _az_http_pipeline_nextpolicy(ref_policies, ref_request, ref_response);
  }

  int64_t const start = az_platform_clock_msec();
  az_result const result = _az_http_pipeline_nextpolicy(ref_policies, ref_request, ref_response);
  int64_t const end = az_platform_clock_msec();

  _az_http_policy_logging_log_http_response(ref_response, end - start, ref_request);

  return result;
}
#endif // AZ_NO_LOGGING<|MERGE_RESOLUTION|>--- conflicted
+++ resolved
@@ -110,12 +110,8 @@
     remainder = az_span_copy(remainder, new_line_tab_string);
     remainder = az_span_copy(remainder, header_name);
 
-<<<<<<< HEAD
     if (az_span_size(header_value) > 0
-        && !az_span_is_content_equal(header_name, _az_auth_header_name))
-=======
-    if (az_span_size(header.value) > 0 && !az_span_is_content_equal(header.key, auth_header_name))
->>>>>>> 32a88e1b
+        && !az_span_is_content_equal(header_name, auth_header_name))
     {
       remainder = az_span_copy(remainder, colon_separator_string);
       remainder = _az_http_policy_logging_copy_lengthy_value(remainder, header_value);
