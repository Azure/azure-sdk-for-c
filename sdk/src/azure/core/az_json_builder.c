--- conflicted
+++ resolved
@@ -8,23 +8,6 @@
 #include <azure/core/internal/az_span_internal.h>
 
 #include <azure/core/_az_cfg.h>
-
-<<<<<<< HEAD
-enum
-{
-  // Max size for an already escaped string value (~ half of INT_MAX)
-  _az_MAX_ESCAPED_STRING_SIZE = 1000000000,
-
-  // In the worst case, an ASCII character represented as a single UTF-8 byte could expand 6x when
-  // escaped.
-  // For example: '+' becomes '\u0043'
-  // Escaping surrogate pairs (represented by 3 or 4 UTF-8 bytes) would expand to 12 bytes (which is
-  // still <= 6x).
-  _az_MAX_EXPANSION_FACTOR_WHILE_ESCAPING = 6,
-
-  _az_MAX_UNESCAPED_STRING_SIZE
-  = _az_MAX_ESCAPED_STRING_SIZE / _az_MAX_EXPANSION_FACTOR_WHILE_ESCAPING, // 166_666_666 bytes
-};
 
 AZ_NODISCARD az_result az_json_builder_init(
     az_json_builder* json_builder,
@@ -44,8 +27,6 @@
   return AZ_OK;
 }
 
-=======
->>>>>>> c9396dc3
 static AZ_NODISCARD az_span _get_remaining_span(az_json_builder* json_builder)
 {
   _az_PRECONDITION_NOT_NULL(json_builder);
