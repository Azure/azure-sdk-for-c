--- conflicted
+++ resolved
@@ -23,7 +23,6 @@
     az_span out_subscription_topic,
     int32_t* out_topic_length)
 {
-<<<<<<< HEAD
   return az_rpc_get_topic_from_format(
     client->_internal.model_id,
     AZ_SPAN_FROM_STR("+"),
@@ -32,28 +31,6 @@
     client->_internal.options.subscription_topic_format,
     out_subscription_topic,
     out_topic_length);
-=======
-  _az_PRECONDITION_VALID_SPAN(client->_internal.model_id, 1, false);
-  _az_PRECONDITION_VALID_SPAN(client->_internal.client_id, 1, false);
-  _az_PRECONDITION_VALID_SPAN(client->_internal.command_name, 1, false);
-  *out_topic_length = az_span_size(client->_internal.model_id)
-      + az_span_size(client->_internal.client_id) + az_span_size(client->_internal.command_name)
-      + 29;
-  if (!_az_span_is_valid(out_subscription_topic, *out_topic_length, true))
-  {
-    return AZ_ERROR_OUT_OF_MEMORY;
-  }
-
-  out_subscription_topic = az_span_copy(out_subscription_topic, AZ_SPAN_FROM_STR("vehicles/"));
-  out_subscription_topic = az_span_copy(out_subscription_topic, client->_internal.model_id);
-  out_subscription_topic = az_span_copy(out_subscription_topic, AZ_SPAN_FROM_STR("/commands/+/"));
-  out_subscription_topic = az_span_copy(out_subscription_topic, client->_internal.command_name);
-  out_subscription_topic = az_span_copy(out_subscription_topic, AZ_SPAN_FROM_STR("/__for_"));
-  out_subscription_topic = az_span_copy(out_subscription_topic, client->_internal.client_id);
-  out_subscription_topic = az_span_copy_u8(out_subscription_topic, '\0');
-
-  return AZ_OK;
->>>>>>> f4d0b04a
 }
 
 // Replaces + in subscription topic with server client id
@@ -63,7 +40,6 @@
     az_span command_name,
     az_span out_response_topic)
 {
-<<<<<<< HEAD
   return az_rpc_get_topic_from_format(
       client->_internal.model_id,
       server_client_id,
@@ -72,16 +48,6 @@
       client->_internal.options.subscription_topic_format,
       out_response_topic,
       NULL);
-=======
-  _az_PRECONDITION_VALID_SPAN(client->_internal.subscription_topic, 1, false);
-  _az_PRECONDITION_VALID_SPAN(server_client_id, 1, false);
-  int32_t response_topic_min_length
-      = az_span_size(client->_internal.subscription_topic) + az_span_size(server_client_id) - 1;
-  if (!_az_span_is_valid(out_response_topic, response_topic_min_length, true))
-  {
-    return AZ_ERROR_OUT_OF_MEMORY;
-  }
->>>>>>> f4d0b04a
 
 }
 
@@ -91,7 +57,6 @@
     az_span command_name,
     az_span out_request_topic)
 {
-<<<<<<< HEAD
   return az_rpc_get_topic_from_format(
     client->_internal.model_id,
     server_client_id,
@@ -100,29 +65,6 @@
     client->_internal.options.request_topic_format,
     out_request_topic,
     NULL);
-=======
-  _az_PRECONDITION_VALID_SPAN(client->_internal.model_id, 1, false);
-  _az_PRECONDITION_VALID_SPAN(client->_internal.command_name, 1, false);
-  _az_PRECONDITION_VALID_SPAN(server_client_id, 1, false);
-  int32_t request_topic_min_length = az_span_size(client->_internal.model_id)
-      + az_span_size(server_client_id) + az_span_size(client->_internal.command_name) + 23;
-  if (!_az_span_is_valid(out_request_topic, request_topic_min_length, true))
-  {
-    return AZ_ERROR_OUT_OF_MEMORY;
-  }
-
-  az_span_fill(out_request_topic, ' ');
-
-  out_request_topic = az_span_copy(out_request_topic, AZ_SPAN_FROM_STR("vehicles/"));
-  out_request_topic = az_span_copy(out_request_topic, client->_internal.model_id);
-  out_request_topic = az_span_copy(out_request_topic, AZ_SPAN_FROM_STR("/commands/"));
-  out_request_topic = az_span_copy(out_request_topic, server_client_id);
-  out_request_topic = az_span_copy_u8(out_request_topic, '/');
-  out_request_topic = az_span_copy(out_request_topic, client->_internal.command_name);
-  out_request_topic = az_span_copy_u8(out_request_topic, '\0');
-
-  return AZ_OK;
->>>>>>> f4d0b04a
 }
 
 AZ_NODISCARD az_result az_rpc_client_init(
@@ -146,11 +88,7 @@
     return AZ_ERROR_ARG;
   }
 
-<<<<<<< HEAD
-  _az_PRECONDITION_VALID_SPAN(client_id, 1, false);
-=======
   client->_internal.options = options == NULL ? az_mqtt5_rpc_client_options_default() : *options;
->>>>>>> f4d0b04a
 
   client->_internal.client_id = client_id;
   client->_internal.model_id = model_id;
