--- conflicted
+++ resolved
@@ -60,14 +60,9 @@
     ${CMAKE_CURRENT_LIST_DIR}/az_json_token.c
     ${CMAKE_CURRENT_LIST_DIR}/az_json_writer.c
     ${CMAKE_CURRENT_LIST_DIR}/az_log.c
-<<<<<<< HEAD
     ${CMAKE_CURRENT_LIST_DIR}/az_mqtt5_connection.c
     ${CMAKE_CURRENT_LIST_DIR}/az_mqtt5_connection_hfsm.c
-=======
-    ${CMAKE_CURRENT_LIST_DIR}/az_mqtt_connection.c
-    ${CMAKE_CURRENT_LIST_DIR}/az_mqtt_connection_hfsm.c
     ${CMAKE_CURRENT_LIST_DIR}/az_mqtt_rpc_server_hfsm.c
->>>>>>> 1082b14e
     ${CMAKE_CURRENT_LIST_DIR}/az_precondition.c
     ${CMAKE_CURRENT_LIST_DIR}/az_span.c
   )
