--- conflicted
+++ resolved
@@ -226,7 +226,11 @@
         _az_RETURN_IF_FAILED(az_event_policy_send_inbound_event(
             me, (az_event){ .type = AZ_MQTT5_EVENT_RPC_CLIENT_ERROR_RSP, .data = &resp_data }));
 
-        _az_CRITICAL_IF_FAILED(_az_hfsm_transition_peer((_az_hfsm*)me, started, faulted));
+        // this should fault the RPC Client as well
+        _az_RETURN_IF_FAILED(az_event_policy_send_outbound_event(
+          (az_event_policy*)this_policy,
+          (az_event){ .type = AZ_MQTT5_EVENT_REQUEST_PUB_TIMEOUT_IND, .data = NULL }));
+        _az_RETURN_IF_FAILED(_az_hfsm_transition_peer((_az_hfsm*)me, started, faulted));
       }
       else if (event.data == &this_policy->_internal.request_completion_timer)
       {
@@ -267,7 +271,134 @@
           _az_RETURN_IF_FAILED(az_event_policy_send_inbound_event(
               me, (az_event){ .type = AZ_MQTT5_EVENT_RPC_CLIENT_ERROR_RSP, .data = &resp_data }));
 
-<<<<<<< HEAD
+          _az_CRITICAL_IF_FAILED(_az_hfsm_transition_peer((_az_hfsm*)me, started, faulted));
+        }
+        // A successful puback rsp will be handled in Publishing or ignored by other sub states
+      }
+      break;
+    }
+
+    case AZ_MQTT5_EVENT_REQUEST_COMPLETE:
+    {
+      az_span* correlation_id = (az_span*)event.data;
+      if (az_span_is_content_equal(*correlation_id, this_policy->_internal.correlation_id))
+      {
+        log_event(event, started_string, this_policy->_internal.correlation_id);
+        _az_CRITICAL_IF_FAILED(_az_hfsm_transition_peer((_az_hfsm*)me, started, completed));
+      }
+      break;
+    }
+
+    case AZ_MQTT5_EVENT_REQUEST_FAULTED:
+    {
+      az_span* correlation_id = (az_span*)event.data;
+      if (az_span_is_content_equal(*correlation_id, this_policy->_internal.correlation_id))
+      {
+        log_event(event, started_string, this_policy->_internal.correlation_id);
+        _az_CRITICAL_IF_FAILED(_az_hfsm_transition_peer((_az_hfsm*)me, started, faulted));
+      }
+      break;
+    }
+
+    default:
+      ret = AZ_HFSM_RETURN_HANDLE_BY_SUPERSTATE;
+      break;
+  }
+
+  return ret;
+}
+
+static az_result idle(az_event_policy* me, az_event event)
+{
+  az_result ret = AZ_OK;
+  az_mqtt5_request* this_policy = (az_mqtt5_request*)me;
+
+  switch (event.type)
+  {
+    case AZ_HFSM_EVENT_ENTRY:
+    case AZ_HFSM_EVENT_EXIT:
+      log_event(event, idle_string, this_policy->_internal.correlation_id);
+      break;
+
+    case AZ_MQTT5_EVENT_PUBACK_RSP:
+    case AZ_MQTT5_EVENT_REQUEST_COMPLETE:
+      // ignore
+      break;
+
+    case AZ_MQTT5_EVENT_REQUEST_INIT:
+    {
+      init_event_data* event_data = (init_event_data*)event.data;
+      if (az_span_is_content_equal(
+              event_data->correlation_id, this_policy->_internal.correlation_id))
+      {
+        log_event(event, idle_string, this_policy->_internal.correlation_id);
+        this_policy->_internal.pending_pub_id = event_data->pub_id;
+
+        _az_CRITICAL_IF_FAILED(_az_hfsm_transition_peer((_az_hfsm*)me, idle, publishing));
+      }
+
+      break;
+    }
+
+    case AZ_HFSM_EVENT_TIMEOUT:
+    {
+      if (event.data == &this_policy->_internal.request_completion_timer)
+      {
+        log_event(event, idle_string, this_policy->_internal.correlation_id);
+        ret = AZ_HFSM_RETURN_HANDLE_BY_SUPERSTATE;
+      }
+      // ignore timeout for pub timer
+      break;
+    }
+
+    default:
+      ret = AZ_HFSM_RETURN_HANDLE_BY_SUPERSTATE;
+      break;
+  }
+
+  return ret;
+}
+
+static az_result publishing(az_event_policy* me, az_event event)
+{
+  az_result ret = AZ_OK;
+  az_mqtt5_request* this_policy = (az_mqtt5_request*)me;
+
+  switch (event.type)
+  {
+    case AZ_HFSM_EVENT_ENTRY:
+      log_event(event, publishing_string, this_policy->_internal.correlation_id);
+      _request_start_timer(
+          this_policy,
+          this_policy->_internal.publish_timeout_in_seconds,
+          &this_policy->_internal.request_pub_timer);
+      break;
+
+    case AZ_HFSM_EVENT_EXIT:
+      log_event(event, publishing_string, this_policy->_internal.correlation_id);
+      _request_stop_timer(&this_policy->_internal.request_pub_timer);
+      this_policy->_internal.pending_pub_id = 0;
+      break;
+
+    case AZ_MQTT5_EVENT_PUBACK_RSP:
+    {
+      az_mqtt5_puback_data* puback_data = (az_mqtt5_puback_data*)event.data;
+      if (puback_data->id == this_policy->_internal.pending_pub_id)
+      {
+        log_event(event, publishing_string, this_policy->_internal.correlation_id);
+        if (puback_data->reason_code != 0)
+        {
+          // handle failure in started state
+          ret = AZ_HFSM_RETURN_HANDLE_BY_SUPERSTATE;
+        }
+        else
+        {
+          _az_CRITICAL_IF_FAILED(_az_hfsm_transition_peer((_az_hfsm*)me, publishing, waiting));
+        }
+      }
+      break;
+    }
+
     case AZ_HFSM_EVENT_TIMEOUT:
     {
       if (event.data == &this_policy->_internal.request_pub_timer)
@@ -315,132 +446,6 @@
             (az_event){ .type = AZ_MQTT5_EVENT_RPC_CLIENT_ERROR_RSP, .data = &resp_data }));
 
         _az_RETURN_IF_FAILED(_az_hfsm_transition_peer((_az_hfsm*)me, publishing, faulted));
-=======
-          _az_CRITICAL_IF_FAILED(_az_hfsm_transition_peer((_az_hfsm*)me, started, faulted));
-        }
-        // A successful puback rsp will be handled in Publishing or ignored by other sub states
->>>>>>> f3b38289
-      }
-      break;
-    }
-
-    case AZ_MQTT5_EVENT_REQUEST_COMPLETE:
-    {
-      az_span* correlation_id = (az_span*)event.data;
-      if (az_span_is_content_equal(*correlation_id, this_policy->_internal.correlation_id))
-      {
-        log_event(event, started_string, this_policy->_internal.correlation_id);
-        _az_CRITICAL_IF_FAILED(_az_hfsm_transition_peer((_az_hfsm*)me, started, completed));
-      }
-      break;
-    }
-
-    case AZ_MQTT5_EVENT_REQUEST_FAULTED:
-    {
-      az_span* correlation_id = (az_span*)event.data;
-      if (az_span_is_content_equal(*correlation_id, this_policy->_internal.correlation_id))
-      {
-        log_event(event, started_string, this_policy->_internal.correlation_id);
-        _az_CRITICAL_IF_FAILED(_az_hfsm_transition_peer((_az_hfsm*)me, started, faulted));
-      }
-      break;
-    }
-
-    default:
-      ret = AZ_HFSM_RETURN_HANDLE_BY_SUPERSTATE;
-      break;
-  }
-
-  return ret;
-}
-
-static az_result idle(az_event_policy* me, az_event event)
-{
-  az_result ret = AZ_OK;
-  az_mqtt5_request* this_policy = (az_mqtt5_request*)me;
-
-  switch (event.type)
-  {
-    case AZ_HFSM_EVENT_ENTRY:
-    case AZ_HFSM_EVENT_EXIT:
-      log_event(event, idle_string, this_policy->_internal.correlation_id);
-      break;
-
-    case AZ_MQTT5_EVENT_PUBACK_RSP:
-    case AZ_MQTT5_EVENT_REQUEST_COMPLETE:
-      // ignore
-      break;
-
-    case AZ_MQTT5_EVENT_REQUEST_INIT:
-    {
-      init_event_data* event_data = (init_event_data*)event.data;
-      if (az_span_is_content_equal(
-              event_data->correlation_id, this_policy->_internal.correlation_id))
-      {
-        log_event(event, idle_string, this_policy->_internal.correlation_id);
-        this_policy->_internal.pending_pub_id = event_data->pub_id;
-
-        _az_CRITICAL_IF_FAILED(_az_hfsm_transition_peer((_az_hfsm*)me, idle, publishing));
-      }
-
-      break;
-    }
-
-    case AZ_HFSM_EVENT_TIMEOUT:
-    {
-      if (event.data == &this_policy->_internal.request_completion_timer)
-      {
-        log_event(event, idle_string, this_policy->_internal.correlation_id);
-        ret = AZ_HFSM_RETURN_HANDLE_BY_SUPERSTATE;
-      }
-      // ignore timeout for pub timer
-      break;
-    }
-
-    default:
-      ret = AZ_HFSM_RETURN_HANDLE_BY_SUPERSTATE;
-      break;
-  }
-
-  return ret;
-}
-
-static az_result publishing(az_event_policy* me, az_event event)
-{
-  az_result ret = AZ_OK;
-  az_mqtt5_request* this_policy = (az_mqtt5_request*)me;
-
-  switch (event.type)
-  {
-    case AZ_HFSM_EVENT_ENTRY:
-      log_event(event, publishing_string, this_policy->_internal.correlation_id);
-      _request_start_timer(
-          this_policy,
-          this_policy->_internal.publish_timeout_in_seconds,
-          &this_policy->_internal.request_pub_timer);
-      break;
-
-    case AZ_HFSM_EVENT_EXIT:
-      log_event(event, publishing_string, this_policy->_internal.correlation_id);
-      _request_stop_timer(&this_policy->_internal.request_pub_timer);
-      this_policy->_internal.pending_pub_id = 0;
-      break;
-
-    case AZ_MQTT5_EVENT_PUBACK_RSP:
-    {
-      az_mqtt5_puback_data* puback_data = (az_mqtt5_puback_data*)event.data;
-      if (puback_data->id == this_policy->_internal.pending_pub_id)
-      {
-        log_event(event, publishing_string, this_policy->_internal.correlation_id);
-        if (puback_data->reason_code != 0)
-        {
-          // handle failure in started state
-          ret = AZ_HFSM_RETURN_HANDLE_BY_SUPERSTATE;
-        }
-        else
-        {
-          _az_CRITICAL_IF_FAILED(_az_hfsm_transition_peer((_az_hfsm*)me, publishing, waiting));
-        }
       }
       break;
     }
