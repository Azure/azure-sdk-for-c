--- conflicted
+++ resolved
@@ -483,9 +483,5 @@
 
   return _az_hfsm_send_event(
       &client->_internal.rpc_server_hfsm,
-<<<<<<< HEAD
-      (az_event){ .type = AZ_EVENT_MQTT5_RPC_SERVER_EXECUTE_COMMAND_RSP, .data = data });
-=======
       (az_event){ .type = AZ_MQTT5_EVENT_RPC_SERVER_EXECUTE_COMMAND_RSP, .data = data });
->>>>>>> f4d0b04a
 }