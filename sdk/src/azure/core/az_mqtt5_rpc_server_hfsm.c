// Copyright (c) Microsoft Corporation. All rights reserved.
// SPDX-License-Identifier: MIT

#include <azure/core/az_mqtt5.h>
#include <azure/core/az_mqtt5_rpc_server.h>
#include <azure/core/az_platform.h>
#include <azure/core/az_result.h>
#include <azure/core/internal/az_log_internal.h>
#include <stdio.h>
#include <stdlib.h>

#include <azure/core/_az_cfg.h>

static az_result root(az_event_policy* me, az_event event);
static az_result waiting(az_event_policy* me, az_event event);
static az_result faulted(az_event_policy* me, az_event event);

static az_event_policy_handler _get_parent(az_event_policy_handler child_state)
{
  az_event_policy_handler parent_state;

  if (child_state == root)
  {
    parent_state = NULL;
  }
  else if (child_state == waiting || child_state == faulted)
  {
    parent_state = root;
  }
  else
  {
    // Unknown state.
    az_platform_critical_error();
    parent_state = NULL;
  }

  return parent_state;
}

static az_result root(az_event_policy* me, az_event event)
{
  az_result ret = AZ_OK;
  (void)me;

  if (_az_LOG_SHOULD_WRITE(event.type))
  {
    _az_LOG_WRITE(event.type, AZ_SPAN_FROM_STR("az_rpc_server"));
  }

  switch (event.type)
  {
    case AZ_HFSM_EVENT_ENTRY:
      break;

    case AZ_HFSM_EVENT_ERROR:
    {
      if (az_result_failed(az_event_policy_send_inbound_event(me, event)))
      {
        az_platform_critical_error();
      }
      break;
    }

    case AZ_HFSM_EVENT_EXIT:
    {
      if (_az_LOG_SHOULD_WRITE(AZ_HFSM_EVENT_EXIT))
      {
        _az_LOG_WRITE(AZ_HFSM_EVENT_EXIT, AZ_SPAN_FROM_STR("az_mqtt5_rpc_server: PANIC!"));
      }

      az_platform_critical_error();
      break;
    }

    case AZ_MQTT5_EVENT_PUBACK_RSP:
    case AZ_MQTT5_EVENT_CONNECT_RSP:
    case AZ_MQTT5_EVENT_DISCONNECT_RSP:
    case AZ_MQTT5_EVENT_UNSUBACK_RSP:
    case AZ_EVENT_MQTT5_CONNECTION_OPEN_REQ:
    case AZ_EVENT_MQTT5_CONNECTION_OPEN_IND:
    case AZ_EVENT_MQTT5_CONNECTION_CLOSE_REQ:
    case AZ_EVENT_MQTT5_CONNECTION_CLOSED_IND:
    case AZ_EVENT_MQTT5_CONNECTION_RETRY_IND:
    case AZ_EVENT_MQTT5_CONNECTION_RETRY_EXHAUSTED_IND:
      break;

    default:
      // TODO
      ret = AZ_HFSM_RETURN_HANDLE_BY_SUPERSTATE;
      break;
  }

  return ret;
}

/**
 * @brief start subscription timer
 */
AZ_INLINE az_result _rpc_start_timer(az_mqtt5_rpc_server* me)
{
  _az_event_pipeline* pipeline = &me->_internal.connection->_internal.event_pipeline;
  _az_event_pipeline_timer* timer = &me->_internal.rpc_server_timer;

  _az_RETURN_IF_FAILED(_az_event_pipeline_timer_create(pipeline, timer));

  int32_t delay_milliseconds = (int32_t)me->_internal.subscribe_timeout_in_seconds * 1000;

  _az_RETURN_IF_FAILED(az_platform_timer_start(&timer->platform_timer, delay_milliseconds));

  return AZ_OK;
}

/**
 * @brief stop subscription timer
 */
AZ_INLINE az_result _rpc_stop_timer(az_mqtt5_rpc_server* me)
{
  _az_event_pipeline_timer* timer = &me->_internal.rpc_server_timer;
  return az_platform_timer_destroy(&timer->platform_timer);
}

/**
 * @brief Build the response payload given the execution finish data
 *
 * @param me
 * @param event_data execution finish data
 *    contains status code, and error message or response payload
 * @param out_data event data for response publish
 * @return az_result
 */
AZ_INLINE az_result _build_response(
    az_mqtt5_rpc_server* me,
    az_mqtt5_rpc_server_execution_rsp_event_data* event_data,
    az_mqtt5_pub_data* out_data)
{
  az_mqtt5_rpc_server* this_policy = (az_mqtt5_rpc_server*)me;

  // if the status indicates failure, add the status message to the user properties
  if (az_mqtt5_rpc_status_failed(event_data->status))
  {
    // TODO: is an error message required on failure?
    _az_PRECONDITION_VALID_SPAN(event_data->error_message, 0, true);

    _az_RETURN_IF_FAILED(az_mqtt5_property_bag_append_stringpair(
        &this_policy->_internal.property_bag,
        AZ_MQTT5_PROPERTY_TYPE_USER_PROPERTY,
        AZ_SPAN_FROM_STR(AZ_MQTT5_RPC_STATUS_MESSAGE_PROPERTY_NAME),
        event_data->error_message));
    out_data->payload = AZ_SPAN_EMPTY;
  }
  // if the status indicates success, add the response payload to the publish and set the content
  // type property
  else
  {
    // TODO: is a payload required?
    _az_PRECONDITION_VALID_SPAN(event_data->response, 0, true);

    if (!az_span_is_content_equal(event_data->content_type, AZ_SPAN_EMPTY))
    {
      _az_RETURN_IF_FAILED(az_mqtt5_property_bag_append_string(
          &this_policy->_internal.property_bag,
          AZ_MQTT5_PROPERTY_TYPE_CONTENT_TYPE,
          event_data->content_type));
    }

    out_data->payload = event_data->response;
  }

  // Set the status user property
  char status_str[5];
  sprintf(status_str, "%d", event_data->status);

  _az_RETURN_IF_FAILED(az_mqtt5_property_bag_append_stringpair(
      &this_policy->_internal.property_bag,
      AZ_MQTT5_PROPERTY_TYPE_USER_PROPERTY,
      AZ_SPAN_FROM_STR(AZ_MQTT5_RPC_STATUS_PROPERTY_NAME),
      az_span_create_from_str(status_str)));

  // Set the correlation data property
  _az_PRECONDITION_VALID_SPAN(event_data->correlation_id, 0, true);
  _az_RETURN_IF_FAILED(az_mqtt5_property_bag_append_binary(
      &this_policy->_internal.property_bag,
      AZ_MQTT5_PROPERTY_TYPE_CORRELATION_DATA,
      event_data->correlation_id));

  out_data->properties = &this_policy->_internal.property_bag;
  // use the received response topic as the topic
  out_data->topic = event_data->response_topic;
  out_data->qos = AZ_MQTT5_DEFAULT_RPC_QOS;

  return AZ_OK;
}

/**
 * @brief Handle an incoming request
 *
 * @param this_policy
 * @param data event data received from the publish
 *
 * @return az_result
 */
AZ_INLINE az_result _handle_request(
    az_mqtt5_rpc_server* this_policy,
    az_mqtt5_recv_data* data,
    az_mqtt5_rpc_server_codec_request* req_event_data)
{
  _az_PRECONDITION_NOT_NULL(data->properties);
  _az_PRECONDITION_NOT_NULL(this_policy);

  az_result ret = AZ_OK;

  // save the response topic
  az_mqtt5_property_string response_topic
      = az_mqtt5_property_bag_read_string(data->properties, AZ_MQTT5_PROPERTY_TYPE_RESPONSE_TOPIC);

  // save the correlation data to send back with the response
  az_mqtt5_property_binarydata correlation_data = az_mqtt5_property_bag_read_binarydata(
      data->properties, AZ_MQTT5_PROPERTY_TYPE_CORRELATION_DATA);

  // validate request isn't expired?

  // read the content type so the application can properly deserialize the request
  az_mqtt5_property_string content_type
      = az_mqtt5_property_bag_read_string(data->properties, AZ_MQTT5_PROPERTY_TYPE_CONTENT_TYPE);

  az_span response_topic_str = az_mqtt5_property_get_string(&response_topic);
  az_span correlation_data_bindata = az_mqtt5_property_get_binarydata(&correlation_data);
  az_span content_type_str = az_mqtt5_property_get_string(&content_type);

  if (az_span_ptr(response_topic_str) != NULL && az_span_ptr(correlation_data_bindata) != NULL)
  {
    // TODO: validate request isn't expired?
    az_mqtt5_rpc_server_execution_req_event_data command_data
        = (az_mqtt5_rpc_server_execution_req_event_data){
            .correlation_id = correlation_data_bindata,
            .response_topic = response_topic_str,
            .request_data = data->payload,
            .request_topic = data->topic,
            .content_type = content_type_str,
            .command_name = req_event_data->command_name,
            .service_id = req_event_data->service_id
          };

    ret = az_event_policy_send_inbound_event(
        (az_event_policy*)this_policy,
        (az_event){ .type = AZ_MQTT5_EVENT_RPC_SERVER_EXECUTE_COMMAND_REQ, .data = &command_data });
  }
  else
  {
    ret = AZ_ERROR_ITEM_NOT_FOUND;
  }

  az_mqtt5_property_read_free_string(&content_type);
  az_mqtt5_property_read_free_binarydata(&correlation_data);
  az_mqtt5_property_read_free_string(&response_topic);

  return ret;
}

/**
 * @brief Send a response publish and clear the pending command
 *
 * @param me
 * @param data event data for a publish request
 *
 */
AZ_INLINE az_result _send_response_pub(az_mqtt5_rpc_server* me, az_mqtt5_pub_data data)
{
  az_result ret = AZ_OK;
  // send publish
  ret = az_event_policy_send_outbound_event(
      (az_event_policy*)me, (az_event){ .type = AZ_MQTT5_EVENT_PUB_REQ, .data = &data });

  // empty the property bag so it can be reused
  az_mqtt5_property_bag_clear(&me->_internal.property_bag);
  return ret;
}

/**
 * @brief Main state where the rpc server waits for incoming command requests or execution to
 * complete
 */
static az_result waiting(az_event_policy* me, az_event event)
{
  az_result ret = AZ_OK;
  az_mqtt5_rpc_server* this_policy = (az_mqtt5_rpc_server*)me;

  if (_az_LOG_SHOULD_WRITE(event.type))
  {
    _az_LOG_WRITE(event.type, AZ_SPAN_FROM_STR("az_rpc_server/waiting"));
  }

  switch (event.type)
  {
    case AZ_HFSM_EVENT_ENTRY:
      // No-op
      break;

    case AZ_MQTT5_EVENT_SUBACK_RSP:
    {
      // if get suback that matches the sub we sent, stop waiting for the suback
      az_mqtt5_suback_data* data = (az_mqtt5_suback_data*)event.data;
      if (data->id == this_policy->_internal.pending_subscription_id)
      {
        _rpc_stop_timer(this_policy);
        this_policy->_internal.pending_subscription_id = 0;
      }
      // else, keep waiting for the proper suback
      break;
    }

    case AZ_HFSM_EVENT_TIMEOUT:
    {
      if (event.data == &this_policy->_internal.rpc_server_timer)
      {
        // if subscribing times out, go to faulted state - this is not recoverable
        _az_RETURN_IF_FAILED(_az_hfsm_transition_peer((_az_hfsm*)me, waiting, faulted));
      }
      break;
    }

    case AZ_MQTT5_EVENT_PUB_RECV_IND:
    {
      az_mqtt5_recv_data* recv_data = (az_mqtt5_recv_data*)event.data;
      az_mqtt5_rpc_server_codec_request req_event_data;

      if (az_result_succeeded(az_mqtt5_rpc_server_codec_parse_received_topic(
              this_policy->_internal.rpc_server_codec, recv_data->topic, &req_event_data)))
      {
        // clear subscription timer if we get a pub on the topic, since that implies we're
        // subscribed
        if (this_policy->_internal.pending_subscription_id != 0)
        {
          _rpc_stop_timer(this_policy);
          this_policy->_internal.pending_subscription_id = 0;
        }

        // parse the request details and send it to the application for execution
        if (az_result_failed(_handle_request(this_policy, recv_data, &req_event_data)))
        {
          if (_az_LOG_SHOULD_WRITE(AZ_HFSM_EVENT_ERROR))
          {
            _az_LOG_WRITE(
                AZ_HFSM_EVENT_ERROR,
                AZ_SPAN_FROM_STR("az_rpc_server/waiting Error handling incoming publish - missing "
                                 "required property"));
          }
        }
      }
      break;
    }

    case AZ_MQTT5_EVENT_RPC_SERVER_EXECUTE_COMMAND_RSP:
    {
      az_mqtt5_rpc_server_execution_rsp_event_data* event_data
          = (az_mqtt5_rpc_server_execution_rsp_event_data*)event.data;
      az_mqtt5_rpc_server_codec_request req;

      // Check that original request topic matches the subscription topic for this RPC server
      // instance
      if (az_result_succeeded(az_mqtt5_rpc_server_codec_parse_received_topic(
              this_policy->_internal.rpc_server_codec, event_data->request_topic, &req)))
      {
        // create response payload
        az_mqtt5_pub_data data;
        ret = _build_response(this_policy, event_data, &data);
        if (az_result_failed(ret))
        {
          az_mqtt5_property_bag_clear(&this_policy->_internal.property_bag);
          return ret;
        }

        // send publish
        _send_response_pub(this_policy, data);

        az_mqtt5_property_bag_clear(&this_policy->_internal.property_bag);
      }
      else
      {
        // log and ignore (this is probably meant for a different policy)
        printf("topic does not match subscription, ignoring\n");
      }
      break;
    }

    case AZ_MQTT5_EVENT_PUBACK_RSP:
    case AZ_MQTT5_EVENT_CONNECT_RSP:
    case AZ_EVENT_MQTT5_CONNECTION_OPEN_REQ:
    case AZ_EVENT_MQTT5_CONNECTION_OPEN_IND:
      break;

    case AZ_HFSM_EVENT_EXIT:
      // No-op
      break;

    default:
      // TODO
      ret = AZ_HFSM_RETURN_HANDLE_BY_SUPERSTATE;
      break;
  }

  return ret;
}

/**
 * @brief Failure state - locks up all execution of this hfsm
 */
static az_result faulted(az_event_policy* me, az_event event)
{
  az_result ret = AZ_OK;

  if (_az_LOG_SHOULD_WRITE(event.type))
  {
    _az_LOG_WRITE(event.type, AZ_SPAN_FROM_STR("az_rpc_server/faulted"));
  }
  switch (event.type)
  {
    case AZ_HFSM_EVENT_ENTRY:
    {
      _az_RETURN_IF_FAILED(az_event_policy_send_inbound_event(
          me, (az_event){ .type = AZ_HFSM_EVENT_ERROR, .data = NULL }));
      break;
    }
    default:
      ret = AZ_ERROR_HFSM_INVALID_STATE;
      break;
  }

  return ret;
}

<<<<<<< HEAD
=======
AZ_NODISCARD az_result az_mqtt5_rpc_server_unsubscribe_begin(az_mqtt5_rpc_server* client)
{
  if (client->_internal.connection == NULL)
  {
    // This API should be called only when the client is attached to a connection object.
    return AZ_ERROR_NOT_SUPPORTED;
  }
  // Send unsubscribe
  az_mqtt5_unsub_data unsubscription_data
      = { .topic_filter = client->_internal.subscription_topic };

  return az_event_policy_send_outbound_event(
      (az_event_policy*)client,
      (az_event){ .type = AZ_MQTT5_EVENT_UNSUB_REQ, .data = &unsubscription_data });
}

AZ_NODISCARD az_result _az_mqtt5_rpc_server_policy_init(
    _az_hfsm* hfsm,
    _az_event_client* event_client,
    az_mqtt5_connection* connection)
{
  _az_RETURN_IF_FAILED(_az_hfsm_init(hfsm, root, _get_parent, NULL, NULL));
  _az_RETURN_IF_FAILED(_az_hfsm_transition_substate(hfsm, root, waiting));

  event_client->policy = (az_event_policy*)hfsm;
  _az_RETURN_IF_FAILED(_az_event_policy_collection_add_client(
      &connection->_internal.policy_collection, event_client));

  return AZ_OK;
}

>>>>>>> 841cd3e6
AZ_NODISCARD az_result az_mqtt5_rpc_server_register(az_mqtt5_rpc_server* client)
{
  if (client->_internal.connection == NULL)
  {
    // This API can be called only when the client is attached to a connection object.
    return AZ_ERROR_NOT_SUPPORTED;
  }

  az_mqtt5_sub_data subscription_data = { .topic_filter = client->_internal.subscription_topic,
                                          .qos = AZ_MQTT5_DEFAULT_RPC_QOS,
                                          .out_id = 0 };
  _rpc_start_timer(client);
  _az_RETURN_IF_FAILED(az_event_policy_send_outbound_event(
      (az_event_policy*)client,
      (az_event){ .type = AZ_MQTT5_EVENT_SUB_REQ, .data = &subscription_data }));
  client->_internal.pending_subscription_id = subscription_data.out_id;
  return AZ_OK;
}

AZ_NODISCARD az_result az_mqtt5_rpc_server_init(
    az_mqtt5_rpc_server* client,
    az_mqtt5_rpc_server_codec* rpc_server_codec,
    az_mqtt5_connection* connection,
    az_mqtt5_property_bag property_bag,
    az_span subscription_topic,
    az_span model_id,
    az_span client_id,
    int32_t subscribe_timeout_in_seconds,
    az_mqtt5_rpc_server_codec_options* options)
{
  _az_PRECONDITION_NOT_NULL(client);
  client->_internal.rpc_server_codec = rpc_server_codec;
  _az_RETURN_IF_FAILED(az_mqtt5_rpc_server_codec_init(
      client->_internal.rpc_server_codec, model_id, client_id, options));

  if (subscribe_timeout_in_seconds <= 0)
  {
    return AZ_ERROR_ARG;
  }

  size_t topic_length;
  _az_RETURN_IF_FAILED(az_mqtt5_rpc_server_codec_get_subscribe_topic(
      client->_internal.rpc_server_codec,
      (char*)az_span_ptr(subscription_topic),
      (size_t)az_span_size(subscription_topic),
      &topic_length));

  client->_internal.subscription_topic
      = az_span_slice(subscription_topic, 0, (int32_t)topic_length);
  client->_internal.property_bag = property_bag;
  client->_internal.connection = connection;
  client->_internal.subscribe_timeout_in_seconds = subscribe_timeout_in_seconds;

  // Initialize the stateful sub-client.
  if ((connection != NULL))
  {
    _az_RETURN_IF_FAILED(_az_hfsm_init((_az_hfsm*)client, root, _get_parent, NULL, NULL));
    _az_RETURN_IF_FAILED(_az_hfsm_transition_substate((_az_hfsm*)client, root, waiting));

    client->_internal.subclient.policy = (az_event_policy*)client;
    _az_RETURN_IF_FAILED(_az_event_policy_collection_add_client(
        &connection->_internal.policy_collection, &client->_internal.subclient));
  }

  return AZ_OK;
}

AZ_NODISCARD az_result az_mqtt5_rpc_server_execution_finish(
    az_mqtt5_rpc_server* client,
    az_mqtt5_rpc_server_execution_rsp_event_data* data)
{
  if (client->_internal.connection == NULL)
  {
    // This API can be called only when the client is attached to a connection object.
    return AZ_ERROR_NOT_SUPPORTED;
  }

  _az_PRECONDITION_VALID_SPAN(data->correlation_id, 1, false);
  _az_PRECONDITION_VALID_SPAN(data->response_topic, 1, false);
  // _az_PRECONDITION_VALID_SPAN(data->response, 0, true);
  // _az_PRECONDITION_VALID_SPAN(data->error_message, 0, true);

  return _az_hfsm_send_event(
      &client->_internal.rpc_server_hfsm,
      (az_event){ .type = AZ_MQTT5_EVENT_RPC_SERVER_EXECUTE_COMMAND_RSP, .data = data });
}<|MERGE_RESOLUTION|>--- conflicted
+++ resolved
@@ -429,8 +429,6 @@
   return ret;
 }
 
-<<<<<<< HEAD
-=======
 AZ_NODISCARD az_result az_mqtt5_rpc_server_unsubscribe_begin(az_mqtt5_rpc_server* client)
 {
   if (client->_internal.connection == NULL)
@@ -462,7 +460,6 @@
   return AZ_OK;
 }
 
->>>>>>> 841cd3e6
 AZ_NODISCARD az_result az_mqtt5_rpc_server_register(az_mqtt5_rpc_server* client)
 {
   if (client->_internal.connection == NULL)
