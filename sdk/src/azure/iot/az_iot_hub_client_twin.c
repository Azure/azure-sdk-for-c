--- conflicted
+++ resolved
@@ -149,26 +149,16 @@
       // Get request id prop value
       az_iot_message_properties props;
       az_span prop_span = az_span_slice(remainder, 1, az_span_size(remainder));
-<<<<<<< HEAD
       _az_RETURN_IF_FAILED(
-          az_iot_hub_client_properties_init(&props, prop_span, az_span_size(prop_span)));
-      _az_RETURN_IF_FAILED(az_iot_hub_client_properties_find(
-=======
-      AZ_RETURN_IF_FAILED(
           az_iot_message_properties_init(&props, prop_span, az_span_size(prop_span)));
-      AZ_RETURN_IF_FAILED(az_iot_message_properties_find(
->>>>>>> 730e2c3e
+      _az_RETURN_IF_FAILED(az_iot_message_properties_find(
           &props, az_iot_hub_client_request_id_span, &out_twin_response->request_id));
 
       if (out_twin_response->status == AZ_IOT_STATUS_NO_CONTENT)
       {
         // Is a reported prop response
         out_twin_response->response_type = AZ_IOT_CLIENT_TWIN_RESPONSE_TYPE_REPORTED_PROPERTIES;
-<<<<<<< HEAD
-        _az_RETURN_IF_FAILED(az_iot_hub_client_properties_find(
-=======
-        AZ_RETURN_IF_FAILED(az_iot_message_properties_find(
->>>>>>> 730e2c3e
+        _az_RETURN_IF_FAILED(az_iot_message_properties_find(
             &props, az_iot_hub_twin_version_prop, &out_twin_response->version));
       }
       else
@@ -191,15 +181,9 @@
           twin_feature_index + az_span_size(az_iot_hub_twin_patch_sub_topic)
               + (int32_t)sizeof(az_iot_hub_client_twin_question),
           az_span_size(received_topic));
-<<<<<<< HEAD
       _az_RETURN_IF_FAILED(
-          az_iot_hub_client_properties_init(&props, prop_span, az_span_size(prop_span)));
-      _az_RETURN_IF_FAILED(az_iot_hub_client_properties_find(
-=======
-      AZ_RETURN_IF_FAILED(
           az_iot_message_properties_init(&props, prop_span, az_span_size(prop_span)));
-      AZ_RETURN_IF_FAILED(az_iot_message_properties_find(
->>>>>>> 730e2c3e
+      _az_RETURN_IF_FAILED(az_iot_message_properties_find(
           &props, az_iot_hub_twin_version_prop, &out_twin_response->version));
 
       out_twin_response->response_type = AZ_IOT_CLIENT_TWIN_RESPONSE_TYPE_DESIRED_PROPERTIES;
