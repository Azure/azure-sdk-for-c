--- conflicted
+++ resolved
@@ -36,16 +36,11 @@
 
   _az_LOG_WRITE(AZ_LOG_MQTT_RECEIVED_TOPIC, received_topic);
 
-<<<<<<< HEAD
   token = az_span_size(remainder) == 0
       ? AZ_SPAN_EMPTY
       : _az_span_token(remainder, c2d_topic_suffix, &remainder, &index);
 
-  AZ_RETURN_IF_FAILED(
-=======
-  token = _az_span_token(reminder, c2d_topic_suffix, &reminder);
   _az_RETURN_IF_FAILED(
->>>>>>> 1ab7de17
       az_iot_message_properties_init(&out_request->properties, token, az_span_size(token)));
 
   return AZ_OK;
