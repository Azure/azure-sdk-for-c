--- conflicted
+++ resolved
@@ -36,13 +36,8 @@
   _az_LOG_WRITE(AZ_LOG_MQTT_RECEIVED_TOPIC, received_topic);
 
   token = _az_span_token(reminder, c2d_topic_suffix, &reminder);
-<<<<<<< HEAD
   _az_RETURN_IF_FAILED(
-      az_iot_hub_client_properties_init(&out_request->properties, token, az_span_size(token)));
-=======
-  AZ_RETURN_IF_FAILED(
       az_iot_message_properties_init(&out_request->properties, token, az_span_size(token)));
->>>>>>> 730e2c3e
 
   return AZ_OK;
 }