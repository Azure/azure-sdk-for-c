--- conflicted
+++ resolved
@@ -180,123 +180,4 @@
   }
 
   return AZ_OK;
-<<<<<<< HEAD
-}
-
-AZ_NODISCARD az_result az_iot_hub_client_properties_init(
-    az_iot_hub_client_properties* properties,
-    az_span buffer,
-    int32_t written_length)
-{
-  _az_PRECONDITION_NOT_NULL(properties);
-  _az_PRECONDITION_VALID_SPAN(buffer, 0, true);
-  _az_PRECONDITION(written_length >= 0);
-
-  properties->_internal.properties_buffer = buffer;
-  properties->_internal.properties_written = written_length;
-  properties->_internal.current_property_index = 0;
-
-  return AZ_OK;
-}
-
-AZ_NODISCARD az_result az_iot_hub_client_properties_append(
-    az_iot_hub_client_properties* properties,
-    az_span name,
-    az_span value)
-{
-  _az_PRECONDITION_NOT_NULL(properties);
-  _az_PRECONDITION_VALID_SPAN(name, 1, false);
-  _az_PRECONDITION_VALID_SPAN(value, 1, false);
-
-  int32_t prop_length = properties->_internal.properties_written;
-
-  az_span remainder = az_span_slice_to_end(properties->_internal.properties_buffer, prop_length);
-
-  int32_t required_length = az_span_size(name) + az_span_size(value) + 1;
-
-  if (prop_length > 0)
-  {
-    required_length += 1;
-  }
-
-  _az_RETURN_IF_NOT_ENOUGH_SIZE(remainder, required_length);
-
-  if (prop_length > 0)
-  {
-    remainder = az_span_copy_u8(remainder, *az_span_ptr(hub_client_param_separator_span));
-  }
-
-  remainder = az_span_copy(remainder, name);
-  remainder = az_span_copy_u8(remainder, *az_span_ptr(hub_client_param_equals_span));
-  az_span_copy(remainder, value);
-
-  properties->_internal.properties_written += required_length;
-
-  return AZ_OK;
-}
-
-AZ_NODISCARD az_result az_iot_hub_client_properties_find(
-    az_iot_hub_client_properties* properties,
-    az_span name,
-    az_span* out_value)
-{
-  _az_PRECONDITION_NOT_NULL(properties);
-  _az_PRECONDITION_VALID_SPAN(name, 1, false);
-  _az_PRECONDITION_NOT_NULL(out_value);
-
-  az_span remaining = az_span_slice(
-      properties->_internal.properties_buffer, 0, properties->_internal.properties_written);
-
-  while (az_span_size(remaining) != 0)
-  {
-    az_span delim_span = _az_span_token(remaining, hub_client_param_equals_span, &remaining);
-    if (az_span_is_content_equal(delim_span, name))
-    {
-      *out_value = _az_span_token(remaining, hub_client_param_separator_span, &remaining);
-      return AZ_OK;
-    }
-    else
-    {
-      az_span value;
-      value = _az_span_token(remaining, hub_client_param_separator_span, &remaining);
-      (void)value;
-    }
-  }
-
-  return AZ_ERROR_ITEM_NOT_FOUND;
-}
-
-AZ_NODISCARD az_result
-az_iot_hub_client_properties_next(az_iot_hub_client_properties* properties, az_pair* out)
-{
-  _az_PRECONDITION_NOT_NULL(properties);
-  _az_PRECONDITION_NOT_NULL(out);
-
-  int32_t index = (int32_t)properties->_internal.current_property_index;
-  int32_t prop_length = properties->_internal.properties_written;
-
-  if (index == prop_length)
-  {
-    *out = AZ_PAIR_NULL;
-    return AZ_ERROR_UNEXPECTED_END;
-  }
-
-  az_span remainder;
-  az_span prop_span = az_span_slice(properties->_internal.properties_buffer, index, prop_length);
-
-  out->key = _az_span_token(prop_span, hub_client_param_equals_span, &remainder);
-  out->value = _az_span_token(remainder, hub_client_param_separator_span, &remainder);
-  if (az_span_size(remainder) == 0)
-  {
-    properties->_internal.current_property_index = (uint32_t)prop_length;
-  }
-  else
-  {
-    properties->_internal.current_property_index
-        = (uint32_t)(az_span_ptr(remainder) - az_span_ptr(properties->_internal.properties_buffer));
-  }
-
-  return AZ_OK;
-=======
->>>>>>> 730e2c3e
 }