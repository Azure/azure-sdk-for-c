// Copyright (c) Microsoft Corporation. All rights reserved.
// SPDX-License-Identifier: MIT

#include <azure/core/az_json.h>
#include <azure/core/az_result.h>
#include <azure/core/az_span.h>
#include <azure/core/internal/az_log_internal.h>
#include <azure/core/internal/az_precondition_internal.h>
#include <azure/core/internal/az_result_internal.h>
#include <azure/core/internal/az_span_internal.h>
#include <azure/iot/az_iot_common.h>
#include <azure/iot/az_iot_provisioning_client.h>

#include <azure/core/_az_cfg.h>

static const az_span str_put_iotdps_register
    = AZ_SPAN_LITERAL_FROM_STR("PUT/iotdps-register/?$rid=1");
static const az_span str_get_iotdps_get_operationstatus
    = AZ_SPAN_LITERAL_FROM_STR("GET/iotdps-get-operationstatus/?$rid=1&operationId=");

// $dps/registrations/res/
AZ_INLINE az_span _az_iot_provisioning_get_dps_registrations_res()
{
  az_span sub_topic = AZ_SPAN_LITERAL_FROM_STR(AZ_IOT_PROVISIONING_CLIENT_REGISTER_SUBSCRIBE_TOPIC);
  return az_span_slice(sub_topic, 0, 23);
}

// /registrations/
AZ_INLINE az_span _az_iot_provisioning_get_str_registrations()
{
  return az_span_slice(_az_iot_provisioning_get_dps_registrations_res(), 4, 19);
}

// $dps/registrations/
AZ_INLINE az_span _az_iot_provisioning_get_str_dps_registrations()
{
  return az_span_slice(_az_iot_provisioning_get_dps_registrations_res(), 0, 19);
}

AZ_NODISCARD az_iot_provisioning_client_options az_iot_provisioning_client_options_default()
{
  return (az_iot_provisioning_client_options){ .user_agent = AZ_SPAN_EMPTY };
}

AZ_NODISCARD az_result az_iot_provisioning_client_init(
    az_iot_provisioning_client* client,
    az_span global_device_hostname,
    az_span id_scope,
    az_span registration_id,
    az_iot_provisioning_client_options const* options)
{
  _az_PRECONDITION_NOT_NULL(client);
  _az_PRECONDITION_VALID_SPAN(global_device_hostname, 1, false);
  _az_PRECONDITION_VALID_SPAN(id_scope, 1, false);
  _az_PRECONDITION_VALID_SPAN(registration_id, 1, false);

  client->_internal.global_device_endpoint = global_device_hostname;
  client->_internal.id_scope = id_scope;
  client->_internal.registration_id = registration_id;

  client->_internal.options
      = options == NULL ? az_iot_provisioning_client_options_default() : *options;

  return AZ_OK;
}

// <id_scope>/registrations/<registration_id>/api-version=<service_version>
AZ_NODISCARD az_result az_iot_provisioning_client_get_user_name(
    az_iot_provisioning_client const* client,
    char* mqtt_user_name,
    size_t mqtt_user_name_size,
    size_t* out_mqtt_user_name_length)
{
  _az_PRECONDITION_NOT_NULL(client);
  _az_PRECONDITION_NOT_NULL(mqtt_user_name);
  _az_PRECONDITION(mqtt_user_name_size > 0);

  az_span provisioning_service_api_version
      = AZ_SPAN_LITERAL_FROM_STR("/api-version=" AZ_IOT_PROVISIONING_SERVICE_VERSION);
  az_span user_agent_version_prefix = AZ_SPAN_LITERAL_FROM_STR("&ClientVersion=");

  az_span mqtt_user_name_span
      = az_span_create((uint8_t*)mqtt_user_name, (int32_t)mqtt_user_name_size);

  const az_span* const user_agent = &(client->_internal.options.user_agent);
  az_span str_registrations = _az_iot_provisioning_get_str_registrations();

  int32_t required_length = az_span_size(client->_internal.id_scope)
      + az_span_size(str_registrations) + az_span_size(client->_internal.registration_id)
      + az_span_size(provisioning_service_api_version);
  if (az_span_size(*user_agent) > 0)
  {
    required_length += az_span_size(user_agent_version_prefix) + az_span_size(*user_agent);
  }

  _az_RETURN_IF_NOT_ENOUGH_SIZE(
      mqtt_user_name_span, required_length + (int32_t)sizeof((uint8_t)'\0'));

  az_span remainder = az_span_copy(mqtt_user_name_span, client->_internal.id_scope);
  remainder = az_span_copy(remainder, str_registrations);
  remainder = az_span_copy(remainder, client->_internal.registration_id);
  remainder = az_span_copy(remainder, provisioning_service_api_version);

  if (az_span_size(*user_agent) > 0)
  {
    remainder = az_span_copy(remainder, user_agent_version_prefix);
    remainder = az_span_copy(remainder, *user_agent);
  }

  remainder = az_span_copy_u8(remainder, '\0');

  if (out_mqtt_user_name_length)
  {
    *out_mqtt_user_name_length = (size_t)required_length;
  }

  return AZ_OK;
}

// <registration_id>
AZ_NODISCARD az_result az_iot_provisioning_client_get_client_id(
    az_iot_provisioning_client const* client,
    char* mqtt_client_id,
    size_t mqtt_client_id_size,
    size_t* out_mqtt_client_id_length)
{
  _az_PRECONDITION_NOT_NULL(client);
  _az_PRECONDITION_NOT_NULL(mqtt_client_id);
  _az_PRECONDITION(mqtt_client_id_size > 0);

  az_span mqtt_client_id_span
      = az_span_create((uint8_t*)mqtt_client_id, (int32_t)mqtt_client_id_size);

  int32_t required_length = az_span_size(client->_internal.registration_id);

  _az_RETURN_IF_NOT_ENOUGH_SIZE(
      mqtt_client_id_span, required_length + (int32_t)sizeof((uint8_t)'\0'));

  az_span remainder = az_span_copy(mqtt_client_id_span, client->_internal.registration_id);
  remainder = az_span_copy_u8(remainder, '\0');

  if (out_mqtt_client_id_length)
  {
    *out_mqtt_client_id_length = (size_t)required_length;
  }

  return AZ_OK;
}

// $dps/registrations/PUT/iotdps-register/?$rid=%s
AZ_NODISCARD az_result az_iot_provisioning_client_register_get_publish_topic(
    az_iot_provisioning_client const* client,
    char* mqtt_topic,
    size_t mqtt_topic_size,
    size_t* out_mqtt_topic_length)
{
  (void)client;

  _az_PRECONDITION_NOT_NULL(client);
  _az_PRECONDITION_NOT_NULL(mqtt_topic);
  _az_PRECONDITION(mqtt_topic_size > 0);

  az_span mqtt_topic_span = az_span_create((uint8_t*)mqtt_topic, (int32_t)mqtt_topic_size);
  az_span str_dps_registrations = _az_iot_provisioning_get_str_dps_registrations();

  int32_t required_length
      = az_span_size(str_dps_registrations) + az_span_size(str_put_iotdps_register);

  _az_RETURN_IF_NOT_ENOUGH_SIZE(mqtt_topic_span, required_length + (int32_t)sizeof((uint8_t)'\0'));

  az_span remainder = az_span_copy(mqtt_topic_span, str_dps_registrations);
  remainder = az_span_copy(remainder, str_put_iotdps_register);
  remainder = az_span_copy_u8(remainder, '\0');

  if (out_mqtt_topic_length)
  {
    *out_mqtt_topic_length = (size_t)required_length;
  }

  return AZ_OK;
}

// Topic: $dps/registrations/GET/iotdps-get-operationstatus/?$rid=%s&operationId=%s
AZ_NODISCARD az_result az_iot_provisioning_client_query_status_get_publish_topic(
    az_iot_provisioning_client const* client,
    az_span operation_id,
    char* mqtt_topic,
    size_t mqtt_topic_size,
    size_t* out_mqtt_topic_length)
{
  (void)client;

  _az_PRECONDITION_NOT_NULL(client);
  _az_PRECONDITION_NOT_NULL(mqtt_topic);
  _az_PRECONDITION(mqtt_topic_size > 0);

  _az_PRECONDITION_VALID_SPAN(operation_id, 1, false);

  az_span mqtt_topic_span = az_span_create((uint8_t*)mqtt_topic, (int32_t)mqtt_topic_size);
  az_span str_dps_registrations = _az_iot_provisioning_get_str_dps_registrations();

  int32_t required_length = az_span_size(str_dps_registrations)
      + az_span_size(str_get_iotdps_get_operationstatus)
      + az_span_size(operation_id);

  _az_RETURN_IF_NOT_ENOUGH_SIZE(mqtt_topic_span, required_length + (int32_t)sizeof((uint8_t)'\0'));

  az_span remainder = az_span_copy(mqtt_topic_span, str_dps_registrations);
  remainder = az_span_copy(remainder, str_get_iotdps_get_operationstatus);
  remainder = az_span_copy(remainder, operation_id);
  remainder = az_span_copy_u8(remainder, '\0');

  if (out_mqtt_topic_length)
  {
    *out_mqtt_topic_length = (size_t)required_length;
  }

  return AZ_OK;
}

AZ_INLINE az_iot_provisioning_client_registration_state
_az_iot_provisioning_registration_result_default()
{
<<<<<<< HEAD
  return (az_iot_provisioning_client_registration_state){ .assigned_hub_hostname = AZ_SPAN_NULL,
                                                           .device_id = AZ_SPAN_NULL,
=======
  return (az_iot_provisioning_client_registration_result){ .assigned_hub_hostname = AZ_SPAN_EMPTY,
                                                           .device_id = AZ_SPAN_EMPTY,
>>>>>>> 18bc763c
                                                           .error_code = AZ_IOT_STATUS_UNKNOWN,
                                                           .extended_error_code = 0,
                                                           .error_message = AZ_SPAN_EMPTY,
                                                           .error_tracking_id = AZ_SPAN_EMPTY,
                                                           .error_timestamp = AZ_SPAN_EMPTY };
}

AZ_INLINE az_iot_status _az_iot_status_from_extended_status(uint32_t extended_status)
{
  return (az_iot_status)(extended_status / 1000);
}

/*
Documented at
https://docs.microsoft.com/en-us/rest/api/iot-dps/runtimeregistration/registerdevice#deviceregistrationresult
  "registrationState":{
    "x509":{},
    "registrationId":"paho-sample-device1",
    "createdDateTimeUtc":"2020-04-10T03:11:13.0276997Z",
    "assignedHub":"contoso.azure-devices.net",
    "deviceId":"paho-sample-device1",
    "status":"assigned",
    "substatus":"initialAssignment",
    "lastUpdatedDateTimeUtc":"2020-04-10T03:11:13.2096201Z",
    "etag":"IjYxMDA4ZDQ2LTAwMDAtMDEwMC0wMDAwLTVlOGZlM2QxMDAwMCI="}}
*/
AZ_INLINE az_result _az_iot_provisioning_client_parse_payload_error_code(
    az_json_reader* jr,
    az_iot_provisioning_client_registration_state* out_state)
{
  if (az_json_token_is_text_equal(&jr->token, AZ_SPAN_FROM_STR("errorCode")))
  {
    _az_RETURN_IF_FAILED(az_json_reader_next_token(jr));
    _az_RETURN_IF_FAILED(az_json_token_get_uint32(&jr->token, &out_state->extended_error_code));
    out_state->error_code = _az_iot_status_from_extended_status(out_state->extended_error_code);

    return AZ_OK;
  }

  return AZ_ERROR_ITEM_NOT_FOUND;
}

AZ_INLINE az_result _az_iot_provisioning_client_payload_registration_result_parse(
    az_json_reader* jr,
    az_iot_provisioning_client_registration_state* out_state)
{
  if (jr->token.kind != AZ_JSON_TOKEN_BEGIN_OBJECT)
  {
    return AZ_ERROR_UNEXPECTED_CHAR;
  }

  bool found_assigned_hub = false;
  bool found_device_id = false;

  while ((!(found_device_id && found_assigned_hub))
         && az_result_succeeded(az_json_reader_next_token(jr))
         && jr->token.kind != AZ_JSON_TOKEN_END_OBJECT)
  {
    if (az_json_token_is_text_equal(&jr->token, AZ_SPAN_FROM_STR("assignedHub")))
    {
      _az_RETURN_IF_FAILED(az_json_reader_next_token(jr));
      if (jr->token.kind != AZ_JSON_TOKEN_STRING)
      {
        return AZ_ERROR_ITEM_NOT_FOUND;
      }
      out_state->assigned_hub_hostname = jr->token.slice;
      found_assigned_hub = true;
    }
    else if (az_json_token_is_text_equal(&jr->token, AZ_SPAN_FROM_STR("deviceId")))
    {
      _az_RETURN_IF_FAILED(az_json_reader_next_token(jr));
      if (jr->token.kind != AZ_JSON_TOKEN_STRING)
      {
        return AZ_ERROR_ITEM_NOT_FOUND;
      }
      out_state->device_id = jr->token.slice;
      found_device_id = true;
    }
    else if (az_json_token_is_text_equal(&jr->token, AZ_SPAN_FROM_STR("errorMessage")))
    {
      _az_RETURN_IF_FAILED(az_json_reader_next_token(jr));
      if (jr->token.kind != AZ_JSON_TOKEN_STRING)
      {
        return AZ_ERROR_ITEM_NOT_FOUND;
      }
      out_state->error_message = jr->token.slice;
    }
    else if (az_json_token_is_text_equal(&jr->token, AZ_SPAN_FROM_STR("lastUpdatedDateTimeUtc")))
    {
      _az_RETURN_IF_FAILED(az_json_reader_next_token(jr));
      if (jr->token.kind != AZ_JSON_TOKEN_STRING)
      {
        return AZ_ERROR_ITEM_NOT_FOUND;
      }
      out_state->error_timestamp = jr->token.slice;
    }
    else if (az_result_succeeded(
                 _az_iot_provisioning_client_parse_payload_error_code(jr, out_state)))
    {
      // Do nothing
    }
    else
    {
      // ignore other tokens
      _az_RETURN_IF_FAILED(az_json_reader_skip_children(jr));
    }
  }

  if (found_assigned_hub != found_device_id)
  {
    return AZ_ERROR_ITEM_NOT_FOUND;
  }

  return AZ_OK;
}

AZ_INLINE az_result az_iot_provisioning_client_parse_payload(
    az_span received_payload,
    az_iot_provisioning_client_register_response* out_response)
{
  // Parse the payload:
  az_json_reader jr;
  _az_RETURN_IF_FAILED(az_json_reader_init(&jr, received_payload, NULL));

  _az_RETURN_IF_FAILED(az_json_reader_next_token(&jr));
  if (jr.token.kind != AZ_JSON_TOKEN_BEGIN_OBJECT)
  {
    return AZ_ERROR_UNEXPECTED_CHAR;
  }

  out_response->registration_result = _az_iot_provisioning_registration_result_default();

  bool found_operation_id = false;
  bool found_operation_status = false;
  bool found_error = false;

  while (az_result_succeeded(az_json_reader_next_token(&jr))
         && jr.token.kind != AZ_JSON_TOKEN_END_OBJECT)
  {
    if (az_json_token_is_text_equal(&jr.token, AZ_SPAN_FROM_STR("operationId")))
    {
      _az_RETURN_IF_FAILED(az_json_reader_next_token(&jr));
      if (jr.token.kind != AZ_JSON_TOKEN_STRING)
      {
        return AZ_ERROR_ITEM_NOT_FOUND;
      }
      out_response->operation_id = jr.token.slice;
      found_operation_id = true;
    }
    else if (az_json_token_is_text_equal(&jr.token, AZ_SPAN_FROM_STR("status")))
    {
      _az_RETURN_IF_FAILED(az_json_reader_next_token(&jr));
      if (jr.token.kind != AZ_JSON_TOKEN_STRING)
      {
        return AZ_ERROR_ITEM_NOT_FOUND;
      }
      out_response->operation_status = jr.token.slice;
      found_operation_status = true;
    }
    else if (az_json_token_is_text_equal(&jr.token, AZ_SPAN_FROM_STR("registrationState")))
    {
      _az_RETURN_IF_FAILED(az_json_reader_next_token(&jr));
      _az_RETURN_IF_FAILED(_az_iot_provisioning_client_payload_registration_result_parse(
          &jr, &out_response->registration_result));
    }
    else if (az_json_token_is_text_equal(&jr.token, AZ_SPAN_FROM_STR("trackingId")))
    {
      _az_RETURN_IF_FAILED(az_json_reader_next_token(&jr));
      if (jr.token.kind != AZ_JSON_TOKEN_STRING)
      {
        return AZ_ERROR_ITEM_NOT_FOUND;
      }
      out_response->registration_result.error_tracking_id = jr.token.slice;
    }
    else if (az_json_token_is_text_equal(&jr.token, AZ_SPAN_FROM_STR("message")))
    {
      _az_RETURN_IF_FAILED(az_json_reader_next_token(&jr));
      if (jr.token.kind != AZ_JSON_TOKEN_STRING)
      {
        return AZ_ERROR_ITEM_NOT_FOUND;
      }
      out_response->registration_result.error_message = jr.token.slice;
    }
    else if (az_json_token_is_text_equal(&jr.token, AZ_SPAN_FROM_STR("timestampUtc")))
    {
      _az_RETURN_IF_FAILED(az_json_reader_next_token(&jr));
      if (jr.token.kind != AZ_JSON_TOKEN_STRING)
      {
        return AZ_ERROR_ITEM_NOT_FOUND;
      }
      out_response->registration_result.error_timestamp = jr.token.slice;
    }
    else if (az_result_succeeded(_az_iot_provisioning_client_parse_payload_error_code(
                 &jr, &out_response->registration_result)))
    {
      found_error = true;
    }
    else
    {
      // ignore other tokens
      _az_RETURN_IF_FAILED(az_json_reader_skip_children(&jr));
    }
  }

  if (!(found_operation_status && found_operation_id))
  {
    out_response->operation_id = AZ_SPAN_EMPTY;
    out_response->operation_status = AZ_SPAN_FROM_STR("failed");

    if (!found_error)
    {
      return AZ_ERROR_ITEM_NOT_FOUND;
    }
  }

  return AZ_OK;
}

/*
Example flow:

Stage 1:
 topic: $dps/registrations/res/202/?$rid=1&retry-after=3
 payload:
  {"operationId":"4.d0a671905ea5b2c8.e7173b7b-0e54-4aa0-9d20-aeb1b89e6c7d","status":"assigning"}

Stage 2:
  {"operationId":"4.d0a671905ea5b2c8.e7173b7b-0e54-4aa0-9d20-aeb1b89e6c7d","status":"assigning",
  "registrationState":{"registrationId":"paho-sample-device1","status":"assigning"}}

Stage 3:
 topic: $dps/registrations/res/200/?$rid=1
 payload:
  {"operationId":"4.d0a671905ea5b2c8.e7173b7b-0e54-4aa0-9d20-aeb1b89e6c7d","status":"assigned",
  "registrationState":{ ... }}

 Error:
 topic: $dps/registrations/res/401/?$rid=1
 payload:
 {"errorCode":401002,"trackingId":"8ad0463c-6427-4479-9dfa-3e8bb7003e9b","message":"Invalid
  certificate.","timestampUtc":"2020-04-10T05:24:22.4718526Z"}
*/
AZ_NODISCARD az_result az_iot_provisioning_client_parse_received_topic_and_payload(
    az_iot_provisioning_client const* client,
    az_span received_topic,
    az_span received_payload,
    az_iot_provisioning_client_register_response* out_response)
{
  (void)client;

  _az_PRECONDITION_NOT_NULL(client);
  _az_PRECONDITION_VALID_SPAN(received_topic, 0, false);
  _az_PRECONDITION_VALID_SPAN(received_payload, 0, false);
  _az_PRECONDITION_NOT_NULL(out_response);

  az_span str_dps_registrations_res = _az_iot_provisioning_get_dps_registrations_res();
  int32_t idx = az_span_find(received_topic, str_dps_registrations_res);
  if (idx != 0)
  {
    return AZ_ERROR_IOT_TOPIC_NO_MATCH;
  }

  _az_LOG_WRITE(AZ_LOG_MQTT_RECEIVED_TOPIC, received_topic);
  _az_LOG_WRITE(AZ_LOG_MQTT_RECEIVED_PAYLOAD, received_payload);

  // Parse the status.
  az_span remainder = az_span_slice_to_end(received_topic, az_span_size(str_dps_registrations_res));

  int32_t index = 0;
  az_span int_slice = _az_span_token(remainder, AZ_SPAN_FROM_STR("/"), &remainder, &index);
  _az_RETURN_IF_FAILED(az_span_atou32(int_slice, (uint32_t*)(&out_response->status)));

  // Parse the optional retry-after= field.
  az_span retry_after = AZ_SPAN_FROM_STR("retry-after=");
  idx = az_span_find(remainder, retry_after);
  if (idx != -1)
  {
    remainder = az_span_slice_to_end(remainder, idx + az_span_size(retry_after));
    int_slice = _az_span_token(remainder, AZ_SPAN_FROM_STR("&"), &remainder, &index);

    _az_RETURN_IF_FAILED(az_span_atou32(int_slice, &out_response->retry_after_seconds));
  }
  else
  {
    out_response->retry_after_seconds = 0;
  }

  _az_RETURN_IF_FAILED(az_iot_provisioning_client_parse_payload(received_payload, out_response));

  return AZ_OK;
}

AZ_NODISCARD az_result az_iot_provisioning_client_parse_operation_status(
    az_iot_provisioning_client_register_response* response,
    az_iot_provisioning_client_operation_status* out_operation_status)
{
  if (az_span_is_content_equal(response->operation_status, AZ_SPAN_FROM_STR("assigning")))
  {
    *out_operation_status = AZ_IOT_PROVISIONING_STATUS_ASSIGNING;
  }
  else if (az_span_is_content_equal(response->operation_status, AZ_SPAN_FROM_STR("assigned")))
  {
    *out_operation_status = AZ_IOT_PROVISIONING_STATUS_ASSIGNED;
  }
  else if (az_span_is_content_equal(response->operation_status, AZ_SPAN_FROM_STR("failed")))
  {
    *out_operation_status = AZ_IOT_PROVISIONING_STATUS_FAILED;
  }
  else if (az_span_is_content_equal(response->operation_status, AZ_SPAN_FROM_STR("unassigned")))
  {
    *out_operation_status = AZ_IOT_PROVISIONING_STATUS_UNASSIGNED;
  }
  else if (az_span_is_content_equal(response->operation_status, AZ_SPAN_FROM_STR("disabled")))
  {
    *out_operation_status = AZ_IOT_PROVISIONING_STATUS_DISABLED;
  }
  else
  {
    return AZ_ERROR_UNEXPECTED_CHAR;
  }

  return AZ_OK;
}<|MERGE_RESOLUTION|>--- conflicted
+++ resolved
@@ -221,13 +221,8 @@
 AZ_INLINE az_iot_provisioning_client_registration_state
 _az_iot_provisioning_registration_result_default()
 {
-<<<<<<< HEAD
   return (az_iot_provisioning_client_registration_state){ .assigned_hub_hostname = AZ_SPAN_NULL,
-                                                           .device_id = AZ_SPAN_NULL,
-=======
-  return (az_iot_provisioning_client_registration_result){ .assigned_hub_hostname = AZ_SPAN_EMPTY,
                                                            .device_id = AZ_SPAN_EMPTY,
->>>>>>> 18bc763c
                                                            .error_code = AZ_IOT_STATUS_UNKNOWN,
                                                            .extended_error_code = 0,
                                                            .error_message = AZ_SPAN_EMPTY,
