// Copyright (c) Microsoft Corporation. All rights reserved.
// SPDX-License-Identifier: MIT

#ifndef _az_STORAGE_BLOBS_H
#define _az_STORAGE_BLOBS_H

<<<<<<< HEAD
#include <az_contract_internal.h>
#include <az_http.h>
#include <az_http_pipeline_internal.h>
=======
#include <az_contract.h>
#include <az_http_header_internal.h>
#include <az_http_pipeline.h>
#include <az_http_policy.h>
#include <az_http_response.h>
>>>>>>> 669fe8ca
#include <az_identity_access_token.h>
#include <az_identity_access_token_context.h>
#include <az_result.h>
#include <az_span.h>

#include <stddef.h>

#include <_az_cfg_prefix.h>

static az_span const AZ_STORAGE_API_VERSION = AZ_SPAN_LITERAL_FROM_STR("2019-02-02");
typedef struct {
  az_http_policy_retry_options retry;
  struct {
    az_http_client http_client;
    _az_http_policy_apiversion_options api_version;
  } _internal;
} az_storage_blobs_blob_client_options;

AZ_NODISCARD az_storage_blobs_blob_client_options az_storage_blobs_blob_client_options_default();
typedef struct {
<<<<<<< HEAD
  struct {
    az_span uri;
    az_http_pipeline pipeline;
    az_storage_blobs_blob_client_options options;

    az_identity_access_token _token;
    az_identity_access_token_context _token_context;
  } _internal;
} az_storage_blobs_blob_client;

AZ_NODISCARD az_result az_storage_blobs_blob_client_init(
    az_storage_blobs_blob_client * client,
    az_span uri,
    void * credential,
    az_storage_blobs_blob_client_options * options);
=======
  az_span option;
} az_storage_blobs_blob_upload_options;

typedef struct {
  az_span option;
} az_storage_blobs_blob_download_options;

typedef struct {
  _az_http_policy_apiversion_options _apiversion_options;
  _az_http_policy_telemetry_options _telemetry_options;
  az_identity_access_token _token;
  az_identity_access_token_context _token_context;

  az_span uri;
  az_span blob_type;
  az_http_pipeline pipeline;
  az_storage_blobs_blob_client_options client_options;
} az_storage_blobs_blob_client;

extern az_storage_blobs_blob_client_options const AZ_STORAGE_BLOBS_BLOB_CLIENT_DEFAULT_OPTIONS;

/**
 * @brief Init a client with default options
 * This is convinient method to create a client with basic settings
 * Options can be updated specifally after this for unique customization
 *
 * Use this, for instance, when only caring about setting one option by calling this method and then
 * overriding that specific option
 */
AZ_NODISCARD AZ_INLINE az_result
az_storage_blobs_blob_client_options_init(az_storage_blobs_blob_client_options * const options) {
  AZ_CONTRACT_ARG_NOT_NULL(options);
  *options = AZ_STORAGE_BLOBS_BLOB_CLIENT_DEFAULT_OPTIONS;
  return AZ_OK;
}

AZ_NODISCARD AZ_INLINE az_result az_storage_blobs_blob_client_init(
    az_storage_blobs_blob_client * const client,
    az_span const uri,
    void * const credential,
    az_storage_blobs_blob_client_options const * const options) {
  AZ_CONTRACT_ARG_NOT_NULL(client);

  *client = (az_storage_blobs_blob_client){
    .uri = uri,
    .pipeline = { 0 },
    .client_options = options == NULL ? AZ_STORAGE_BLOBS_BLOB_CLIENT_DEFAULT_OPTIONS : *options,
    ._apiversion_options
    = (_az_http_policy_apiversion_options){ .add_as_header = true,
                                            .name = AZ_HTTP_HEADER_X_MS_VERSION,
                                            .version = AZ_STORAGE_BLOBS_BLOB_API_VERSION },
    ._telemetry_options = { 0 },
    ._token = { 0 },
    ._token_context = { 0 },
  };

  AZ_RETURN_IF_FAILED(_az_http_policy_telemetry_options_init(&(client->_telemetry_options)));

  AZ_RETURN_IF_FAILED(az_identity_access_token_init(&(client->_token)));
  AZ_RETURN_IF_FAILED(az_identity_access_token_context_init(
      &(client->_token_context),
      credential,
      &(client->_token),
      AZ_STR("https://storage.azure.com/.default")));

  client->pipeline = (az_http_pipeline){
    .policies = {
      { .pfnc_process = az_http_pipeline_policy_apiversion, .data = &client->_apiversion_options },
      { .pfnc_process = az_http_pipeline_policy_uniquerequestid, .data = NULL },
      { .pfnc_process = az_http_pipeline_policy_telemetry, .data = &client->_telemetry_options },
      { .pfnc_process = az_http_pipeline_policy_retry, .data = &client->client_options.retry },
      { .pfnc_process = az_http_pipeline_policy_authentication, .data = &(client->_token_context) },
      { .pfnc_process = az_http_pipeline_policy_logging, .data = NULL },
      { .pfnc_process = az_http_pipeline_policy_bufferresponse, .data = NULL },
      { .pfnc_process = az_http_pipeline_policy_distributedtracing, .data = NULL },
      { .pfnc_process = az_http_pipeline_policy_transport, .data = NULL },
      { .pfnc_process = NULL, .data = NULL },
    }, 
    };
>>>>>>> 669fe8ca

typedef struct {
  az_span option;
} az_storage_blobs_blob_upload_options;

AZ_NODISCARD AZ_INLINE az_storage_blobs_blob_upload_options
az_storage_blobs_blob_upload_options_default() {
  return (az_storage_blobs_blob_upload_options){ .option = az_span_null() };
}

/**
 * @brief Creates a new blob
 *
 * @param client a storage blobs client structure
 * @param content blob content
 * @param options create options for blob. It can be NULL so nothing is added to http request
 * headers
 * @param response a pre allocated buffer where to write http response
 * @return AZ_NODISCARD az_storage_blobs_blob_create
 */
AZ_NODISCARD az_result az_storage_blobs_blob_upload(
    az_storage_blobs_blob_client * client,
    az_span content, /* Buffer of content*/
    az_storage_blobs_blob_upload_options * options,
    az_http_response * response);

#include <_az_cfg_suffix.h>

#endif<|MERGE_RESOLUTION|>--- conflicted
+++ resolved
@@ -4,17 +4,9 @@
 #ifndef _az_STORAGE_BLOBS_H
 #define _az_STORAGE_BLOBS_H
 
-<<<<<<< HEAD
 #include <az_contract_internal.h>
 #include <az_http.h>
 #include <az_http_pipeline_internal.h>
-=======
-#include <az_contract.h>
-#include <az_http_header_internal.h>
-#include <az_http_pipeline.h>
-#include <az_http_policy.h>
-#include <az_http_response.h>
->>>>>>> 669fe8ca
 #include <az_identity_access_token.h>
 #include <az_identity_access_token_context.h>
 #include <az_result.h>
@@ -35,7 +27,6 @@
 
 AZ_NODISCARD az_storage_blobs_blob_client_options az_storage_blobs_blob_client_options_default();
 typedef struct {
-<<<<<<< HEAD
   struct {
     az_span uri;
     az_http_pipeline pipeline;
@@ -51,87 +42,6 @@
     az_span uri,
     void * credential,
     az_storage_blobs_blob_client_options * options);
-=======
-  az_span option;
-} az_storage_blobs_blob_upload_options;
-
-typedef struct {
-  az_span option;
-} az_storage_blobs_blob_download_options;
-
-typedef struct {
-  _az_http_policy_apiversion_options _apiversion_options;
-  _az_http_policy_telemetry_options _telemetry_options;
-  az_identity_access_token _token;
-  az_identity_access_token_context _token_context;
-
-  az_span uri;
-  az_span blob_type;
-  az_http_pipeline pipeline;
-  az_storage_blobs_blob_client_options client_options;
-} az_storage_blobs_blob_client;
-
-extern az_storage_blobs_blob_client_options const AZ_STORAGE_BLOBS_BLOB_CLIENT_DEFAULT_OPTIONS;
-
-/**
- * @brief Init a client with default options
- * This is convinient method to create a client with basic settings
- * Options can be updated specifally after this for unique customization
- *
- * Use this, for instance, when only caring about setting one option by calling this method and then
- * overriding that specific option
- */
-AZ_NODISCARD AZ_INLINE az_result
-az_storage_blobs_blob_client_options_init(az_storage_blobs_blob_client_options * const options) {
-  AZ_CONTRACT_ARG_NOT_NULL(options);
-  *options = AZ_STORAGE_BLOBS_BLOB_CLIENT_DEFAULT_OPTIONS;
-  return AZ_OK;
-}
-
-AZ_NODISCARD AZ_INLINE az_result az_storage_blobs_blob_client_init(
-    az_storage_blobs_blob_client * const client,
-    az_span const uri,
-    void * const credential,
-    az_storage_blobs_blob_client_options const * const options) {
-  AZ_CONTRACT_ARG_NOT_NULL(client);
-
-  *client = (az_storage_blobs_blob_client){
-    .uri = uri,
-    .pipeline = { 0 },
-    .client_options = options == NULL ? AZ_STORAGE_BLOBS_BLOB_CLIENT_DEFAULT_OPTIONS : *options,
-    ._apiversion_options
-    = (_az_http_policy_apiversion_options){ .add_as_header = true,
-                                            .name = AZ_HTTP_HEADER_X_MS_VERSION,
-                                            .version = AZ_STORAGE_BLOBS_BLOB_API_VERSION },
-    ._telemetry_options = { 0 },
-    ._token = { 0 },
-    ._token_context = { 0 },
-  };
-
-  AZ_RETURN_IF_FAILED(_az_http_policy_telemetry_options_init(&(client->_telemetry_options)));
-
-  AZ_RETURN_IF_FAILED(az_identity_access_token_init(&(client->_token)));
-  AZ_RETURN_IF_FAILED(az_identity_access_token_context_init(
-      &(client->_token_context),
-      credential,
-      &(client->_token),
-      AZ_STR("https://storage.azure.com/.default")));
-
-  client->pipeline = (az_http_pipeline){
-    .policies = {
-      { .pfnc_process = az_http_pipeline_policy_apiversion, .data = &client->_apiversion_options },
-      { .pfnc_process = az_http_pipeline_policy_uniquerequestid, .data = NULL },
-      { .pfnc_process = az_http_pipeline_policy_telemetry, .data = &client->_telemetry_options },
-      { .pfnc_process = az_http_pipeline_policy_retry, .data = &client->client_options.retry },
-      { .pfnc_process = az_http_pipeline_policy_authentication, .data = &(client->_token_context) },
-      { .pfnc_process = az_http_pipeline_policy_logging, .data = NULL },
-      { .pfnc_process = az_http_pipeline_policy_bufferresponse, .data = NULL },
-      { .pfnc_process = az_http_pipeline_policy_distributedtracing, .data = NULL },
-      { .pfnc_process = az_http_pipeline_policy_transport, .data = NULL },
-      { .pfnc_process = NULL, .data = NULL },
-    }, 
-    };
->>>>>>> 669fe8ca
 
 typedef struct {
   az_span option;
@@ -141,6 +51,10 @@
 az_storage_blobs_blob_upload_options_default() {
   return (az_storage_blobs_blob_upload_options){ .option = az_span_null() };
 }
+
+typedef struct {
+  az_span option;
+} az_storage_blobs_blob_download_options;
 
 /**
  * @brief Creates a new blob
