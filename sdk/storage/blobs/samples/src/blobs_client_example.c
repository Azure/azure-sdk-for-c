--- conflicted
+++ resolved
@@ -18,12 +18,6 @@
  */
 
 #include <az_context.h>
-<<<<<<< HEAD
-=======
-#include <az_credentials.h>
-#include <az_http.h>
-#include <az_log.h>
->>>>>>> 45af3d39
 #include <az_storage_blobs.h>
 
 #include <curl/curl.h>
