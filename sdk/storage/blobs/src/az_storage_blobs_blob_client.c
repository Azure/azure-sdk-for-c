// Copyright (c) Microsoft Corporation. All rights reserved.
// SPDX-License-Identifier: MIT

#include <az_contract_internal.h>
#include <az_credentials_internal.h>
#include <az_http.h>
#include <az_http_internal.h>
#include <az_json.h>
#include <az_storage_blobs.h>

#include <stddef.h>

#include <_az_cfg.h>

static az_span const AZ_STORAGE_BLOBS_BLOB_HEADER_X_MS_BLOB_TYPE
    = AZ_SPAN_LITERAL_FROM_STR("x-ms-blob-type");

static az_span const AZ_STORAGE_BLOBS_BLOB_TYPE_BLOCKBLOB = AZ_SPAN_LITERAL_FROM_STR("BlockBlob");

static az_span const AZ_HTTP_HEADER_CONTENT_LENGTH = AZ_SPAN_LITERAL_FROM_STR("Content-Length");
static az_span const AZ_HTTP_HEADER_CONTENT_TYPE = AZ_SPAN_LITERAL_FROM_STR("Content-Type");

AZ_NODISCARD az_storage_blobs_blob_client_options
az_storage_blobs_blob_client_options_default(az_http_transport_options const * http_transport_options) {
  az_storage_blobs_blob_client_options options = {
    ._internal = { .http_transport_options = *http_transport_options,
                   .api_version = az_http_policy_apiversion_options_default(),
                   ._telemetry_options = _az_http_policy_apiversion_options_default() },
    .retry = az_http_policy_retry_options_default(),
  };

  options._internal.api_version.add_as_header = false;
  options._internal.api_version.name = AZ_SPAN_FROM_STR("x-ms-version");
  options._internal.api_version.version = AZ_STORAGE_API_VERSION;

  return options;
}

AZ_NODISCARD az_result az_storage_blobs_blob_client_init(
    az_storage_blobs_blob_client * client,
    az_span uri,
    void * credential,
    az_storage_blobs_blob_client_options * options) {
  AZ_CONTRACT_ARG_NOT_NULL(client);
  AZ_CONTRACT_ARG_NOT_NULL(options);

  _az_credential * const cred = (_az_credential *)credential;
  cred->_internal.http_transport_options
      = client->_internal.options._internal.http_transport_options;

<<<<<<< HEAD
  *client = (az_storage_blobs_blob_client) { ._internal
  = {
    .uri = AZ_SPAN_FROM_BUFFER(client->_internal.url_buffer),
    .options = *options,
    .credential = cred,
    .pipeline = 
      (_az_http_pipeline){ ._internal = {
        .p_policies = {
          {._internal = {.process = az_http_pipeline_policy_apiversion, .p_options= &client->_internal.options._internal.api_version}},
          {._internal = {.process = az_http_pipeline_policy_uniquerequestid, .p_options = NULL }},
          {._internal = {.process = az_http_pipeline_policy_telemetry, .p_options = &client->_internal.options._internal._telemetry_options}},
          {._internal = {.process = az_http_pipeline_policy_retry, .p_options = &client->_internal.options.retry}},
          {._internal = {.process = az_http_pipeline_policy_credential, .p_options = cred}},
          {._internal = {.process = az_http_pipeline_policy_logging, .p_options = NULL}},
          {._internal = {.process = az_http_pipeline_policy_bufferresponse, .p_options = NULL}},
          {._internal = {.process= az_http_pipeline_policy_distributedtracing, .p_options = NULL}},
          {._internal = {.process = az_http_pipeline_policy_transport, .p_options= &client->_internal.options._internal.http_client}},
        },
      }
    }
   }
=======
  *client = (az_storage_blobs_blob_client) {
    ._internal = {
      .uri = AZ_SPAN_FROM_BUFFER(client->_internal.url_buffer),
      .options = *options,
      .credential = cred,
      .pipeline = (az_http_pipeline) {
        .p_policies = {
          {
            .process = az_http_pipeline_policy_apiversion,
            .p_options = &client->_internal.options._internal.api_version,
          },
          {
            .process = az_http_pipeline_policy_uniquerequestid,
            .p_options = NULL,
          },
          {
            .process = az_http_pipeline_policy_telemetry,
            .p_options = &client->_internal.options._internal._telemetry_options,
          },
          {
            .process = az_http_pipeline_policy_retry,
            .p_options = &client->_internal.options.retry,
          },
          {
            .process = az_http_pipeline_policy_credential,
            .p_options = cred,
          },
          {
            .process = az_http_pipeline_policy_logging,
            .p_options = NULL,
          },
          {
            .process = az_http_pipeline_policy_bufferresponse,
            .p_options = NULL,
          },
          {
            .process = az_http_pipeline_policy_distributedtracing,
            .p_options = NULL,
          },
          {
            .process = az_http_pipeline_policy_transport,
            .p_options = &client->_internal.options._internal.http_transport_options,
          },
        }, 
      },
    },
>>>>>>> 852e37bf
  };

  // Copy url to client buffer so customer can re-use buffer on his/her side
  AZ_RETURN_IF_FAILED(az_span_copy(client->_internal.uri, uri, &client->_internal.uri));

  AZ_RETURN_IF_FAILED(
      _az_credential_set_scopes(cred, AZ_SPAN_FROM_STR("https://storage.azure.net/.default")));

  return AZ_OK;
}

AZ_NODISCARD az_result az_storage_blobs_blob_upload(
    az_storage_blobs_blob_client * client,
    az_span content, /* Buffer of content*/
    az_storage_blobs_blob_upload_options * options,
    az_http_response * response) {

  az_storage_blobs_blob_upload_options opt;
  if (options == NULL) {
    opt = az_storage_blobs_blob_upload_options_default();
  } else {
    opt = *options;
  }
  (void)opt;

  // Request buffer
  // create request buffer TODO: define size for a blob upload
  uint8_t url_buffer[1024];
  az_span request_url_span = AZ_SPAN_FROM_BUFFER(url_buffer);
  // copy url from client
  AZ_RETURN_IF_FAILED(az_span_copy(request_url_span, client->_internal.uri, &request_url_span));
  uint8_t headers_buffer[4 * sizeof(az_pair)];
  az_span request_headers_span = AZ_SPAN_FROM_BUFFER(headers_buffer);

  // create request
  // TODO: define max URL size
  _az_http_request hrb;
  AZ_RETURN_IF_FAILED(az_http_request_init(
      &hrb, az_http_method_get(), request_url_span, request_headers_span, content));

  // add blob type to request
  AZ_RETURN_IF_FAILED(az_http_request_append_header(
      &hrb, AZ_STORAGE_BLOBS_BLOB_HEADER_X_MS_BLOB_TYPE, AZ_STORAGE_BLOBS_BLOB_TYPE_BLOCKBLOB));

  // add date to request
  // AZ_RETURN_IF_FAILED(az_http_request_append_header(
  //    &hrb, AZ_HTTP_HEADER_X_MS_DATE, AZ_SPAN_FROM_STR("Fri, 03 Jan 2020 21:33:15 GMT")));

  char str[256] = { 0 };
  // TODO: remove snprintf
  snprintf(str, sizeof str, "%d", az_span_length(content));
  az_span content_length = az_span_from_str(str);

  // add Content-Length to request
  AZ_RETURN_IF_FAILED(
      az_http_request_append_header(&hrb, AZ_HTTP_HEADER_CONTENT_LENGTH, content_length));

  // add blob type to request
  AZ_RETURN_IF_FAILED(az_http_request_append_header(
      &hrb, AZ_HTTP_HEADER_CONTENT_TYPE, AZ_SPAN_FROM_STR("text/plain")));

  // start pipeline
  return az_http_pipeline_process(&client->_internal.pipeline, &hrb, response);
}<|MERGE_RESOLUTION|>--- conflicted
+++ resolved
@@ -20,8 +20,8 @@
 static az_span const AZ_HTTP_HEADER_CONTENT_LENGTH = AZ_SPAN_LITERAL_FROM_STR("Content-Length");
 static az_span const AZ_HTTP_HEADER_CONTENT_TYPE = AZ_SPAN_LITERAL_FROM_STR("Content-Type");
 
-AZ_NODISCARD az_storage_blobs_blob_client_options
-az_storage_blobs_blob_client_options_default(az_http_transport_options const * http_transport_options) {
+AZ_NODISCARD az_storage_blobs_blob_client_options az_storage_blobs_blob_client_options_default(
+    az_http_transport_options const * http_transport_options) {
   az_storage_blobs_blob_client_options options = {
     ._internal = { .http_transport_options = *http_transport_options,
                    .api_version = az_http_policy_apiversion_options_default(),
@@ -37,91 +37,86 @@
 }
 
 AZ_NODISCARD az_result az_storage_blobs_blob_client_init(
-    az_storage_blobs_blob_client * client,
+    az_storage_blobs_blob_client * self,
     az_span uri,
     void * credential,
     az_storage_blobs_blob_client_options * options) {
-  AZ_CONTRACT_ARG_NOT_NULL(client);
+  AZ_CONTRACT_ARG_NOT_NULL(self);
   AZ_CONTRACT_ARG_NOT_NULL(options);
 
   _az_credential * const cred = (_az_credential *)credential;
-  cred->_internal.http_transport_options
-      = client->_internal.options._internal.http_transport_options;
+  cred->_internal.http_transport_options = self->_internal.options._internal.http_transport_options;
 
-<<<<<<< HEAD
-  *client = (az_storage_blobs_blob_client) { ._internal
-  = {
-    .uri = AZ_SPAN_FROM_BUFFER(client->_internal.url_buffer),
-    .options = *options,
-    .credential = cred,
-    .pipeline = 
-      (_az_http_pipeline){ ._internal = {
-        .p_policies = {
-          {._internal = {.process = az_http_pipeline_policy_apiversion, .p_options= &client->_internal.options._internal.api_version}},
-          {._internal = {.process = az_http_pipeline_policy_uniquerequestid, .p_options = NULL }},
-          {._internal = {.process = az_http_pipeline_policy_telemetry, .p_options = &client->_internal.options._internal._telemetry_options}},
-          {._internal = {.process = az_http_pipeline_policy_retry, .p_options = &client->_internal.options.retry}},
-          {._internal = {.process = az_http_pipeline_policy_credential, .p_options = cred}},
-          {._internal = {.process = az_http_pipeline_policy_logging, .p_options = NULL}},
-          {._internal = {.process = az_http_pipeline_policy_bufferresponse, .p_options = NULL}},
-          {._internal = {.process= az_http_pipeline_policy_distributedtracing, .p_options = NULL}},
-          {._internal = {.process = az_http_pipeline_policy_transport, .p_options= &client->_internal.options._internal.http_client}},
-        },
+  *self = (az_storage_blobs_blob_client) {
+    ._internal = {
+      .uri = AZ_SPAN_FROM_BUFFER(self->_internal.url_buffer),
+      .options = *options,
+      .credential = cred,
+      .pipeline = (_az_http_pipeline){
+        ._internal = {
+          .p_policies = {
+            {
+              ._internal = {
+                .process = az_http_pipeline_policy_apiversion,
+                .p_options= &self->_internal.options._internal.api_version,
+              },
+            },
+            {
+              ._internal = {
+                .process = az_http_pipeline_policy_uniquerequestid,
+                .p_options = NULL,
+              },
+            },
+            {
+              ._internal = {
+                .process = az_http_pipeline_policy_telemetry,
+                .p_options = &self->_internal.options._internal._telemetry_options,
+              },
+            },
+            {
+              ._internal = {
+                .process = az_http_pipeline_policy_retry,
+                .p_options = &self->_internal.options.retry,
+              },
+            },
+            {
+              ._internal = {
+                .process = az_http_pipeline_policy_credential,
+                .p_options = cred,
+              },
+            },
+            {
+              ._internal = {
+                .process = az_http_pipeline_policy_logging,
+                .p_options = NULL,
+              },
+            },
+            {
+              ._internal = {
+                .process = az_http_pipeline_policy_bufferresponse,
+                .p_options = NULL,
+              },
+            },
+            {
+              ._internal = {
+                .process= az_http_pipeline_policy_distributedtracing,
+                .p_options = NULL,
+              },
+            },
+            {
+              ._internal = {
+                .process = az_http_pipeline_policy_transport,
+                .p_options= &self->_internal.options._internal.http_transport_options,
+              },
+            },
+          },
+        }
       }
     }
-   }
-=======
-  *client = (az_storage_blobs_blob_client) {
-    ._internal = {
-      .uri = AZ_SPAN_FROM_BUFFER(client->_internal.url_buffer),
-      .options = *options,
-      .credential = cred,
-      .pipeline = (az_http_pipeline) {
-        .p_policies = {
-          {
-            .process = az_http_pipeline_policy_apiversion,
-            .p_options = &client->_internal.options._internal.api_version,
-          },
-          {
-            .process = az_http_pipeline_policy_uniquerequestid,
-            .p_options = NULL,
-          },
-          {
-            .process = az_http_pipeline_policy_telemetry,
-            .p_options = &client->_internal.options._internal._telemetry_options,
-          },
-          {
-            .process = az_http_pipeline_policy_retry,
-            .p_options = &client->_internal.options.retry,
-          },
-          {
-            .process = az_http_pipeline_policy_credential,
-            .p_options = cred,
-          },
-          {
-            .process = az_http_pipeline_policy_logging,
-            .p_options = NULL,
-          },
-          {
-            .process = az_http_pipeline_policy_bufferresponse,
-            .p_options = NULL,
-          },
-          {
-            .process = az_http_pipeline_policy_distributedtracing,
-            .p_options = NULL,
-          },
-          {
-            .process = az_http_pipeline_policy_transport,
-            .p_options = &client->_internal.options._internal.http_transport_options,
-          },
-        }, 
-      },
-    },
->>>>>>> 852e37bf
   };
 
   // Copy url to client buffer so customer can re-use buffer on his/her side
-  AZ_RETURN_IF_FAILED(az_span_copy(client->_internal.uri, uri, &client->_internal.uri));
+  AZ_RETURN_IF_FAILED(az_span_copy(self->_internal.uri, uri, &self->_internal.uri));
 
   AZ_RETURN_IF_FAILED(
       _az_credential_set_scopes(cred, AZ_SPAN_FROM_STR("https://storage.azure.net/.default")));
