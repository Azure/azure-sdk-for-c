--- conflicted
+++ resolved
@@ -150,12 +150,7 @@
   az_span request_headers_span = AZ_SPAN_FROM_BUFFER(headers_buffer);
 
   // create request
-<<<<<<< HEAD
   az_http_request hrb;
-=======
-  // TODO: define max URL size
-  _az_http_request hrb;
->>>>>>> 5aae49f5
   AZ_RETURN_IF_FAILED(az_http_request_init(
       &hrb, az_http_method_get(), request_url_span, request_headers_span, content));
 
