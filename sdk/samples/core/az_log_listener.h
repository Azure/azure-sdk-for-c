// Copyright (c) Microsoft Corporation. All rights reserved.
// SPDX-License-Identifier: MIT

#ifndef _az_LOG_LISTENER_H
#define _az_LOG_LISTENER_H

#include <azure/az_core.h>
#include <azure/core/az_log.h>
#include <azure/core/az_mqtt5_connection.h>
#include <azure/core/az_mqtt5_rpc_client.h>
#include <azure/core/az_mqtt5_rpc_server.h>
<<<<<<< HEAD
#include <azure/core/az_mqtt5_request.h>
=======
#include <azure/core/az_mqtt5_telemetry_consumer.h>
#include <azure/core/az_mqtt5_telemetry_producer.h>

>>>>>>> 8d8fcac5
// For HFSM ENTER/EXIT events.
#include <azure/core/internal/az_hfsm_internal.h>

#include <stdio.h>

/*
Black:   \x1B[30m
Red:     \x1B[31m
Green:   \x1B[32m
Yellow:  \x1B[33m
Blue:    \x1B[34m
Magenta: \x1B[35m
Cyan:    \x1B[36m
White:   \x1B[37m
Reset:   \x1B[0m
*/

#define LOG_APP "\x1B[34mAPP: \x1b[37m"
#define LOG_APP_ERROR "\x1B[31mAPP: \x1b[37;1m"

#define LOG_SDK "\x1B[33mSDK: \x1B[0m"

AZ_INLINE char* az_result_to_string(az_result result)
{
  switch (result)
  {
    case AZ_OK:
      return "AZ_OK";
    case AZ_ERROR_CANCELED:
      return "AZ_ERROR_CANCELED";
    case AZ_ERROR_ARG:
      return "AZ_ERROR_ARG";
    case AZ_ERROR_NOT_ENOUGH_SPACE:
      return "AZ_ERROR_NOT_ENOUGH_SPACE";
    case AZ_ERROR_NOT_IMPLEMENTED:
      return "AZ_ERROR_NOT_IMPLEMENTED";
    case AZ_ERROR_ITEM_NOT_FOUND:
      return "AZ_ERROR_ITEM_NOT_FOUND";
    case AZ_ERROR_UNEXPECTED_CHAR:
      return "AZ_ERROR_UNEXPECTED_CHAR";
    case AZ_ERROR_UNEXPECTED_END:
      return "AZ_ERROR_UNEXPECTED_END";
    case AZ_ERROR_NOT_SUPPORTED:
      return "AZ_ERROR_NOT_SUPPORTED";
    case AZ_ERROR_DEPENDENCY_NOT_PROVIDED:
      return "AZ_ERROR_DEPENDENCY_NOT_PROVIDED";
    case AZ_ERROR_OUT_OF_MEMORY:
      return "AZ_ERROR_OUT_OF_MEMORY";
    // case AZ_TIMEOUT:
    //   return "AZ_TIMEOUT";
    case AZ_ERROR_JSON_INVALID_STATE:
      return "AZ_ERROR_JSON_INVALID_STATE";
    case AZ_ERROR_JSON_NESTING_OVERFLOW:
      return "AZ_ERROR_JSON_NESTING_OVERFLOW";
    case AZ_ERROR_JSON_READER_DONE:
      return "AZ_ERROR_JSON_READER_DONE";
    case AZ_ERROR_HFSM_INVALID_STATE:
      return "AZ_ERROR_HFSM_INVALID_STATE";
    case AZ_ERROR_RPC_PUB_IN_PROGRESS:
      return "AZ_ERROR_RPC_PUB_IN_PROGRESS";
    case AZ_ERROR_TELEMETRY_PRODUCER_PUB_IN_PROGRESS:
      return "AZ_ERROR_TELEMETRY_PRODUCER_PUB_IN_PROGRESS";
    default:
      return "UNKNOWN";
  }
}

#define LOG_AND_EXIT_IF_FAILED(exp)                                        \
  do                                                                       \
  {                                                                        \
    az_result const _az_result = (exp);                                    \
    if (az_result_failed(_az_result))                                      \
    {                                                                      \
      printf(                                                              \
          LOG_APP_ERROR "%s failed with error \x1B[31m0x%x (%s)\x1B[0m\n", \
          #exp,                                                            \
          _az_result,                                                      \
          az_result_to_string(_az_result));                                \
      return _az_result;                                                   \
    }                                                                      \
  } while (0)

AZ_INLINE void az_sdk_log_callback(az_log_classification classification, az_span message)
{
  const char* class_str;

  switch (classification)
  {
    case AZ_HFSM_EVENT_ENTRY:
      class_str = "HFSM_ENTRY";
      break;
    case AZ_HFSM_EVENT_EXIT:
      class_str = "HFSM_EXIT";
      break;
    case AZ_HFSM_EVENT_TIMEOUT:
      class_str = "HFSM_TIMEOUT";
      break;
    case AZ_HFSM_EVENT_ERROR:
      class_str = "HFSM_ERROR";
      break;
    case AZ_MQTT5_EVENT_CONNECT_REQ:
      class_str = "AZ_MQTT5_EVENT_CONNECT_REQ";
      break;
    case AZ_MQTT5_EVENT_CONNECT_RSP:
      class_str = "AZ_MQTT5_EVENT_CONNECT_RSP";
      break;
    case AZ_MQTT5_EVENT_DISCONNECT_REQ:
      class_str = "AZ_MQTT5_EVENT_DISCONNECT_REQ";
      break;
    case AZ_MQTT5_EVENT_DISCONNECT_RSP:
      class_str = "AZ_MQTT5_EVENT_DISCONNECT_RSP";
      break;
    case AZ_MQTT5_EVENT_PUB_RECV_IND:
      class_str = "AZ_MQTT5_EVENT_PUB_RECV_IND";
      break;
    case AZ_MQTT5_EVENT_PUB_REQ:
      class_str = "AZ_MQTT5_EVENT_PUB_REQ";
      break;
    case AZ_MQTT5_EVENT_PUBACK_RSP:
      class_str = "AZ_MQTT5_EVENT_PUBACK_RSP";
      break;
    case AZ_MQTT5_EVENT_SUB_REQ:
      class_str = "AZ_MQTT5_EVENT_SUB_REQ";
      break;
    case AZ_MQTT5_EVENT_SUBACK_RSP:
      class_str = "AZ_MQTT5_EVENT_SUBACK_RSP";
      break;
    case AZ_LOG_MQTT_STACK:
      class_str = "AZ_LOG_MQTT_STACK";
      break;
    case AZ_EVENT_MQTT5_CONNECTION_OPEN_REQ:
      class_str = "AZ_EVENT_MQTT5_CONNECTION_OPEN_REQ";
      break;
    case AZ_EVENT_MQTT5_CONNECTION_CLOSE_REQ:
      class_str = "AZ_EVENT_MQTT5_CLOSE_REQ";
      break;
    case AZ_MQTT5_EVENT_RPC_SERVER_EXECUTE_COMMAND_RSP:
      class_str = "AZ_MQTT5_EVENT_RPC_SERVER_EXECUTE_COMMAND_RSP";
      break;
    case AZ_MQTT5_EVENT_RPC_SERVER_EXECUTE_COMMAND_REQ:
      class_str = "AZ_MQTT5_EVENT_RPC_SERVER_EXECUTE_COMMAND_REQ";
      break;
    case AZ_MQTT5_EVENT_RPC_CLIENT_INVOKE_REQ:
      class_str = "AZ_MQTT5_EVENT_RPC_CLIENT_INVOKE_REQ";
      break;
    case AZ_MQTT5_EVENT_RPC_CLIENT_RSP:
      class_str = "AZ_MQTT5_EVENT_RPC_CLIENT_RSP";
      break;
    case AZ_MQTT5_EVENT_RPC_CLIENT_SUB_REQ:
      class_str = "AZ_MQTT5_EVENT_RPC_CLIENT_SUB_REQ";
      break;
    case AZ_MQTT5_EVENT_RPC_CLIENT_READY_IND:
      class_str = "AZ_MQTT5_EVENT_RPC_CLIENT_READY_IND";
      break;
    case AZ_MQTT5_EVENT_RPC_CLIENT_UNSUB_REQ:
      class_str = "AZ_MQTT5_EVENT_RPC_CLIENT_UNSUB_REQ";
      break;
    case AZ_MQTT5_EVENT_UNSUB_REQ:
      class_str = "AZ_MQTT5_EVENT_UNSUB_REQ";
      break;
    case AZ_MQTT5_EVENT_UNSUBACK_RSP:
      class_str = "AZ_MQTT5_EVENT_UNSUBACK_RSP";
      break;
    case AZ_MQTT5_EVENT_RPC_CLIENT_ERROR_RSP:
      class_str = "AZ_MQTT5_EVENT_RPC_CLIENT_ERROR_RSP";
      break;
<<<<<<< HEAD
    case AZ_MQTT5_EVENT_REQUEST_INIT:
      class_str = "AZ_MQTT5_EVENT_REQUEST_INIT";
      break;
    case AZ_MQTT5_EVENT_REQUEST_REMOVE:
      class_str = "AZ_MQTT5_EVENT_REQUEST_REMOVE";
      break;
    case AZ_MQTT5_EVENT_REQUEST_COMPLETE:
      class_str = "AZ_MQTT5_EVENT_REQUEST_COMPLETE";
=======
    case AZ_MQTT5_EVENT_TELEMETRY_PRODUCER_SEND_REQ:
      class_str = "AZ_MQTT5_EVENT_TELEMETRY_PRODUCER_SEND_REQ";
      break;
    case AZ_MQTT5_EVENT_TELEMETRY_PRODUCER_ERROR_RSP:
      class_str = "AZ_MQTT5_EVENT_TELEMETRY_PRODUCER_ERROR_RSP";
      break;
    case AZ_MQTT5_EVENT_TELEMETRY_CONSUMER_IND:
      class_str = "AZ_MQTT5_EVENT_TELEMETRY_CONSUMER_IND";
>>>>>>> 8d8fcac5
      break;
    default:
      class_str = NULL;
  }

  // TODO: add thread ID.

  if (class_str == NULL)
  {
    printf(LOG_SDK "[\x1B[31mUNKNOWN: %x\x1B[0m] %s\n", classification, az_span_ptr(message));
  }
  else if (classification == AZ_HFSM_EVENT_ERROR)
  {
    printf(LOG_SDK "[\x1B[31m%s\x1B[0m] %s\n", class_str, az_span_ptr(message));
  }
  else
  {
    printf(LOG_SDK "[\x1B[35m%s\x1B[0m] %s\n", class_str, az_span_ptr(message));
  }
}

AZ_INLINE void az_app_log_callback(az_log_classification classification, az_span message)
{
  const char* class_str;

  switch (classification)
  {
    case AZ_HFSM_EVENT_ENTRY:
      class_str = "HFSM_ENTRY";
      break;
    case AZ_HFSM_EVENT_EXIT:
      class_str = "HFSM_EXIT";
      break;
    case AZ_HFSM_EVENT_TIMEOUT:
      class_str = "HFSM_TIMEOUT";
      break;
    case AZ_HFSM_EVENT_ERROR:
      class_str = "HFSM_ERROR";
      break;
    case AZ_MQTT5_EVENT_CONNECT_REQ:
      class_str = "AZ_MQTT5_EVENT_CONNECT_REQ";
      break;
    case AZ_MQTT5_EVENT_CONNECT_RSP:
      class_str = "AZ_MQTT5_EVENT_CONNECT_RSP";
      break;
    case AZ_MQTT5_EVENT_DISCONNECT_REQ:
      class_str = "AZ_MQTT5_EVENT_DISCONNECT_REQ";
      break;
    case AZ_MQTT5_EVENT_DISCONNECT_RSP:
      class_str = "AZ_MQTT5_EVENT_DISCONNECT_RSP";
      break;
    case AZ_MQTT5_EVENT_PUB_RECV_IND:
      class_str = "AZ_MQTT5_EVENT_PUB_RECV_IND";
      break;
    case AZ_MQTT5_EVENT_PUB_REQ:
      class_str = "AZ_MQTT5_EVENT_PUB_REQ";
      break;
    case AZ_MQTT5_EVENT_PUBACK_RSP:
      class_str = "AZ_MQTT5_EVENT_PUBACK_RSP";
      break;
    case AZ_MQTT5_EVENT_SUB_REQ:
      class_str = "AZ_MQTT5_EVENT_SUB_REQ";
      break;
    case AZ_MQTT5_EVENT_SUBACK_RSP:
      class_str = "AZ_MQTT5_EVENT_SUBACK_RSP";
      break;
    case AZ_LOG_MQTT_STACK:
      class_str = "AZ_LOG_MQTT_STACK";
      break;
    case AZ_EVENT_MQTT5_CONNECTION_OPEN_REQ:
      class_str = "AZ_EVENT_MQTT5_CONNECTION_OPEN_REQ";
      break;
    case AZ_EVENT_MQTT5_CONNECTION_CLOSE_REQ:
      class_str = "AZ_EVENT_MQTT5_CONNECTION_CLOSE_REQ";
      break;
    case AZ_MQTT5_EVENT_RPC_SERVER_EXECUTE_COMMAND_RSP:
      class_str = "AZ_MQTT5_EVENT_RPC_SERVER_EXECUTE_COMMAND_RSP";
      break;
    case AZ_MQTT5_EVENT_RPC_SERVER_EXECUTE_COMMAND_REQ:
      class_str = "AZ_MQTT5_EVENT_RPC_SERVER_EXECUTE_COMMAND_REQ";
      break;
    case AZ_MQTT5_EVENT_RPC_CLIENT_INVOKE_REQ:
      class_str = "AZ_MQTT5_EVENT_RPC_CLIENT_INVOKE_REQ";
      break;
    case AZ_MQTT5_EVENT_RPC_CLIENT_RSP:
      class_str = "AZ_MQTT5_EVENT_RPC_CLIENT_RSP";
      break;
    case AZ_MQTT5_EVENT_RPC_CLIENT_SUB_REQ:
      class_str = "AZ_MQTT5_EVENT_RPC_CLIENT_SUB_REQ";
      break;
    case AZ_MQTT5_EVENT_RPC_CLIENT_READY_IND:
      class_str = "AZ_MQTT5_EVENT_RPC_CLIENT_READY_IND";
      break;
    case AZ_MQTT5_EVENT_RPC_CLIENT_UNSUB_REQ:
      class_str = "AZ_MQTT5_EVENT_RPC_CLIENT_UNSUB_REQ";
      break;
    case AZ_MQTT5_EVENT_UNSUB_REQ:
      class_str = "AZ_MQTT5_EVENT_UNSUB_REQ";
      break;
    case AZ_MQTT5_EVENT_UNSUBACK_RSP:
      class_str = "AZ_MQTT5_EVENT_UNSUBACK_RSP";
      break;
    case AZ_MQTT5_EVENT_RPC_CLIENT_ERROR_RSP:
      class_str = "AZ_MQTT5_EVENT_RPC_CLIENT_ERROR_RSP";
      break;
<<<<<<< HEAD
    case AZ_MQTT5_EVENT_REQUEST_INIT:
      class_str = "AZ_MQTT5_EVENT_REQUEST_INIT";
      break;
    case AZ_MQTT5_EVENT_REQUEST_REMOVE:
      class_str = "AZ_MQTT5_EVENT_REQUEST_REMOVE";
      break;
    case AZ_MQTT5_EVENT_REQUEST_COMPLETE:
      class_str = "AZ_MQTT5_EVENT_REQUEST_COMPLETE";
=======
    case AZ_MQTT5_EVENT_TELEMETRY_PRODUCER_SEND_REQ:
      class_str = "AZ_MQTT5_EVENT_TELEMETRY_PRODUCER_SEND_REQ";
      break;
    case AZ_MQTT5_EVENT_TELEMETRY_PRODUCER_ERROR_RSP:
      class_str = "AZ_MQTT5_EVENT_TELEMETRY_PRODUCER_ERROR_RSP";
      break;
    case AZ_MQTT5_EVENT_TELEMETRY_CONSUMER_IND:
      class_str = "AZ_MQTT5_EVENT_TELEMETRY_CONSUMER_IND";
>>>>>>> 8d8fcac5
      break;
    default:
      class_str = NULL;
  }

  // TODO: add thread ID.

  if (class_str == NULL)
  {
    printf(LOG_APP "[\x1B[31mUNKNOWN: %x\x1B[0m] %s\n", classification, az_span_ptr(message));
  }
  else if (classification == AZ_HFSM_EVENT_ERROR)
  {
    printf(LOG_APP "[\x1B[31m%s\x1B[0m] %s\n", class_str, az_span_ptr(message));
  }
  else
  {
    printf(LOG_APP "[\x1B[35m%s\x1B[0m] %s\n", class_str, az_span_ptr(message));
  }
}

AZ_INLINE bool az_sdk_log_filter_callback(az_log_classification classification)
{
  (void)classification;
  // Enable all logging.
  return true;
}

AZ_INLINE void print_correlation_id(az_span correlation_id)
{
  char* corr = (char*)az_span_ptr(correlation_id);
  printf("correlation id: ");
  for (int i = 0; i < az_span_size(correlation_id); i++)
  {
    printf("%d", *corr++);
  }
  printf(" ");
}

#endif //_az_LOG_LISTENER_H<|MERGE_RESOLUTION|>--- conflicted
+++ resolved
@@ -9,13 +9,10 @@
 #include <azure/core/az_mqtt5_connection.h>
 #include <azure/core/az_mqtt5_rpc_client.h>
 #include <azure/core/az_mqtt5_rpc_server.h>
-<<<<<<< HEAD
 #include <azure/core/az_mqtt5_request.h>
-=======
 #include <azure/core/az_mqtt5_telemetry_consumer.h>
 #include <azure/core/az_mqtt5_telemetry_producer.h>
 
->>>>>>> 8d8fcac5
 // For HFSM ENTER/EXIT events.
 #include <azure/core/internal/az_hfsm_internal.h>
 
@@ -182,7 +179,6 @@
     case AZ_MQTT5_EVENT_RPC_CLIENT_ERROR_RSP:
       class_str = "AZ_MQTT5_EVENT_RPC_CLIENT_ERROR_RSP";
       break;
-<<<<<<< HEAD
     case AZ_MQTT5_EVENT_REQUEST_INIT:
       class_str = "AZ_MQTT5_EVENT_REQUEST_INIT";
       break;
@@ -191,7 +187,6 @@
       break;
     case AZ_MQTT5_EVENT_REQUEST_COMPLETE:
       class_str = "AZ_MQTT5_EVENT_REQUEST_COMPLETE";
-=======
     case AZ_MQTT5_EVENT_TELEMETRY_PRODUCER_SEND_REQ:
       class_str = "AZ_MQTT5_EVENT_TELEMETRY_PRODUCER_SEND_REQ";
       break;
@@ -200,7 +195,6 @@
       break;
     case AZ_MQTT5_EVENT_TELEMETRY_CONSUMER_IND:
       class_str = "AZ_MQTT5_EVENT_TELEMETRY_CONSUMER_IND";
->>>>>>> 8d8fcac5
       break;
     default:
       class_str = NULL;
@@ -306,7 +300,6 @@
     case AZ_MQTT5_EVENT_RPC_CLIENT_ERROR_RSP:
       class_str = "AZ_MQTT5_EVENT_RPC_CLIENT_ERROR_RSP";
       break;
-<<<<<<< HEAD
     case AZ_MQTT5_EVENT_REQUEST_INIT:
       class_str = "AZ_MQTT5_EVENT_REQUEST_INIT";
       break;
@@ -315,7 +308,6 @@
       break;
     case AZ_MQTT5_EVENT_REQUEST_COMPLETE:
       class_str = "AZ_MQTT5_EVENT_REQUEST_COMPLETE";
-=======
     case AZ_MQTT5_EVENT_TELEMETRY_PRODUCER_SEND_REQ:
       class_str = "AZ_MQTT5_EVENT_TELEMETRY_PRODUCER_SEND_REQ";
       break;
@@ -324,7 +316,6 @@
       break;
     case AZ_MQTT5_EVENT_TELEMETRY_CONSUMER_IND:
       class_str = "AZ_MQTT5_EVENT_TELEMETRY_CONSUMER_IND";
->>>>>>> 8d8fcac5
       break;
     default:
       class_str = NULL;
