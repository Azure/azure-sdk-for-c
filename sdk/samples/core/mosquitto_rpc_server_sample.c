--- conflicted
+++ resolved
@@ -261,11 +261,6 @@
 {
   az_span_copy(destination->request_topic, source.request_topic);
   az_span_copy(destination->response_topic, source.response_topic);
-<<<<<<< HEAD
-=======
-  destination->response_topic
-      = az_span_slice(destination->response_topic, 0, az_span_size(source.response_topic));
->>>>>>> a206317e
   az_span_copy(destination->request_data, source.request_data);
   az_span_copy(destination->content_type, source.content_type);
   destination->content_type
@@ -326,11 +321,6 @@
       else
       {
         // Mark that there's a pending command to be executed
-<<<<<<< HEAD
-=======
-        az_mqtt5_rpc_server_execution_req_event_data data
-            = *(az_mqtt5_rpc_server_execution_req_event_data*)event.data;
->>>>>>> a206317e
         LOG_AND_EXIT_IF_FAILED(copy_execution_event_data(&pending_command, data));
         start_timer(NULL, 10000);
         printf(LOG_APP "Added command to queue\n");
@@ -339,17 +329,6 @@
       break;
     }
 
-<<<<<<< HEAD
-=======
-    case AZ_EVENT_RPC_SERVER_UNHANDLED_COMMAND:
-    {
-      printf(LOG_APP "Received unhandled command.\n");
-      // could put this command in a queue and trigger a AZ_MQTT5_EVENT_PUB_RECV_IND with it once
-      // we're finished with the current command
-      break;
-    }
-
->>>>>>> a206317e
     default:
       // TODO:
       break;
