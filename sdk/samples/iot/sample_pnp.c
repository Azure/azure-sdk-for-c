// Copyright (c) Microsoft Corporation. All rights reserved.
// SPDX-License-Identifier: MIT

#include "sample_pnp.h"
#include "iot_samples_common.h"

#include <stdbool.h>
#include <stddef.h>
#include <stdint.h>

#include <azure/core/az_json.h>
#include <azure/core/az_result.h>
#include <azure/core/az_span.h>
#include <azure/iot/az_iot_hub_client.h>

#define JSON_DOUBLE_DIGITS 2

// Property values
static char pnp_properties_buffer[64];

// Device twin values
static const az_span component_telemetry_prop_span = AZ_SPAN_LITERAL_FROM_STR("$.sub");
static const az_span desired_temp_response_value_name = AZ_SPAN_LITERAL_FROM_STR("value");
static const az_span desired_temp_ack_code_name = AZ_SPAN_LITERAL_FROM_STR("ac");
static const az_span desired_temp_ack_version_name = AZ_SPAN_LITERAL_FROM_STR("av");
static const az_span desired_temp_ack_description_name = AZ_SPAN_LITERAL_FROM_STR("ad");
static const az_span component_specifier_name = AZ_SPAN_LITERAL_FROM_STR("__t");
static const az_span component_specifier_value = AZ_SPAN_LITERAL_FROM_STR("c");
static const az_span command_separator = AZ_SPAN_LITERAL_FROM_STR("/");
static const az_span iot_hub_twin_desired_version = AZ_SPAN_LITERAL_FROM_STR("$version");
static const az_span iot_hub_twin_desired = AZ_SPAN_LITERAL_FROM_STR("desired");

// Visit each valid property for the component
static bool visit_component_properties(
    az_span component_name,
    az_json_reader* jr,
    int32_t version,
    pnp_property_callback property_callback,
    void* context_ptr)
{
  while (az_succeeded(az_json_reader_next_token(jr)))
  {
    if (jr->token.kind == AZ_JSON_TOKEN_PROPERTY_NAME)
    {
      if (az_json_token_is_text_equal(&(jr->token), component_specifier_name)
          || az_json_token_is_text_equal(&(jr->token), iot_hub_twin_desired_version))
      {
        if (az_failed(az_json_reader_next_token(jr)))
        {
          LOG_ERROR("Failed to get next token.");
          return false;
        }
        continue;
      }

      az_json_token property_name = jr->token;

      if (az_failed(az_json_reader_next_token(jr)))
      {
        LOG_ERROR("Failed to get next token.");
        return false;
      }

      property_callback(component_name, &property_name, *jr, version, context_ptr);
    }

    if (jr->token.kind == AZ_JSON_TOKEN_BEGIN_OBJECT)
    {
      if (az_failed(az_json_reader_skip_children(jr)))
      {
        LOG_ERROR("Failed to skip children of object.");
        return false;
      }
    }
    else if (jr->token.kind == AZ_JSON_TOKEN_END_OBJECT)
    {
      break;
    }
  }

  return true;
}

// Move reader to the value of property name
static bool json_child_token_move(az_json_reader* jr, az_span property_name)
{
  while (az_succeeded(az_json_reader_next_token(jr)))
  {
    if ((jr->token.kind == AZ_JSON_TOKEN_PROPERTY_NAME)
        && az_json_token_is_text_equal(&(jr->token), property_name))
    {
      if (az_failed(az_json_reader_next_token(jr)))
      {
        LOG_ERROR("Failed to get next token.");
        return false;
      }

      return true;
    }
    else if (jr->token.kind == AZ_JSON_TOKEN_BEGIN_OBJECT)
    {
      if (az_failed(az_json_reader_skip_children(jr)))
      {
        LOG_ERROR("Failed to skip child of complex object.");
        return false;
      }
    }
    else if (jr->token.kind == AZ_JSON_TOKEN_END_OBJECT)
    {
      return false;
    }
  }

  return false;
}

// Check if the component name is in the model
static bool is_component_in_model(
    az_span component_name,
    const az_span** components_ptr,
    int32_t components_num,
    int32_t* out_index)
{
  int32_t index = 0;

  if (az_span_ptr(component_name) == NULL || az_span_size(component_name) == 0)
  {
    return false;
  }

  while (index < components_num)
  {
    if (az_span_is_content_equal(component_name, *components_ptr[index]))
    {
      *out_index = index;
      return true;
    }

    index++;
  }

  return false;
}

// Get the telemetry topic for PnP
bool pnp_get_telemetry_topic(
    const az_iot_hub_client* client,
    az_iot_message_properties* properties,
    az_span component_name,
    char* mqtt_topic,
    size_t mqtt_topic_size,
    size_t* out_mqtt_topic_length)
{
  az_iot_message_properties pnp_properties;

  if (az_span_ptr(component_name) != NULL)
  {
    if (properties == NULL)
    {
      properties = &pnp_properties;

<<<<<<< HEAD
      if (az_failed(az_iot_hub_client_properties_init(
              properties, AZ_SPAN_FROM_BUFFER(pnp_properties_buffer), 0)))
      {
        return false;
      }
    }

    if (az_failed(az_iot_hub_client_properties_append(
            properties, component_telemetry_prop_span, component_name)))
    {
      return false;
    }
=======
      AZ_RETURN_IF_FAILED(az_iot_message_properties_init(
          properties, AZ_SPAN_FROM_BUFFER(pnp_properties_buffer), 0));
    }

    AZ_RETURN_IF_FAILED(az_iot_message_properties_append(
        properties, component_telemetry_prop_span, component_name));
>>>>>>> 730e2c3e
  }

  return az_succeeded(az_iot_hub_client_telemetry_get_publish_topic(
      client,
      az_span_ptr(component_name) != NULL ? properties : NULL,
      mqtt_topic,
      mqtt_topic_size,
      out_mqtt_topic_length));
}

// Parse the component name and command name from a span
void pnp_parse_command_name(
    az_span component_command,
    az_span* component_name,
    az_span* pnp_command_name)
{
  int32_t index = az_span_find(component_command, command_separator);
  if (index > 0)
  {
    *component_name = az_span_slice(component_command, 0, index);
    *pnp_command_name
        = az_span_slice(component_command, index + 1, az_span_size(component_command));
  }
  else
  {
    *component_name = AZ_SPAN_NULL;
    *pnp_command_name = component_command;
  }
}

// Create a reported property payload
bool pnp_create_reported_property(
    az_span json_buffer,
    az_span component_name,
    az_span property_name,
    pnp_append_property_callback append_callback,
    void* context,
    az_span* out_span)
{
  az_json_writer jw;
  if (az_failed(az_json_writer_init(&jw, json_buffer, NULL))
      || az_failed(az_json_writer_append_begin_object(&jw)))
  {
    return false;
  }

  if (az_span_ptr(component_name) != NULL
      && (az_failed(az_json_writer_append_property_name(&jw, component_name))
          || az_failed(az_json_writer_append_begin_object(&jw))
          || az_failed(az_json_writer_append_property_name(&jw, component_specifier_name))
          || az_failed(az_json_writer_append_string(&jw, component_specifier_value))))
  {
    return false;
  }

  if (az_failed(az_json_writer_append_property_name(&jw, property_name))
      || !append_callback(&jw, context))
  {
    return false;
  }

  if (az_span_ptr(component_name) != NULL && az_failed(az_json_writer_append_end_object(&jw)))
  {
    return false;
  }

  if (az_failed(az_json_writer_append_end_object(&jw)))
  {
    return false;
  }

  *out_span = az_json_writer_get_bytes_used_in_destination(&jw);

  return true;
}

// Create a reported property payload with status
bool pnp_create_reported_property_with_status(
    az_span json_buffer,
    az_span component_name,
    az_span property_name,
    pnp_append_property_callback append_callback,
    void* context,
    int32_t ack_code,
    int32_t ack_version,
    az_span ack_description,
    az_span* out_span)
{
  az_json_writer jw;

  if (az_failed(az_json_writer_init(&jw, json_buffer, NULL));
      || az_failed(az_json_writer_append_begin_object(&jw)))
  {
    return false;
  }

  if (az_span_ptr(component_name) != NULL)
  {
    if (az_failed(az_json_writer_append_property_name(&jw, component_name))
        || az_failed(az_json_writer_append_begin_object(&jw))
        || az_failed(az_json_writer_append_property_name(&jw, component_specifier_name))
        || az_failed(az_json_writer_append_string(&jw, component_specifier_value)))
    {
      return false;
    }
  }

  if (az_failed(az_json_writer_append_property_name(&jw, property_name))
      || az_failed(az_json_writer_append_begin_object(&jw))
      || az_failed(az_json_writer_append_property_name(&jw, desired_temp_response_value_name)))
  {
    return false;
  }

  if (!append_callback(&jw, context))
  {
    return false;
  }

  if (az_failed(az_json_writer_append_property_name(&jw, desired_temp_ack_code_name))
      || az_failed(az_json_writer_append_int32(&jw, ack_code))
      || az_failed(az_json_writer_append_property_name(&jw, desired_temp_ack_version_name))
      || az_failed(az_json_writer_append_int32(&jw, ack_version)))
  {
    return false;
  }

  if (az_span_ptr(ack_description) != NULL
      && (az_failed(az_json_writer_append_property_name(&jw, desired_temp_ack_description_name))
          || az_failed(az_json_writer_append_string(&jw, ack_description))))
  {
    return false;
  }

  if (az_failed(az_json_writer_append_end_object(&jw))
      || az_failed(az_json_writer_append_end_object(&jw)))
  {
    return false;
  }

  if (az_span_ptr(component_name) != NULL && az_failed(az_json_writer_append_end_object(&jw)))
  {
    return false;
  }

  *out_span = az_json_writer_get_bytes_used_in_destination(&jw);

  return true;
}

// Process the twin properties and invoke user callback for each property
bool pnp_process_device_twin_message(
    az_span twin_message_span,
    bool is_partial,
    const az_span** components_ptr,
    int32_t components_num,
    pnp_property_callback property_callback,
    void* context_ptr)
{
  az_json_reader jr;
  az_json_reader copy_jr;
  int32_t version;
  int32_t index;

  if (az_failed(az_json_reader_init(&jr, twin_message_span, NULL))
      || az_failed(az_json_reader_next_token(&jr)))
  {
    return false;
  }

  if (!is_partial && az_failed(json_child_token_move(&jr, iot_hub_twin_desired)))
  {
    LOG_ERROR("Failed to get desired property.");
    return false;
  }

  copy_jr = jr;
  if (az_failed(json_child_token_move(&copy_jr, iot_hub_twin_desired_version))
      || az_failed(az_json_token_get_int32(&(copy_jr.token), (int32_t*)&version)))
  {
    LOG_ERROR("Failed to get version.");
    return false;
  }

  az_json_token property_name;

  while (az_succeeded(az_json_reader_next_token(&jr)))
  {
    if (jr.token.kind == AZ_JSON_TOKEN_PROPERTY_NAME)
    {
      if (az_json_token_is_text_equal(&(jr.token), iot_hub_twin_desired_version))
      {
        if (az_failed(az_json_reader_next_token(&jr)))
        {
          LOG_ERROR("Failed to get next token.");
          return false;
        }
        continue;
      }

      property_name = jr.token;

      if (az_failed(az_json_reader_next_token(&jr)))
      {
        LOG_ERROR("Failed to get next token.");
        return false;
      }

      if (jr.token.kind == AZ_JSON_TOKEN_BEGIN_OBJECT && components_ptr != NULL
          && (az_succeeded(
              is_component_in_model(property_name.slice, components_ptr, components_num, &index))))
      {
        if (az_failed(visit_component_properties(
                *components_ptr[index], &jr, version, property_callback, context_ptr)))
        {
          LOG_ERROR("Failed to visit component properties.");
          return false;
        }
      }
      else
      {
        property_callback(AZ_SPAN_NULL, &property_name, jr, version, context_ptr);
      }
    }
    else if (jr.token.kind == AZ_JSON_TOKEN_BEGIN_OBJECT)
    {
      if (az_failed(az_json_reader_skip_children(&jr)))
      {
        LOG_ERROR("Failed to skip children of object.");
        return false;
      }
    }
    else if (jr.token.kind == AZ_JSON_TOKEN_END_OBJECT)
    {
      break;
    }
  }

  return true;
}<|MERGE_RESOLUTION|>--- conflicted
+++ resolved
@@ -159,27 +159,18 @@
     {
       properties = &pnp_properties;
 
-<<<<<<< HEAD
-      if (az_failed(az_iot_hub_client_properties_init(
-              properties, AZ_SPAN_FROM_BUFFER(pnp_properties_buffer), 0)))
-      {
-        return false;
-      }
-    }
-
-    if (az_failed(az_iot_hub_client_properties_append(
-            properties, component_telemetry_prop_span, component_name)))
+      if (az_failed(az_iot_message_properties_init(
+          properties, AZ_SPAN_FROM_BUFFER(pnp_properties_buffer), 0)))
+      {
+        return false;
+      }
+    }
+
+    if (az_failed(az_iot_message_properties_append(
+        properties, component_telemetry_prop_span, component_name)))
     {
       return false;
     }
-=======
-      AZ_RETURN_IF_FAILED(az_iot_message_properties_init(
-          properties, AZ_SPAN_FROM_BUFFER(pnp_properties_buffer), 0));
-    }
-
-    AZ_RETURN_IF_FAILED(az_iot_message_properties_append(
-        properties, component_telemetry_prop_span, component_name));
->>>>>>> 730e2c3e
   }
 
   return az_succeeded(az_iot_hub_client_telemetry_get_publish_topic(
