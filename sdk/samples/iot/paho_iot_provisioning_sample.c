// Copyright (c) Microsoft Corporation. All rights reserved.
// SPDX-License-Identifier: MIT

#ifdef _MSC_VER
#pragma warning(push)
// warning C4201: nonstandard extension used: nameless struct/union
#pragma warning(disable : 4201)
#endif
#include <paho-mqtt/MQTTClient.h>
#ifdef _MSC_VER
#pragma warning(pop)
#endif

#include "iot_sample_common.h"

#include <stdbool.h>
#include <stddef.h>
#include <stdint.h>
#include <stdlib.h>
#include <string.h>

#include <azure/core/az_result.h>
#include <azure/core/az_span.h>
#include <azure/iot/az_iot_provisioning_client.h>

#define SAMPLE_TYPE PAHO_IOT_PROVISIONING
#define SAMPLE_NAME PAHO_IOT_PROVISIONING_SAMPLE

#define MQTT_TIMEOUT_RECEIVE_MS (60 * 1000)
#define MQTT_TIMEOUT_DISCONNECT_MS (10 * 1000)

static iot_sample_environment_variables env_vars;
static az_iot_provisioning_client provisioning_client;
static MQTTClient mqtt_client;
static char mqtt_client_username_buffer[128];

// Functions
static void create_and_configure_mqtt_client(void);
static void connect_mqtt_client_to_provisioning_service(void);
static void subscribe_mqtt_client_to_provisioning_service_topics(void);
static void register_device_with_provisioning_service(void);
static void receive_device_registration_status_message(void);
static void disconnect_mqtt_client_from_provisioning_service(void);

static void parse_device_registration_status_message(
    char* topic,
    int topic_len,
    MQTTClient_message const* message,
    az_iot_provisioning_client_register_response* out_register_response,
    az_iot_provisioning_client_operation_status* out_operation_status);
static void handle_device_registration_status_message(
    az_iot_provisioning_client_register_response const* register_response,
<<<<<<< HEAD
    az_iot_provisioning_client_operation_status const* operation_status,
=======
    az_iot_provisioning_client_operation_status operation_status,
>>>>>>> 3e6f8d8d
    bool* ref_is_operation_complete);
static void send_operation_query_message(
    az_iot_provisioning_client_register_response const* response);

/*
 * This sample registers a device with the Azure IoT Device Provisioning Service.
 * It will wait to receive the registration status before disconnecting.
 * X509 self-certification is used.
 */
int main(void)
{
  create_and_configure_mqtt_client();
  IOT_SAMPLE_LOG_SUCCESS("Client created and configured.");

  connect_mqtt_client_to_provisioning_service();
  IOT_SAMPLE_LOG_SUCCESS("Client connected to provisioning service.");

  subscribe_mqtt_client_to_provisioning_service_topics();
  IOT_SAMPLE_LOG_SUCCESS("Client subscribed to provisioning service topics.");

  register_device_with_provisioning_service();
  IOT_SAMPLE_LOG_SUCCESS("Client registering with provisioning service.");

  receive_device_registration_status_message();
  IOT_SAMPLE_LOG_SUCCESS("Client received registration status message.");

  disconnect_mqtt_client_from_provisioning_service();
  IOT_SAMPLE_LOG_SUCCESS("Client disconnected from provisioning service.");

  return 0;
}

static void create_and_configure_mqtt_client(void)
{
  int rc;

  // Reads in environment variables set by user for purposes of running sample.
  if (az_result_failed(
          rc = iot_sample_read_environment_variables(SAMPLE_TYPE, SAMPLE_NAME, &env_vars)))
  {
    IOT_SAMPLE_LOG_ERROR("Failed to read environment variables: az_result return code 0x%08x.", rc);
    exit(rc);
  }

  // Build an MQTT endpoint c-string.
  char mqtt_endpoint_buffer[256];
  if (az_result_failed(
          rc = iot_sample_create_mqtt_endpoint(
              SAMPLE_TYPE, &env_vars, mqtt_endpoint_buffer, sizeof(mqtt_endpoint_buffer))))
  {
    IOT_SAMPLE_LOG_ERROR("Failed to create MQTT endpoint: az_result return code 0x%08x.", rc);
    exit(rc);
  }

  // Initialize the provisioning client with the provisioning global endpoint and the default
  // connection options.
  if (az_result_failed(
          rc = az_iot_provisioning_client_init(
              &provisioning_client,
              az_span_create_from_str(mqtt_endpoint_buffer),
              env_vars.provisioning_id_scope,
              env_vars.provisioning_registration_id,
              NULL)))
  {
    IOT_SAMPLE_LOG_ERROR(
        "Failed to initialize provisioning client: az_result return code 0x%08x.", rc);
    exit(rc);
  }

  // Get the MQTT client id used for the MQTT connection.
  char mqtt_client_id_buffer[128];
  if (az_result_failed(
          rc = az_iot_provisioning_client_get_client_id(
              &provisioning_client, mqtt_client_id_buffer, sizeof(mqtt_client_id_buffer), NULL)))
  {
    IOT_SAMPLE_LOG_ERROR("Failed to get MQTT client id: az_result return code 0x%08x.", rc);
    exit(rc);
  }

  // Create the Paho MQTT client.
  if ((rc = MQTTClient_create(
           &mqtt_client,
           mqtt_endpoint_buffer,
           mqtt_client_id_buffer,
           MQTTCLIENT_PERSISTENCE_NONE,
           NULL))
      != MQTTCLIENT_SUCCESS)
  {
    IOT_SAMPLE_LOG_ERROR("Failed to create MQTT client: MQTTClient return code %d.", rc);
    exit(rc);
  }
}

static void connect_mqtt_client_to_provisioning_service(void)
{
  int rc;

  // Get the MQTT client username.
  if (az_result_failed(
          rc = az_iot_provisioning_client_get_user_name(
              &provisioning_client,
              mqtt_client_username_buffer,
              sizeof(mqtt_client_username_buffer),
              NULL)))
  {
    IOT_SAMPLE_LOG_ERROR("Failed to get MQTT client username: az_result return code 0x%08x.", rc);
    exit(rc);
  }

  // Set MQTT connection options.
  MQTTClient_connectOptions mqtt_connect_options = MQTTClient_connectOptions_initializer;
  mqtt_connect_options.username = mqtt_client_username_buffer;
  mqtt_connect_options.password = NULL; // This sample uses x509 authentication.
  mqtt_connect_options.cleansession = false; // Set to false so can receive any pending messages.
  mqtt_connect_options.keepAliveInterval = AZ_IOT_DEFAULT_MQTT_CONNECT_KEEPALIVE_SECONDS;

  MQTTClient_SSLOptions mqtt_ssl_options = MQTTClient_SSLOptions_initializer;
  mqtt_ssl_options.keyStore = (char*)az_span_ptr(env_vars.x509_cert_pem_file_path);
  if (az_span_size(env_vars.x509_trust_pem_file_path) != 0) // Is only set if required by OS.
  {
    mqtt_ssl_options.trustStore = (char*)az_span_ptr(env_vars.x509_trust_pem_file_path);
  }
  mqtt_connect_options.ssl = &mqtt_ssl_options;

  // Connect MQTT client to the Azure IoT Device Provisioning Service.
  if ((rc = MQTTClient_connect(mqtt_client, &mqtt_connect_options)) != MQTTCLIENT_SUCCESS)
  {
    IOT_SAMPLE_LOG_ERROR(
        "Failed to connect: MQTTClient return code %d.\n"
        "If on Windows, confirm the AZ_IOT_DEVICE_X509_TRUST_PEM_FILE_PATH environment variable is "
        "set correctly.",
        rc);
    exit(rc);
  }
}

static void subscribe_mqtt_client_to_provisioning_service_topics(void)
{
  int rc;

  // Messages received on the Register topic will be registration responses from the server.
  if ((rc
       = MQTTClient_subscribe(mqtt_client, AZ_IOT_PROVISIONING_CLIENT_REGISTER_SUBSCRIBE_TOPIC, 1))
      != MQTTCLIENT_SUCCESS)
  {
    IOT_SAMPLE_LOG_ERROR(
        "Failed to subscribe to the Register topic: MQTTClient return code %d.", rc);
    exit(rc);
  }
}

static void register_device_with_provisioning_service(void)
{
  int rc;

  // Get the Register topic to publish the register request.
  char register_topic_buffer[128];
  if (az_result_failed(
          rc = az_iot_provisioning_client_register_get_publish_topic(
              &provisioning_client, register_topic_buffer, sizeof(register_topic_buffer), NULL)))
  {
    IOT_SAMPLE_LOG_ERROR("Failed to get the Register topic: az_result return code 0x%08x.", rc);
    exit(rc);
  }

  // Set MQTT message options.
  MQTTClient_message pubmsg = MQTTClient_message_initializer;
  pubmsg.payload = NULL; // Empty payload
  pubmsg.payloadlen = 0;
  pubmsg.qos = 1;
  pubmsg.retained = 0;

  // Publish the register request.
  if ((rc = MQTTClient_publishMessage(mqtt_client, register_topic_buffer, &pubmsg, NULL))
      != MQTTCLIENT_SUCCESS)
  {
    IOT_SAMPLE_LOG_ERROR("Failed to publish Register request: MQTTClient return code %d.", rc);
    exit(rc);
  }
}

static void receive_device_registration_status_message(void)
{
  int rc;
  char* topic = NULL;
  int topic_len = 0;
  MQTTClient_message* message = NULL;
  bool is_operation_complete = false;

  // Continue to parse incoming responses from the provisioning service until the device
  // has been successfully provisioned or an error occurs.
  do
  {
    IOT_SAMPLE_LOG(" "); // Formatting
    IOT_SAMPLE_LOG("Waiting for registration status message.\n");

    if (((rc
          = MQTTClient_receive(mqtt_client, &topic, &topic_len, &message, MQTT_TIMEOUT_RECEIVE_MS))
         != MQTTCLIENT_SUCCESS)
        && (MQTTCLIENT_TOPICNAME_TRUNCATED != rc))
    {
      IOT_SAMPLE_LOG_ERROR("Failed to receive message: MQTTClient return code %d.", rc);
      exit(rc);
    }
    else if (NULL == message)
    {
      IOT_SAMPLE_LOG_ERROR("Receive message timeout expired: MQTTClient return code %d.", rc);
      exit(rc);
    }
    else if (MQTTCLIENT_TOPICNAME_TRUNCATED == rc)
    {
      topic_len = (int)strlen(topic);
    }
    IOT_SAMPLE_LOG_SUCCESS("Client received a message from the provisioning service.");

    // Parse registration status message.
    az_iot_provisioning_client_register_response register_response;
    az_iot_provisioning_client_operation_status operation_status;
    parse_device_registration_status_message(
        topic, topic_len, message, &register_response, &operation_status);
    IOT_SAMPLE_LOG_SUCCESS("Client parsed registration status message.");

    handle_device_registration_status_message(
<<<<<<< HEAD
        &register_response, &operation_status, &is_operation_complete);
=======
        &register_response, operation_status, &is_operation_complete);
>>>>>>> 3e6f8d8d

    MQTTClient_freeMessage(&message);
    MQTTClient_free(topic);

  } while (!is_operation_complete); // Will loop to receive new operation message.
}

static void disconnect_mqtt_client_from_provisioning_service(void)
{
  int rc;

  if ((rc = MQTTClient_disconnect(mqtt_client, MQTT_TIMEOUT_DISCONNECT_MS)) != MQTTCLIENT_SUCCESS)
  {
    IOT_SAMPLE_LOG_ERROR("Failed to disconnect MQTT client: MQTTClient return code %d.", rc);
    exit(rc);
  }

  MQTTClient_destroy(&mqtt_client);
}

static void parse_device_registration_status_message(
    char* topic,
    int topic_len,
    MQTTClient_message const* message,
    az_iot_provisioning_client_register_response* out_register_response,
    az_iot_provisioning_client_operation_status* out_operation_status)
{
  az_result rc;
  az_span const topic_span = az_span_create((uint8_t*)topic, topic_len);
  az_span const message_span = az_span_create((uint8_t*)message->payload, message->payloadlen);

  // Parse message and retrieve register_response info.
  if (az_result_failed(
          rc = az_iot_provisioning_client_parse_received_topic_and_payload(
              &provisioning_client, topic_span, message_span, out_register_response)))
  {
    IOT_SAMPLE_LOG_ERROR("Message from unknown topic: az_result return code 0x%08x.", rc);
    IOT_SAMPLE_LOG_AZ_SPAN("Topic:", topic_span);
    exit(rc);
  }
  IOT_SAMPLE_LOG_SUCCESS("Client received a valid topic response:");
  IOT_SAMPLE_LOG_AZ_SPAN("Topic:", topic_span);
  IOT_SAMPLE_LOG_AZ_SPAN("Payload:", message_span);
  IOT_SAMPLE_LOG("Status: %d", out_register_response->status);

  // Retrieve operation_status.
  if (az_result_failed(
          rc = az_iot_provisioning_client_parse_operation_status(
              out_register_response, out_operation_status)))
  {
    IOT_SAMPLE_LOG_ERROR("Failed to parse operation_status: az_result return code 0x%08x.", rc);
    exit(rc);
  }
}

static void handle_device_registration_status_message(
    az_iot_provisioning_client_register_response const* register_response,
<<<<<<< HEAD
    az_iot_provisioning_client_operation_status const* operation_status,
    bool* ref_is_operation_complete)
{
  *ref_is_operation_complete = az_iot_provisioning_client_operation_complete(*operation_status);
=======
    az_iot_provisioning_client_operation_status operation_status,
    bool* ref_is_operation_complete)
{
  *ref_is_operation_complete = az_iot_provisioning_client_operation_complete(operation_status);
>>>>>>> 3e6f8d8d

  // If operation is not complete, send query. On return, will loop to receive new operation
  // message.
  if (!*ref_is_operation_complete)
  {
    IOT_SAMPLE_LOG("Operation is still pending.");

    send_operation_query_message(register_response);
    IOT_SAMPLE_LOG_SUCCESS("Client sent operation query message.");
  }
  else // Operation is complete.
  {
<<<<<<< HEAD
    if (AZ_IOT_PROVISIONING_STATUS_ASSIGNED == *operation_status) // Successful assignment
=======
    if (operation_status == AZ_IOT_PROVISIONING_STATUS_ASSIGNED) // Successful assignment
>>>>>>> 3e6f8d8d
    {
      IOT_SAMPLE_LOG_SUCCESS("Device provisioned:");
      IOT_SAMPLE_LOG_AZ_SPAN(
          "Hub Hostname:", register_response->registration_result.assigned_hub_hostname);
      IOT_SAMPLE_LOG_AZ_SPAN("Device Id:", register_response->registration_result.device_id);
      IOT_SAMPLE_LOG(" "); // Formatting
    }
    else // Unsuccessful assignment (unassigned, failed or disabled states)
    {
      IOT_SAMPLE_LOG_ERROR("Device provisioning failed:");
      IOT_SAMPLE_LOG_AZ_SPAN("Registration state:", register_response->operation_status);
      IOT_SAMPLE_LOG("Last operation status: %d", register_response->status);
      IOT_SAMPLE_LOG_AZ_SPAN("Operation ID:", register_response->operation_id);
      IOT_SAMPLE_LOG("Error code: %u", register_response->registration_result.extended_error_code);
      IOT_SAMPLE_LOG_AZ_SPAN(
          "Error message:", register_response->registration_result.error_message);
      IOT_SAMPLE_LOG_AZ_SPAN(
          "Error timestamp:", register_response->registration_result.error_timestamp);
      IOT_SAMPLE_LOG_AZ_SPAN(
          "Error tracking ID:", register_response->registration_result.error_tracking_id);
      exit((int)register_response->registration_result.extended_error_code);
    }
  }
}

static void send_operation_query_message(
    az_iot_provisioning_client_register_response const* register_response)
{
  int rc;

  // Get the Query Status topic to publish the query status request.
  char query_topic_buffer[256];
  if (az_result_failed(
          rc = az_iot_provisioning_client_query_status_get_publish_topic(
              &provisioning_client,
              register_response->operation_id,
              query_topic_buffer,
              sizeof(query_topic_buffer),
              NULL)))
  {
    IOT_SAMPLE_LOG_ERROR(
        "Unable to get query status publish topic: az_result return code 0x%08x.", rc);
    exit(rc);
  }

  // IMPORTANT: Wait the recommended retry-after number of seconds before query
  IOT_SAMPLE_LOG("Querying after %u seconds...", register_response->retry_after_seconds);
  iot_sample_sleep_for_seconds(register_response->retry_after_seconds);

  // Publish the query status request.
  if ((rc = MQTTClient_publish(
           mqtt_client, query_topic_buffer, 0, NULL, IOT_SAMPLE_MQTT_PUBLISH_QOS, 0, NULL))
      != MQTTCLIENT_SUCCESS)
  {
    IOT_SAMPLE_LOG_ERROR("Failed to publish query status request: MQTTClient return code %d.", rc);
    exit(rc);
  }
}<|MERGE_RESOLUTION|>--- conflicted
+++ resolved
@@ -50,11 +50,7 @@
     az_iot_provisioning_client_operation_status* out_operation_status);
 static void handle_device_registration_status_message(
     az_iot_provisioning_client_register_response const* register_response,
-<<<<<<< HEAD
-    az_iot_provisioning_client_operation_status const* operation_status,
-=======
     az_iot_provisioning_client_operation_status operation_status,
->>>>>>> 3e6f8d8d
     bool* ref_is_operation_complete);
 static void send_operation_query_message(
     az_iot_provisioning_client_register_response const* response);
@@ -278,11 +274,7 @@
     IOT_SAMPLE_LOG_SUCCESS("Client parsed registration status message.");
 
     handle_device_registration_status_message(
-<<<<<<< HEAD
-        &register_response, &operation_status, &is_operation_complete);
-=======
         &register_response, operation_status, &is_operation_complete);
->>>>>>> 3e6f8d8d
 
     MQTTClient_freeMessage(&message);
     MQTTClient_free(topic);
@@ -340,17 +332,10 @@
 
 static void handle_device_registration_status_message(
     az_iot_provisioning_client_register_response const* register_response,
-<<<<<<< HEAD
-    az_iot_provisioning_client_operation_status const* operation_status,
-    bool* ref_is_operation_complete)
-{
-  *ref_is_operation_complete = az_iot_provisioning_client_operation_complete(*operation_status);
-=======
     az_iot_provisioning_client_operation_status operation_status,
     bool* ref_is_operation_complete)
 {
   *ref_is_operation_complete = az_iot_provisioning_client_operation_complete(operation_status);
->>>>>>> 3e6f8d8d
 
   // If operation is not complete, send query. On return, will loop to receive new operation
   // message.
@@ -363,11 +348,7 @@
   }
   else // Operation is complete.
   {
-<<<<<<< HEAD
-    if (AZ_IOT_PROVISIONING_STATUS_ASSIGNED == *operation_status) // Successful assignment
-=======
     if (operation_status == AZ_IOT_PROVISIONING_STATUS_ASSIGNED) // Successful assignment
->>>>>>> 3e6f8d8d
     {
       IOT_SAMPLE_LOG_SUCCESS("Device provisioned:");
       IOT_SAMPLE_LOG_AZ_SPAN(
