--- conflicted
+++ resolved
@@ -207,22 +207,12 @@
   int rc;
 
   // Get the Register topic to publish the register request.
-<<<<<<< HEAD
   char register_topic_buffer[128];
-  if (az_failed(
-=======
-  char register_publish_topic_buffer[128];
-  if (az_result_failed(
->>>>>>> 1ab7de17
+  if (az_result_failed(
           rc = az_iot_provisioning_client_register_get_publish_topic(
               &provisioning_client, register_topic_buffer, sizeof(register_topic_buffer), NULL)))
   {
-<<<<<<< HEAD
     IOT_SAMPLE_LOG_ERROR("Failed to get the Register topic: az_result return code 0x%08x.", rc);
-=======
-    IOT_SAMPLE_LOG_ERROR(
-        "Failed to get MQTT register publish topic: az_result return code 0x%08x.", rc);
->>>>>>> 1ab7de17
     exit(rc);
   }
 
@@ -286,33 +276,8 @@
     handle_device_registration_status_message(
         &register_response, &operation_status, &is_operation_complete);
 
-<<<<<<< HEAD
     MQTTClient_freeMessage(&message);
     MQTTClient_free(topic);
-=======
-  // Operation is complete.
-  if (AZ_IOT_PROVISIONING_STATUS_ASSIGNED == operation_status) // Successful assignment
-  {
-    IOT_SAMPLE_LOG_SUCCESS("Device provisioned:");
-    IOT_SAMPLE_LOG_AZ_SPAN(
-        "Hub Hostname:", register_response.registration_result.assigned_hub_hostname);
-    IOT_SAMPLE_LOG_AZ_SPAN("Device Id:", register_response.registration_result.device_id);
-  }
-  else // Unsuccessful assignment (unassigned, failed or disabled states)
-  {
-    IOT_SAMPLE_LOG_ERROR("Device provisioning failed:");
-    IOT_SAMPLE_LOG_AZ_SPAN("Registration state:", register_response.operation_status);
-    IOT_SAMPLE_LOG("Last operation status: %d", register_response.status);
-    IOT_SAMPLE_LOG_AZ_SPAN("Operation ID:", register_response.operation_id);
-    IOT_SAMPLE_LOG("Error code: %u", register_response.registration_result.extended_error_code);
-    IOT_SAMPLE_LOG_AZ_SPAN("Error message:", register_response.registration_result.error_message);
-    IOT_SAMPLE_LOG_AZ_SPAN(
-        "Error timestamp:", register_response.registration_result.error_timestamp);
-    IOT_SAMPLE_LOG_AZ_SPAN(
-        "Error tracking ID:", register_response.registration_result.error_tracking_id);
-    exit((int)register_response.registration_result.extended_error_code);
-  }
->>>>>>> 1ab7de17
 
   } while (!is_operation_complete); // Will loop to receive new operation message.
 }
@@ -356,15 +321,7 @@
   IOT_SAMPLE_LOG("Status: %d", out_register_response->status);
 
   // Retrieve operation_status.
-<<<<<<< HEAD
-  if (az_failed(
-          rc = az_iot_provisioning_client_parse_operation_status(
-              out_register_response, out_operation_status)))
-=======
-  if (az_result_failed(
-          rc
-          = az_iot_provisioning_client_parse_operation_status(register_response, operation_status)))
->>>>>>> 1ab7de17
+  if (az_result_failed(rc = az_iot_provisioning_client_parse_operation_status(out_register_response, out_operation_status)))
   {
     IOT_SAMPLE_LOG_ERROR("Failed to parse operation_status: az_result return code 0x%08x.", rc);
     exit(rc);
