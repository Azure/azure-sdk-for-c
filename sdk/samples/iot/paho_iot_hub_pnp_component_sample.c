// Copyright (c) Microsoft Corporation. All rights reserved.
// SPDX-License-Identifier: MIT

#ifdef _MSC_VER
#pragma warning(push)
// warning C4201: nonstandard extension used: nameless struct/union
#pragma warning(disable : 4201)
#endif
#include <paho-mqtt/MQTTClient.h>
#ifdef _MSC_VER
#pragma warning(pop)
#endif

#include "iot_sample_common.h"

#include <stdbool.h>
#include <stddef.h>
#include <stdint.h>
#include <stdlib.h>
#include <string.h>
#include <time.h>

#include <azure/core/az_json.h>
#include <azure/core/az_result.h>
#include <azure/core/az_span.h>
#include <azure/iot/az_iot_hub_client.h>

#include "pnp/pnp_device_info_component.h"
#include "pnp/pnp_mqtt_message.h"
#include "pnp/pnp_protocol.h"
#include "pnp/pnp_thermostat_component.h"

#define SAMPLE_TYPE PAHO_IOT_HUB
#define SAMPLE_NAME PAHO_IOT_HUB_PNP_COMPONENT_SAMPLE

#define TELEMETRY_SEND_INTERVAL 1
#define TIMEOUT_MQTT_RECEIVE_MAX_MESSAGE_COUNT 3
#define TIMEOUT_MQTT_RECEIVE_MS (8 * 1000)
#define TIMEOUT_MQTT_DISCONNECT_MS (10 * 1000)
#define TIMEOUT_MQTT_WAIT_FOR_COMPLETION_MS 1000

#define DEFAULT_START_TEMP_AVG_COUNT 1
#define DEFAULT_START_TEMP_CELSIUS 22.0
#define DOUBLE_DECIMAL_PLACE_DIGITS 2
#define MQTT_PUBLISH_QOS 0

bool is_device_operational = true;

// * PnP Values *
// The model id is the JSON document (also called the Digital Twins Model Identifier or DTMI)
// which defines the capability of your device. The functionality of the device should match what
// is described in the corresponding DTMI. Should you choose to program your own PnP capable device,
// the functionality would need to match the DTMI and you would need to update the below 'model_id'.
// Please see the sample README for more information on this DTMI.
static const az_span model_id
    = AZ_SPAN_LITERAL_FROM_STR("dtmi:com:example:TemperatureController;1");

// Components
static pnp_thermostat_component thermostat_1;
static pnp_thermostat_component thermostat_2;
static const az_span thermostat_1_name = AZ_SPAN_LITERAL_FROM_STR("thermostat1");
static const az_span thermostat_2_name = AZ_SPAN_LITERAL_FROM_STR("thermostat2");
static const az_span device_info_name = AZ_SPAN_LITERAL_FROM_STR("deviceInformation");
static const az_span* pnp_components[]
    = { &thermostat_1_name, &thermostat_2_name, &device_info_name };
static const int32_t pnp_components_num = sizeof(pnp_components) / sizeof(pnp_components[0]);

// IoT Hub Device Twin Values
static const az_span reported_serial_num_property_name = AZ_SPAN_LITERAL_FROM_STR("serialNumber");
static az_span reported_serial_num_property_value = AZ_SPAN_LITERAL_FROM_STR("ABCDEFG");
static const az_span property_response_description_failed = AZ_SPAN_LITERAL_FROM_STR("failed");

// IoT Hub Method (Command) Values
static const az_span reboot_command_name = AZ_SPAN_LITERAL_FROM_STR("reboot");
static const az_span empty_response_payload = AZ_SPAN_LITERAL_FROM_STR("{}");
static char property_scratch_buffer[64];

// IoT Hub Telemetry Values
static const az_span working_set_name = AZ_SPAN_LITERAL_FROM_STR("workingSet");

static iot_sample_environment_variables env_vars;
static az_iot_hub_client hub_client;
static MQTTClient mqtt_client;
static char mqtt_client_username_buffer[512];
static pnp_mqtt_message mqtt_message;

//
// Functions
//
static void create_and_configure_mqtt_client(void);
static void connect_mqtt_client_to_iot_hub(void);
static void subscribe_mqtt_client_to_iot_hub_topics(void);
static void initialize_components(void);
static void send_device_info(void);
static void send_device_serial_number(void);
static void request_device_twin_document(void);
static void receive_messages(void);
static void disconnect_mqtt_client_from_iot_hub(void);

static void mqtt_publish_message(const char* topic, az_span payload, int qos);
static void mqtt_receive_message(void);
static void on_message_received(char* topic, int topic_len, const MQTTClient_message* message);

// Device Twin functions
static void handle_device_twin_message(
    const az_span twin_message_span,
    const az_iot_hub_client_twin_response* twin_response);

// Command functions
static void handle_command_message(
    const az_span command_message_span,
    const az_iot_hub_client_method_request* command_request);
static az_result temp_controller_process_command(
    const az_iot_hub_client_method_request* command_request,
    az_span component_name,
    az_span command_name,
    az_span command_payload,
    pnp_mqtt_message* mqtt_message,
    az_iot_status* status);

// Telemetry functions
static void send_telemetry_messages(void);
static az_result temp_controller_get_telemetry_message(pnp_mqtt_message* message);

// Callbacks
static az_result append_string_callback(az_json_writer* jw, void* value);
static az_result append_json_token_callback(az_json_writer* jw, void* value);
static void property_callback(
    az_span component_name,
    const az_json_token* property_name,
    az_json_reader property_value,
    int32_t version,
    void* user_context_callback);

/*
 * This sample extends the IoT Hub Plug and Play Sample above to mimic a Temperature Controller
 * and connects the IoT Plug and Play enabled device (the Temperature Controller) with the Digital
 * Twin Model ID (DTMI). If a timeout occurs while waiting for a message from the Azure IoT
 * Explorer, the sample will continue. If TIMEOUT_MQTT_RECEIVE_MAX_COUNT timeouts occur
 * consecutively, the sample will disconnect. X509 self-certification is used.
 *
 * This Temperature Controller is made up of the following components:
 * - Device Info
 * - Temperature Sensor 1
 * - Temperature Sensor 2
 *
 * To interact with this sample, you must use the Azure IoT Explorer. The capabilities are Device
 * Twin, Direct Method (Command), and Telemetry:
 *
 * Device Twin: The following device twin properties are supported in this sample:
 *
 * Temperature Controller:
 * - A reported property named `serialNumber` with a `string` value for the device serial number.
 *
 * Device Info:
 * - A reported property named `manufacturer` with a `string` value for the name of the device
 * manufacturer.
 * - A reported property named `model` with a `string` value for the name of the device model.
 * - A reported property named `swVersion` with a `string` value for the software version running on
 * the device.
 * - A reported property named `osName` with a `string` value for the name of the operating system
 * running on the device.
 * - A reported property named `processorArchitecture` with a `string` value for the name of the
 * device architecture.
 * - A reported property named `processorManufacturer` with a `string` value for the name of the
 * device's processor manufacturer.
 * - A reported property named `totalStorage` with a `double` value for the total storage in KiB on
 * the device.
 * - A reported property named `totalMemory` with a `double` value for the total memory in KiB on
 * the device.
 *
 * Temperature Sensor:
 * - A desired property named `targetTemperature` with a `double` value for the desired temperature.
 * - A reported property named `maxTempSinceLastReboot` with a `double` value for the highest
 * temperature reached since boot.
 *
 * On initial bootup of the device, the sample will send the Temperature Controller reported
 * properties to the service.  You will see the following in the device twin JSON.
 *   {
 *     "properties": {
 *       "reported": {
 *         "manufacturer": "Sample-Manufacturer",
 *         "model": "pnp-sample-Model-123",
 *         "swVersion": "1.0.0.0",
 *         "osName": "Contoso",
 *         "processorArchitecture": "Contoso-Arch-64bit",
 *         "processorManufacturer": "Processor Manufacturer(TM)",
 *         "totalStorage": 1024,
 *         "totalMemory": 128,
 *         "serialNumber": "ABCDEFG",
 *       }
 *     }
 *   }
 *
 * To send a Temperature Sensor device twin desired property message, select your device's Device
 * Twin tab in the Azure IoT Explorer. Add the property targetTemperature along with a corresponding
 * value to the corresponding thermostat in the desired section of the JSON. Select Save to update
 * the twin document and send the twin message to the device.
 *   {
 *     "properties": {
 *       "desired": {
 *         "thermostat1": {
 *           "targetTemperature": 34.8
 *         },
 *         "thermostat2": {
 *           "targetTemperature": 68.5
 *         }
 *       }
 *     }
 *   }
 *
 * Upon receiving a desired property message, the sample will update the twin property locally and
 * send a reported property of the same name back to the service. This message will include a set of
 * "ack" values: `ac` for the HTTP-like ack code, `av` for ack version of the property, and an
 * optional `ad` for an ack description.
 *   {
 *     "properties": {
 *       "reported": {
 *         "thermostat1": {
 *           "__t": "c",
 *           "maxTempSinceLastReboot": 38.2,
 *           "targetTemperature": {
 *             "value": 34.8,
 *             "ac": 200,
 *             "av": 27,
 *             "ad": "success"
 *           }
 *         },
 *         "thermostat2": {
 *           "__t": "c",
 *           "maxTempSinceLastReboot": 69.1,
 *           "targetTemperature": {
 *             "value": 68.5,
 *             "ac": 200,
 *             "av": 28,
 *             "ad": "success"
 *           }
 *         }
 *       }
 *     }
 *   }
 *
 * Direct Method (Command): Two device commnds are supported in this sample: `reboot` and
 * `getMaxMinReport`. If any other commands are attempted to be invoked, the log will report the
 * command is not found. To invoke a command, select your device's Direct Method tab in the Azure
 * IoT Explorer.
 *
 * - To invoke `reboot` on the Temperature Controller, enter the command name `reboot`. Select
 * Invoke method.
 * - To invoke `getMaxMinReport` on Temperature Sensor 1, enter the command name
 * `thermostat1/getMaxMinReport` along with a payload using an ISO8601 time format. Select Invoke
 * method.
 * - To invoke `getMaxMinReport` on Temperature Sensor 2, enter the command name
 * `thermostat2/getMaxMinReport` along with a payload using an ISO8601 time format. Select Invoke
 * method.
 *
 *   "2020-08-18T17:09:29-0700"
 *
 * The command will send back to the service a response containing the following JSON payload with
 * updated values in each field:
 *   {
 *     "maxTemp": 74.3,
 *     "minTemp": 65.2,
 *     "avgTemp": 68.79,
 *     "startTime": "2020-08-18T17:09:29-0700",
 *     "endTime": "2020-08-18T17:24:32-0700"
 *   }
 *
 * Telemetry: The Temperature Controller sends a JSON message with the property name
 * `workingSet` and a `double` value for the current working set of the device memory in KiB.  Also,
 * each Temperature Sensor sends a JSON message with the property name `temperature` and a `double`
 * value for the current temperature.
 */
int main(void)
{
  create_and_configure_mqtt_client();
  IOT_SAMPLE_LOG_SUCCESS("Client created and configured.");

  connect_mqtt_client_to_iot_hub();
  IOT_SAMPLE_LOG_SUCCESS("Client connected to IoT Hub.");

  subscribe_mqtt_client_to_iot_hub_topics();
  IOT_SAMPLE_LOG_SUCCESS("Client subscribed to IoT Hub topics.");

  pnp_mqtt_message_init(&mqtt_message);

  initialize_components();
  IOT_SAMPLE_LOG_SUCCESS("Client initialized components.");

  send_device_info();
  send_device_serial_number();
  request_device_twin_document();

  receive_messages();
  IOT_SAMPLE_LOG_SUCCESS("Client received messages.");

  disconnect_mqtt_client_from_iot_hub();
  IOT_SAMPLE_LOG_SUCCESS("Client disconnected from IoT Hub.");

  return 0;
}

static void create_and_configure_mqtt_client(void)
{
  int rc;

  // Reads in environment variables set by user for purposes of running sample.
  if (az_result_failed(
          rc = iot_sample_read_environment_variables(SAMPLE_TYPE, SAMPLE_NAME, &env_vars)))
  {
    IOT_SAMPLE_LOG_ERROR(
        "Failed to read configuration from environment variables: az_result return code 0x%08x.",
        rc);
    exit(rc);
  }

  // Build an MQTT endpoint c-string.
  char mqtt_endpoint_buffer[128];
  if (az_result_failed(
          rc = iot_sample_create_mqtt_endpoint(
              SAMPLE_TYPE, &env_vars, mqtt_endpoint_buffer, sizeof(mqtt_endpoint_buffer))))
  {
    IOT_SAMPLE_LOG_ERROR("Failed to create MQTT endpoint: az_result return code 0x%08x.", rc);
    exit(rc);
  }

  // Initialize the hub client with the connection options.
  az_iot_hub_client_options options = az_iot_hub_client_options_default();
  options.model_id = model_id;
  if (az_result_failed(
          rc = az_iot_hub_client_init(
              &hub_client, env_vars.hub_hostname, env_vars.hub_device_id, &options)))
  {
    IOT_SAMPLE_LOG_ERROR("Failed to initialize hub client: az_result return code 0x%08x.", rc);
    exit(rc);
  }

  // Get the MQTT client id used for the MQTT connection.
  char mqtt_client_id_buffer[128];
  if (az_result_failed(
          rc = az_iot_hub_client_get_client_id(
              &hub_client, mqtt_client_id_buffer, sizeof(mqtt_client_id_buffer), NULL)))
  {
    IOT_SAMPLE_LOG_ERROR("Failed to get MQTT client id: az_result return code 0x%08x.", rc);
    exit(rc);
  }

  // Create the Paho MQTT client.
  if ((rc = MQTTClient_create(
           &mqtt_client,
           mqtt_endpoint_buffer,
           mqtt_client_id_buffer,
           MQTTCLIENT_PERSISTENCE_NONE,
           NULL))
      != MQTTCLIENT_SUCCESS)
  {
    IOT_SAMPLE_LOG_ERROR("Failed to create MQTT client: MQTTClient return code %d.", rc);
    exit(rc);
  }
}

static void connect_mqtt_client_to_iot_hub(void)
{
  int rc;

  // Get the MQTT client username.
  if (az_result_failed(
          rc = az_iot_hub_client_get_user_name(
              &hub_client, mqtt_client_username_buffer, sizeof(mqtt_client_username_buffer), NULL)))
  {
    IOT_SAMPLE_LOG_ERROR("Failed to get MQTT client username: az_result return code 0x%08x.", rc);
    exit(rc);
  }

  // Set MQTT connection options.
  MQTTClient_connectOptions mqtt_connect_options = MQTTClient_connectOptions_initializer;
  mqtt_connect_options.username = mqtt_client_username_buffer;
  mqtt_connect_options.password = NULL; // This sample uses x509 authentication.
  mqtt_connect_options.cleansession = false; // Set to false so can receive any pending messages.
  mqtt_connect_options.keepAliveInterval = AZ_IOT_DEFAULT_MQTT_CONNECT_KEEPALIVE_SECONDS;

  MQTTClient_SSLOptions mqtt_ssl_options = MQTTClient_SSLOptions_initializer;
  mqtt_ssl_options.keyStore = (char*)az_span_ptr(env_vars.x509_cert_pem_file_path);
  if (az_span_size(env_vars.x509_trust_pem_file_path) != 0) // Is only set if required by OS.
  {
    mqtt_ssl_options.trustStore = (char*)az_span_ptr(env_vars.x509_trust_pem_file_path);
  }
  mqtt_connect_options.ssl = &mqtt_ssl_options;

  // Connect MQTT client to the Azure IoT Hub.
  if ((rc = MQTTClient_connect(mqtt_client, &mqtt_connect_options)) != MQTTCLIENT_SUCCESS)
  {
    IOT_SAMPLE_LOG_ERROR(
        "Failed to connect: MQTTClient return code %d.\n"
        "If on Windows, confirm the AZ_IOT_DEVICE_X509_TRUST_PEM_FILE_PATH environment variable is "
        "set correctly.",
        rc);
    exit(rc);
  }
}

static void subscribe_mqtt_client_to_iot_hub_topics(void)
{
  int rc;

  // Messages received on the Methods topic will be commands to be invoked.
  if ((rc = MQTTClient_subscribe(mqtt_client, AZ_IOT_HUB_CLIENT_METHODS_SUBSCRIBE_TOPIC, 1))
      != MQTTCLIENT_SUCCESS)
  {
    IOT_SAMPLE_LOG_ERROR(
        "Failed to subscribe to the Methods topic: MQTTClient return code %d.", rc);
    exit(rc);
  }

  // Messages received on the Twin Patch topic will be updates to the desired properties.
  if ((rc = MQTTClient_subscribe(mqtt_client, AZ_IOT_HUB_CLIENT_TWIN_PATCH_SUBSCRIBE_TOPIC, 1))
      != MQTTCLIENT_SUCCESS)
  {
    IOT_SAMPLE_LOG_ERROR(
        "Failed to subscribe to the Twin Patch topic: MQTTClient return code %d.", rc);
    exit(rc);
  }

  // Messages received on Twin Response topic will be response statuses from the server.
  if ((rc = MQTTClient_subscribe(mqtt_client, AZ_IOT_HUB_CLIENT_TWIN_RESPONSE_SUBSCRIBE_TOPIC, 1))
      != MQTTCLIENT_SUCCESS)
  {
    IOT_SAMPLE_LOG_ERROR(
        "Failed to subscribe to the Twin Response topic: MQTTClient return code %d.", rc);
    exit(rc);
  }
}

static void initialize_components(void)
{
  az_result rc;

  // Initialize thermostats 1 and 2.
  if (az_result_failed(
          rc = pnp_thermostat_init(&thermostat_1, thermostat_1_name, DEFAULT_START_TEMP_CELSIUS)))
  {
    IOT_SAMPLE_LOG_ERROR(
        "Could not initialize Temperature Sensor 1: az_result return code 0x%08x.", rc);
    exit(rc);
  }

  if (az_result_failed(
          rc = pnp_thermostat_init(&thermostat_2, thermostat_2_name, DEFAULT_START_TEMP_CELSIUS)))
  {
    IOT_SAMPLE_LOG_ERROR(
        "Could not initialize Temperature Sensor 2: az_result return code 0x%08x.", rc);
    exit(rc);
  }
}

static void send_device_info(void)
{
  // Get the Twin Patch topic to send a reported property update and build the device info
  // reported property message.
  az_result rc;
  if (az_result_failed(rc = pnp_device_info_get_report_data(&hub_client, &mqtt_message)))
  {
    IOT_SAMPLE_LOG_ERROR(
        "Failed to get Twin Patch publish topic or build `device info` reported property payload: "
        "az_result return code 0x%08x.",
        rc);
    exit(rc);
  }

  // Publish the device info reported property update.
  mqtt_publish_message(mqtt_message.topic, mqtt_message.out_payload_span, IOT_SAMPLE_MQTT_PUBLISH_QOS);
  IOT_SAMPLE_LOG_SUCCESS("Client sent `device info` reported property message.");
  IOT_SAMPLE_LOG_AZ_SPAN("Payload:", mqtt_message.out_payload_span);
  IOT_SAMPLE_LOG(" "); // Formatting.

  // Receive the response from the server.
  mqtt_receive_message();
}

static void send_device_serial_number(void)
{
  az_result rc;

  // Get the Twin Patch topic to send a reported property update.
  if (az_result_failed(
          rc = az_iot_hub_client_twin_patch_get_publish_topic(
              &hub_client, get_request_id(), mqtt_message.topic, mqtt_message.topic_length, NULL)))
  {
    IOT_SAMPLE_LOG_ERROR(
        "Failed to get Twin Patch publish topic: az_result return code 0x%08x.", rc);
    exit(rc);
  }

  // Build the serial number reported property message.
  rc = pnp_create_reported_property(
      mqtt_message.payload_span,
      AZ_SPAN_NULL,
      reported_serial_num_property_name,
      append_string_callback,
      (void*)&reported_serial_num_property_value,
      &mqtt_message.out_payload_span);
  if (az_result_failed(rc))
  {
    IOT_SAMPLE_LOG_ERROR(
        "Failed to build `serial number` reported property payload: az_result return code 0x%08x.",
        rc);
    exit(rc);
  }

  // Publish the serial number reported property update.
  mqtt_publish_message(mqtt_message.topic, mqtt_message.out_payload_span, IOT_SAMPLE_MQTT_PUBLISH_QOS);
  IOT_SAMPLE_LOG_SUCCESS("Client sent `serial number` reported property message.");
  IOT_SAMPLE_LOG_AZ_SPAN("Payload:", mqtt_message.out_payload_span);
  IOT_SAMPLE_LOG(" "); // Formatting.

  // Receive the response from the server.
  mqtt_receive_message();
}

static void request_device_twin_document(void)
{
  az_result rc;

  // Get the Twin Document topic to publish the twin document request.
  if (az_result_failed(
          rc = az_iot_hub_client_twin_document_get_publish_topic(
              &hub_client, get_request_id(), mqtt_message.topic, mqtt_message.topic_length, NULL)))
  {
    IOT_SAMPLE_LOG_ERROR(
        "Failed to get Twin Document publish topic: az_result return code 0x%08x.", rc);
    exit(rc);
  }

  // Publish the twin document request.
  mqtt_publish_message(mqtt_message.topic, AZ_SPAN_NULL, IOT_SAMPLE_MQTT_PUBLISH_QOS);
  IOT_SAMPLE_LOG_SUCCESS("Client requested twin document.");
  IOT_SAMPLE_LOG(" "); // Formatting.

  // Receive the response from the server.
  mqtt_receive_message();
}

static void receive_messages(void)
{
  // Continue to receive commands or device twin messages while device is operational.
  while (is_device_operational)
  {
    // Send max temp for each thermostat since boot if needed.
    if (pnp_thermostat_get_max_temp_report(&hub_client, &thermostat_1, &mqtt_message))
    {
<<<<<<< HEAD
      mqtt_publish_message(mqtt_message.topic, mqtt_message.out_payload_span, IOT_SAMPLE_MQTT_PUBLISH_QOS);
=======
      mqtt_publish_message(mqtt_message.topic, mqtt_message.out_payload_span, MQTT_PUBLISH_QOS);
>>>>>>> 1ab7de17
      IOT_SAMPLE_LOG_SUCCESS(
          "Client sent Temperature Sensor 1 the `maxTempSinceLastReboot` reported property "
          "message.");
      IOT_SAMPLE_LOG_AZ_SPAN("Payload:", mqtt_message.out_payload_span);

      // Receive the response from the server.
      mqtt_receive_message();
    }

    if (pnp_thermostat_get_max_temp_report(&hub_client, &thermostat_2, &mqtt_message))
    {
<<<<<<< HEAD
      mqtt_publish_message(mqtt_message.topic, mqtt_message.out_payload_span, IOT_SAMPLE_MQTT_PUBLISH_QOS);
=======
      mqtt_publish_message(mqtt_message.topic, mqtt_message.out_payload_span, MQTT_PUBLISH_QOS);
>>>>>>> 1ab7de17
      IOT_SAMPLE_LOG_SUCCESS(
          "Client sent Temperature Sensor 2 the `maxTempSinceLastReboot` reported property "
          "message.");
      IOT_SAMPLE_LOG_AZ_SPAN("Payload:", mqtt_message.out_payload_span);

      // Receive the response from the server.
      mqtt_receive_message();
    }

    // Send telemetry messages.  No response requested from server.
    send_telemetry_messages();

    // Wait for any server-initiated messages.
    mqtt_receive_message();
  }
}

static void disconnect_mqtt_client_from_iot_hub(void)
{
  int rc;

  if ((rc = MQTTClient_disconnect(mqtt_client, TIMEOUT_MQTT_DISCONNECT_MS)) != MQTTCLIENT_SUCCESS)
  {
    IOT_SAMPLE_LOG_ERROR("Failed to disconnect MQTT client: MQTTClient return code %d.", rc);
    exit(rc);
  }

  MQTTClient_destroy(&mqtt_client);
}

static void mqtt_publish_message(const char* topic, az_span payload, int qos)
{
  int rc;
  MQTTClient_deliveryToken token;

  if ((rc = MQTTClient_publish(
           mqtt_client, topic, az_span_size(payload), az_span_ptr(payload), qos, 0, &token))
      != MQTTCLIENT_SUCCESS)
  {
    IOT_SAMPLE_LOG_ERROR("Failed to publish message: MQTTClient return code %d", rc);
    exit(rc);
  }
}

static void mqtt_receive_message(void)
{
  int rc;
  char* topic = NULL;
  int topic_len = 0;
  MQTTClient_message* message = NULL;
  static int8_t timeout_counter;

  IOT_SAMPLE_LOG("Waiting for Command or Device Twin message.\n");

  if (((rc = MQTTClient_receive(mqtt_client, &topic, &topic_len, &message, TIMEOUT_MQTT_RECEIVE_MS))
       != MQTTCLIENT_SUCCESS)
      && (rc != MQTTCLIENT_TOPICNAME_TRUNCATED))
  {
    IOT_SAMPLE_LOG_ERROR("Failed to receive message: MQTTClient return code %d.", rc);
    exit(rc);
  }
  else if (message == NULL)
  {
    // Allow up to TIMEOUT_MQTT_RECEIVE_MAX_COUNT before disconnecting.
    if (++timeout_counter >= TIMEOUT_MQTT_RECEIVE_MAX_MESSAGE_COUNT)
    {
      IOT_SAMPLE_LOG(
          "Receive message timeout count of %d reached.", TIMEOUT_MQTT_RECEIVE_MAX_MESSAGE_COUNT);
      is_device_operational = false;
    }
  }
  else
  {
    IOT_SAMPLE_LOG_SUCCESS("Client received a message from the service.");

    if (rc == MQTTCLIENT_TOPICNAME_TRUNCATED)
    {
      topic_len = (int)strlen(topic);
    }

    timeout_counter = 0; // Reset.

    on_message_received(topic, topic_len, message);
    IOT_SAMPLE_LOG(" "); // Formatting.

    MQTTClient_freeMessage(&message);
    MQTTClient_free(topic);
  }
}

static void on_message_received(char* topic, int topic_len, const MQTTClient_message* message)
{
  az_result rc;

  az_span topic_span = az_span_create((uint8_t*)topic, topic_len);
  az_span message_span = az_span_create((uint8_t*)message->payload, message->payloadlen);

  az_iot_hub_client_twin_response twin_response;
  az_iot_hub_client_method_request command_request;

  // Parse the incoming message topic and check which feature it is for.
  if (az_result_succeeded(
          rc
          = az_iot_hub_client_twin_parse_received_topic(&hub_client, topic_span, &twin_response)))
  {
    IOT_SAMPLE_LOG_SUCCESS("Client received a valid topic response.");
    IOT_SAMPLE_LOG_AZ_SPAN("Topic:", topic_span);
    IOT_SAMPLE_LOG_AZ_SPAN("Payload:", message_span);
    IOT_SAMPLE_LOG("Status: %d", twin_response.status);

    handle_device_twin_message(message_span, &twin_response);
  }
  else if (az_result_succeeded(
               rc = az_iot_hub_client_methods_parse_received_topic(
                   &hub_client, topic_span, &command_request)))
  {
    IOT_SAMPLE_LOG_SUCCESS("Client received a valid topic response.");
    IOT_SAMPLE_LOG_AZ_SPAN("Topic:", topic_span);
    IOT_SAMPLE_LOG_AZ_SPAN("Payload:", message_span);

    handle_command_message(message_span, &command_request);
  }
  else
  {
    IOT_SAMPLE_LOG_ERROR("Message from unknown topic: az_result return code 0x%08x.", rc);
    IOT_SAMPLE_LOG_AZ_SPAN("Topic:", topic_span);
    exit(rc);
  }
}

static void handle_device_twin_message(
    az_span twin_message_span,
    const az_iot_hub_client_twin_response* twin_response)
{
  // Invoke appropriate action per response type (3 types only).
  switch (twin_response->response_type)
  {
    // A response from a twin GET publish message with the twin document as a payload.
    case AZ_IOT_CLIENT_TWIN_RESPONSE_TYPE_GET:
      IOT_SAMPLE_LOG("Message Type: GET");
      (void)pnp_process_device_twin_message(
          twin_message_span, false, pnp_components, pnp_components_num, property_callback, NULL);
      break;

    // An update to the desired properties with the properties as a payload.
    case AZ_IOT_CLIENT_TWIN_RESPONSE_TYPE_DESIRED_PROPERTIES:
      IOT_SAMPLE_LOG("Message Type: Desired Properties");
      (void)pnp_process_device_twin_message(
          twin_message_span, true, pnp_components, pnp_components_num, property_callback, NULL);
      break;

    // A response from a twin reported properties publish message.
    case AZ_IOT_CLIENT_TWIN_RESPONSE_TYPE_REPORTED_PROPERTIES:
      IOT_SAMPLE_LOG("Message Type: Reported Properties");
      break;
  }
}

static void handle_command_message(
    az_span command_message_span,
    const az_iot_hub_client_method_request* command_request)
{
  az_result rc;
  az_span command_name;
  az_span component_name;
  az_span command_response_payload;
  az_iot_status status = AZ_IOT_STATUS_UNKNOWN;

  pnp_parse_command_name(command_request->name, &component_name, &command_name);

  // Invoke command and retrieve response to send to server.
  if (az_result_succeeded(pnp_thermostat_process_command(
          &hub_client,
          &thermostat_1,
          command_request,
          component_name,
          command_name,
          command_message_span,
          &mqtt_message,
          &status)))
  {
    IOT_SAMPLE_LOG_AZ_SPAN("Client invoked command on Temperature Sensor 1:", command_name);
    command_response_payload = mqtt_message.out_payload_span;
  }
  else if (az_result_succeeded(pnp_thermostat_process_command(
               &hub_client,
               &thermostat_2,
               command_request,
               component_name,
               command_name,
               command_message_span,
               &mqtt_message,
               &status)))
  {
    IOT_SAMPLE_LOG_AZ_SPAN("Client invoked command on Temperature Sensor 2:", command_name);
    command_response_payload = mqtt_message.out_payload_span;
  }
  else if (az_result_succeeded(temp_controller_process_command(
               command_request,
               component_name,
               command_name,
               command_message_span,
               &mqtt_message,
               &status)))
  {
    IOT_SAMPLE_LOG_AZ_SPAN("Client invoked command on temperature controller:", command_name);
    command_response_payload = mqtt_message.out_payload_span;
  }
  else
  {
    IOT_SAMPLE_LOG_AZ_SPAN("Command not supported:", command_request->name);
    status = AZ_IOT_STATUS_NOT_FOUND;

    // Get the Methods response topic to publish the command response.
    if (az_result_failed(
            rc = az_iot_hub_client_methods_response_get_publish_topic(
                &hub_client,
                command_request->request_id,
                (uint16_t)status,
                mqtt_message.topic,
                mqtt_message.topic_length,
                NULL)))
    {
      IOT_SAMPLE_LOG_ERROR(
          "Failed to get Methods response publish topic: az_result return code 0x%08x.", rc);
      exit(rc);
    }
    command_response_payload = empty_response_payload;
  }

  // Publish the command response
  mqtt_publish_message(mqtt_message.topic, command_response_payload, IOT_SAMPLE_MQTT_PUBLISH_QOS);
  IOT_SAMPLE_LOG_SUCCESS("Client published command response.");
  IOT_SAMPLE_LOG("Status: %d", status);
  IOT_SAMPLE_LOG_AZ_SPAN("Payload:", command_response_payload);
}

static az_result temp_controller_process_command(
    const az_iot_hub_client_method_request* command_request,
    az_span component_name,
    az_span command_name,
    az_span command_payload,
    pnp_mqtt_message* message,
    az_iot_status* status)
{
  az_result rc;

  (void)command_payload;

  if (az_span_size(component_name) == 0
      && az_span_is_content_equal(reboot_command_name, command_name))
  {
    *status = AZ_IOT_STATUS_OK;

    // Get the Methods response topic to publish the command response.
    if (az_result_failed(
            rc = az_iot_hub_client_methods_response_get_publish_topic(
                &hub_client,
                command_request->request_id,
                (uint16_t)*status,
                message->topic,
                message->topic_length,
                NULL)))
    {
      IOT_SAMPLE_LOG_ERROR(
          "Failed to get Methods response publish topic: az_result return code 0x%08x.", rc);
      return rc;
    }

    message->out_payload_span = empty_response_payload;
  }
  else
  {
    rc = AZ_ERROR_ITEM_NOT_FOUND;
  }

  return rc;
}

static void send_telemetry_messages(void)
{
  az_result rc;

  // Get the Telemetry topic to publish the telemetry message and build the telemetry message.
  if (az_result_failed(
          rc = pnp_thermostat_get_telemetry_message(&hub_client, &thermostat_1, &mqtt_message)))
  {
    IOT_SAMPLE_LOG_ERROR(
        "Failed to get Telemetry publish topic or build telemetry message: az_result return code "
        "0x%08x.",
        rc);
    exit(rc);
  }

  // Publish the telemetry message.
  mqtt_publish_message(mqtt_message.topic, mqtt_message.out_payload_span, IOT_SAMPLE_MQTT_PUBLISH_QOS);
  IOT_SAMPLE_LOG_SUCCESS("Client sent telemetry message for Temperature Sensor 1:");
  IOT_SAMPLE_LOG_AZ_SPAN("Payload:", mqtt_message.out_payload_span);

  // Get the Telemetry topic to publish the telemetry message and build the telemetry message.
  if (az_result_failed(
          rc = pnp_thermostat_get_telemetry_message(&hub_client, &thermostat_2, &mqtt_message)))
  {
    IOT_SAMPLE_LOG_ERROR(
        "Failed to get Telemetry publish topic or build telemetry message: az_result return code "
        "0x%08x.",
        rc);
    exit(rc);
  }

  // Publish the telemetry message.
  mqtt_publish_message(mqtt_message.topic, mqtt_message.out_payload_span, IOT_SAMPLE_MQTT_PUBLISH_QOS);
  IOT_SAMPLE_LOG_SUCCESS("Client sent telemetry message for Temperature Sensor 2:");
  IOT_SAMPLE_LOG_AZ_SPAN("Payload:", mqtt_message.out_payload_span);

  // Get the Telemetry topic to publish the telemetry message and build the telemetry message.
  if (az_result_failed(rc = temp_controller_get_telemetry_message(&mqtt_message)))
  {
    IOT_SAMPLE_LOG_ERROR(
        "Failed to get Telemetry publish topic or build telemetry message: az_result return code "
        "0x%08x.",
        rc);
    exit(rc);
  }

  // Publish the telemetry message.
  mqtt_publish_message(mqtt_message.topic, mqtt_message.out_payload_span, IOT_SAMPLE_MQTT_PUBLISH_QOS);
  IOT_SAMPLE_LOG_SUCCESS("Client sent telemetry message for Temperature Controller:");
  IOT_SAMPLE_LOG_AZ_SPAN("Payload:", mqtt_message.out_payload_span);
}

static az_result temp_controller_get_telemetry_message(pnp_mqtt_message* message)
{
  az_result rc;

  // Get the Telemetry topic to publish the telemetry messages.
  rc = pnp_get_telemetry_topic(
      &hub_client, NULL, AZ_SPAN_NULL, message->topic, message->topic_length, NULL);
  if (az_result_failed(rc))
  {
    IOT_SAMPLE_LOG_ERROR(
        "Failed to get pnp Telemetry publish topic: az_result return code 0x%08x.", rc);
    exit(rc);
  }

  int32_t working_set_ram_in_kibibytes = rand() % 128;

  // Build the telemetry message.
  az_json_writer jw;
  IOT_SAMPLE_RETURN_IF_FAILED(az_json_writer_init(&jw, message->payload_span, NULL));
  IOT_SAMPLE_RETURN_IF_FAILED(az_json_writer_append_begin_object(&jw));
  IOT_SAMPLE_RETURN_IF_FAILED(az_json_writer_append_property_name(&jw, working_set_name));
  IOT_SAMPLE_RETURN_IF_FAILED(az_json_writer_append_int32(&jw, working_set_ram_in_kibibytes));
  IOT_SAMPLE_RETURN_IF_FAILED(az_json_writer_append_end_object(&jw));
  message->out_payload_span = az_json_writer_get_bytes_used_in_destination(&jw);

  return rc;
}

static az_result append_string_callback(az_json_writer* jw, void* value)
{
  return az_json_writer_append_string(jw, *(az_span*)value);
}

static az_result append_json_token_callback(az_json_writer* jw, void* value)
{
  az_json_token value_token = *(az_json_token*)value;

  double value_as_double;
  int32_t string_length;

  switch (value_token.kind)
  {
    case AZ_JSON_TOKEN_NUMBER:
      IOT_SAMPLE_RETURN_IF_FAILED(az_json_token_get_double(&value_token, &value_as_double));
      IOT_SAMPLE_RETURN_IF_FAILED(
          az_json_writer_append_double(jw, value_as_double, DOUBLE_DECIMAL_PLACE_DIGITS));
      break;
    case AZ_JSON_TOKEN_STRING:
      IOT_SAMPLE_RETURN_IF_FAILED(az_json_token_get_string(
          &value_token, property_scratch_buffer, sizeof(property_scratch_buffer), &string_length));
      IOT_SAMPLE_RETURN_IF_FAILED(az_json_writer_append_string(
          jw, az_span_create((uint8_t*)property_scratch_buffer, string_length)));
      break;
    default:
      return AZ_ERROR_ITEM_NOT_FOUND;
  }

  return AZ_OK;
}

static void property_callback(
    az_span component_name,
    const az_json_token* property_name,
    az_json_reader property_value,
    int32_t version,
    void* user_context_callback)
{
  az_result rc;
  (void)user_context_callback;

  if (az_span_ptr(component_name) == NULL || az_span_size(component_name) == 0)
  {
    IOT_SAMPLE_LOG_ERROR(
        "Temperature Controller does not support writable property \"%.*s\". All writeable "
        "properties are on sub-components.",
        az_span_size(property_name->slice),
        az_span_ptr(property_name->slice));

    // Get the Twin Patch topic to send a reported property update.
    if (az_result_failed(
            rc = az_iot_hub_client_twin_patch_get_publish_topic(
                &hub_client,
                get_request_id(),
                mqtt_message.topic,
                mqtt_message.topic_length,
                NULL)))
    {
      IOT_SAMPLE_LOG_ERROR(
          "Failed to get Twin Patch publish topic: az_result return code 0x%08x.", rc);
      exit(rc);
    }

    // Build the root component error reported property message.
    if (az_result_failed(
            rc = pnp_create_reported_property_with_status(
                mqtt_message.payload_span,
                component_name,
                property_name->slice,
                append_json_token_callback,
                (void*)&property_value,
                AZ_IOT_STATUS_NOT_FOUND,
                version,
                property_response_description_failed,
                &mqtt_message.out_payload_span)))
    {
      IOT_SAMPLE_LOG_ERROR(
          "Failed to build Temperature Controller property error payload: az_result return code "
          "0x%08x.",
          rc);
      exit(rc);
    }

    // Send error response to the updated property.
<<<<<<< HEAD
    mqtt_publish_message(mqtt_message.topic, mqtt_message.out_payload_span, IOT_SAMPLE_MQTT_PUBLISH_QOS);
=======
    mqtt_publish_message(mqtt_message.topic, mqtt_message.out_payload_span, MQTT_PUBLISH_QOS);
>>>>>>> 1ab7de17
    IOT_SAMPLE_LOG_SUCCESS(
        "Client sent Temperature Controller error status reported property message:");
    IOT_SAMPLE_LOG_AZ_SPAN("Payload:", mqtt_message.out_payload_span);

    // Receive the response from the server.
    mqtt_receive_message();
  }
  else if (az_result_succeeded(
               rc = pnp_thermostat_process_property_update(
                   &hub_client,
                   &thermostat_1,
                   component_name,
                   property_name,
                   &property_value,
                   version,
                   &mqtt_message)))
  {
    // Send response to the updated property.
    mqtt_publish_message(mqtt_message.topic, mqtt_message.out_payload_span, IOT_SAMPLE_MQTT_PUBLISH_QOS);
    IOT_SAMPLE_LOG_SUCCESS("Client sent Temperature Sensor 1 reported property message:");
    IOT_SAMPLE_LOG_AZ_SPAN("Payload:", mqtt_message.out_payload_span);

    // Receive the response from the server.
    mqtt_receive_message();
  }
  else if (az_result_succeeded(
               rc = pnp_thermostat_process_property_update(
                   &hub_client,
                   &thermostat_2,
                   component_name,
                   property_name,
                   &property_value,
                   version,
                   &mqtt_message)))
  {
    // Send response to the updated property
    mqtt_publish_message(mqtt_message.topic, mqtt_message.out_payload_span, IOT_SAMPLE_MQTT_PUBLISH_QOS);
    IOT_SAMPLE_LOG_SUCCESS("Client sent Temperature Sensor 2 reported property message.");
    IOT_SAMPLE_LOG_AZ_SPAN("Payload:", mqtt_message.out_payload_span);

    // Receive the response from the server.
    mqtt_receive_message();
  }
  else
  {
    IOT_SAMPLE_LOG_ERROR("Failed to update a property: az_result return code 0x%08x.", rc);
    exit(rc);
  }
}<|MERGE_RESOLUTION|>--- conflicted
+++ resolved
@@ -548,11 +548,7 @@
     // Send max temp for each thermostat since boot if needed.
     if (pnp_thermostat_get_max_temp_report(&hub_client, &thermostat_1, &mqtt_message))
     {
-<<<<<<< HEAD
       mqtt_publish_message(mqtt_message.topic, mqtt_message.out_payload_span, IOT_SAMPLE_MQTT_PUBLISH_QOS);
-=======
-      mqtt_publish_message(mqtt_message.topic, mqtt_message.out_payload_span, MQTT_PUBLISH_QOS);
->>>>>>> 1ab7de17
       IOT_SAMPLE_LOG_SUCCESS(
           "Client sent Temperature Sensor 1 the `maxTempSinceLastReboot` reported property "
           "message.");
@@ -564,11 +560,7 @@
 
     if (pnp_thermostat_get_max_temp_report(&hub_client, &thermostat_2, &mqtt_message))
     {
-<<<<<<< HEAD
       mqtt_publish_message(mqtt_message.topic, mqtt_message.out_payload_span, IOT_SAMPLE_MQTT_PUBLISH_QOS);
-=======
-      mqtt_publish_message(mqtt_message.topic, mqtt_message.out_payload_span, MQTT_PUBLISH_QOS);
->>>>>>> 1ab7de17
       IOT_SAMPLE_LOG_SUCCESS(
           "Client sent Temperature Sensor 2 the `maxTempSinceLastReboot` reported property "
           "message.");
@@ -1013,11 +1005,7 @@
     }
 
     // Send error response to the updated property.
-<<<<<<< HEAD
     mqtt_publish_message(mqtt_message.topic, mqtt_message.out_payload_span, IOT_SAMPLE_MQTT_PUBLISH_QOS);
-=======
-    mqtt_publish_message(mqtt_message.topic, mqtt_message.out_payload_span, MQTT_PUBLISH_QOS);
->>>>>>> 1ab7de17
     IOT_SAMPLE_LOG_SUCCESS(
         "Client sent Temperature Controller error status reported property message:");
     IOT_SAMPLE_LOG_AZ_SPAN("Payload:", mqtt_message.out_payload_span);
