--- conflicted
+++ resolved
@@ -257,17 +257,6 @@
 
   // Get the resulting MQTT password, passing the base64 encoded, HMAC signed bytes
   size_t mqtt_password_length;
-<<<<<<< HEAD
-  if (az_result_failed(
-          rc = az_iot_hub_client_sas_get_password(
-              &hub_client,
-              sas_base64_encoded_signed_signature,
-              sas_duration,
-              AZ_SPAN_NULL,
-              mqtt_password_buffer,
-              sizeof(mqtt_password_buffer),
-              &mqtt_password_length)))
-=======
   rc = az_iot_hub_client_sas_get_password(
       &hub_client,
       sas_base64_encoded_signed_signature,
@@ -276,8 +265,7 @@
       mqtt_password_buffer,
       sizeof(mqtt_password_buffer),
       &mqtt_password_length);
-  if (az_failed(rc))
->>>>>>> ab7417f1
+  if (az_result_failed(rc))
   {
     IOT_SAMPLE_LOG_ERROR("Could not get the password: az_result return code 0x%08x.", rc);
     exit(rc);
