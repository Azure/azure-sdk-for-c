// Copyright (c) Microsoft Corporation. All rights reserved.
// SPDX-License-Identifier: MIT

#ifdef _MSC_VER
#pragma warning(push)
// warning C4201: nonstandard extension used: nameless struct/union
#pragma warning(disable : 4201)
#endif
#include <paho-mqtt/MQTTClient.h>
#ifdef _MSC_VER
#pragma warning(pop)
#endif

#include "iot_sample_common.h"

#include <stdbool.h>
#include <stddef.h>
#include <stdint.h>
#include <stdlib.h>
#include <string.h>

#include <azure/core/az_result.h>
#include <azure/core/az_span.h>
#include <azure/iot/az_iot_hub_client.h>

#define SAMPLE_TYPE PAHO_IOT_HUB
#define SAMPLE_NAME PAHO_IOT_HUB_SAS_TELEMETRY_SAMPLE

#define TELEMETRY_SEND_INTERVAL_SEC 1
#define MAX_TELEMETRY_MESSAGE_COUNT 5
#define MQTT_TIMEOUT_DISCONNECT_MS (10 * 1000)

static iot_sample_environment_variables env_vars;
static az_iot_hub_client hub_client;
static MQTTClient mqtt_client;
static char mqtt_client_username_buffer[128];

// Generate SAS key variables
static char sas_signature_buffer[128];
static char sas_base64_encoded_signed_signature_buffer[128];
static char mqtt_password_buffer[256];

// Functions
static void create_and_configure_mqtt_client(void);
static void connect_mqtt_client_to_iot_hub(void);
static void send_telemetry_messages_to_iot_hub(void);
static void disconnect_mqtt_client_from_iot_hub(void);

static void generate_sas_key(void);

/*
 * This sample sends five telemetry messages to the Azure IoT Hub.
 * SAS certification is used.
 */
int main(void)
{
  create_and_configure_mqtt_client();
  IOT_SAMPLE_LOG_SUCCESS("Client created and configured.");

  connect_mqtt_client_to_iot_hub();
  IOT_SAMPLE_LOG_SUCCESS("Client connected to IoT Hub.\n");

  send_telemetry_messages_to_iot_hub();
  IOT_SAMPLE_LOG_SUCCESS("Client sent telemetry messages to IoT Hub.");

  disconnect_mqtt_client_from_iot_hub();
  IOT_SAMPLE_LOG_SUCCESS("Client disconnected from IoT Hub.");

  return 0;
}

static void create_and_configure_mqtt_client(void)
{
  int rc;

  // Reads in environment variables set by user for purposes of running sample.
  if (az_result_failed(
          rc = iot_sample_read_environment_variables(SAMPLE_TYPE, SAMPLE_NAME, &env_vars)))
  {
    IOT_SAMPLE_LOG_ERROR(
        "Failed to read configuration from environment variables: az_result return code 0x%08x.",
        rc);
    exit(rc);
  }

  // Build an MQTT endpoint c-string.
  char mqtt_endpoint_buffer[128];
  if (az_result_failed(
          rc = iot_sample_create_mqtt_endpoint(
              SAMPLE_TYPE, &env_vars, mqtt_endpoint_buffer, sizeof(mqtt_endpoint_buffer))))
  {
    IOT_SAMPLE_LOG_ERROR("Failed to create MQTT endpoint: az_result return code 0x%08x.", rc);
    exit(rc);
  }

  // Initialize the hub client with the default connection options.
  if (az_result_failed(
          rc = az_iot_hub_client_init(
              &hub_client, env_vars.hub_hostname, env_vars.hub_device_id, NULL)))
  {
    IOT_SAMPLE_LOG_ERROR("Failed to initialize hub client: az_result return code 0x%08x.", rc);
    exit(rc);
  }

  // Get the MQTT client id used for the MQTT connection.
  char mqtt_client_id_buffer[128];
  if (az_result_failed(
          rc = az_iot_hub_client_get_client_id(
              &hub_client, mqtt_client_id_buffer, sizeof(mqtt_client_id_buffer), NULL)))
  {
    IOT_SAMPLE_LOG_ERROR("Failed to get MQTT client id: az_result return code 0x%08x.", rc);
    exit(rc);
  }

  // Create the Paho MQTT client.
  if ((rc = MQTTClient_create(
           &mqtt_client,
           mqtt_endpoint_buffer,
           mqtt_client_id_buffer,
           MQTTCLIENT_PERSISTENCE_NONE,
           NULL))
      != MQTTCLIENT_SUCCESS)
  {
    IOT_SAMPLE_LOG_ERROR("Failed to create MQTT client: MQTTClient return code %d.", rc);
    exit(rc);
  }

  generate_sas_key();
  IOT_SAMPLE_LOG_SUCCESS("Client generated SAS Key.");
}

static void connect_mqtt_client_to_iot_hub(void)
{
  int rc;

  // Get the MQTT client username.
  if (az_result_failed(
          rc = az_iot_hub_client_get_user_name(
              &hub_client, mqtt_client_username_buffer, sizeof(mqtt_client_username_buffer), NULL)))
  {
    IOT_SAMPLE_LOG_ERROR("Failed to get MQTT client username: az_result return code 0x%08x.", rc);
    exit(rc);
  }

  // Set MQTT connection options.
  MQTTClient_connectOptions mqtt_connect_options = MQTTClient_connectOptions_initializer;
  mqtt_connect_options.username = mqtt_client_username_buffer;
  mqtt_connect_options.password = mqtt_password_buffer;
  mqtt_connect_options.cleansession = false; // Set to false so can receive any pending messages.
  mqtt_connect_options.keepAliveInterval = AZ_IOT_DEFAULT_MQTT_CONNECT_KEEPALIVE_SECONDS;

  MQTTClient_SSLOptions mqtt_ssl_options = MQTTClient_SSLOptions_initializer;
  if (az_span_size(env_vars.x509_trust_pem_file_path) != 0) // Is only set if required by OS.
  {
    mqtt_ssl_options.trustStore = (char*)az_span_ptr(env_vars.x509_trust_pem_file_path);
  }
  mqtt_connect_options.ssl = &mqtt_ssl_options;

  // Connect MQTT client to the Azure IoT Hub.
  if ((rc = MQTTClient_connect(mqtt_client, &mqtt_connect_options)) != MQTTCLIENT_SUCCESS)
  {
    IOT_SAMPLE_LOG_ERROR(
        "Failed to connect: MQTTClient return code %d.\n"
        "If on Windows, confirm the AZ_IOT_DEVICE_X509_TRUST_PEM_FILE_PATH environment variable is "
        "set correctly.",
        rc);
    exit(rc);
  }
}

static void send_telemetry_messages_to_iot_hub(void)
{
  int rc;

  // Get the Telemetry topic to publish the telemetry messages.
  char telemetry_topic_buffer[128];
  if (az_result_failed(
          rc = az_iot_hub_client_telemetry_get_publish_topic(
              &hub_client, NULL, telemetry_topic_buffer, sizeof(telemetry_topic_buffer), NULL)))
  {
    IOT_SAMPLE_LOG_ERROR("Failed to get the Telemetry topic: az_result return code 0x%08x.", rc);
    exit(rc);
  }

  char const* telemetry_message_payloads[MAX_TELEMETRY_MESSAGE_COUNT] = {
    "{\"message_number\":1}", "{\"message_number\":2}", "{\"message_number\":3}",
    "{\"message_number\":4}", "{\"message_number\":5}",
  };

  // Publish # of telemetry messages.
  for (uint8_t message_count = 0; message_count < MAX_TELEMETRY_MESSAGE_COUNT; message_count++)
  {
    if ((rc = MQTTClient_publish(
             mqtt_client,
             telemetry_topic_buffer,
             (int)strlen(telemetry_message_payloads[message_count]),
             telemetry_message_payloads[message_count],
             0,
             0,
             NULL))
        != MQTTCLIENT_SUCCESS)
    {
      IOT_SAMPLE_LOG_ERROR(
          "Failed to publish Telemetry message #%d: MQTTClient return code %d.",
          message_count + 1,
          rc);
      exit(rc);
    }
    IOT_SAMPLE_LOG_SUCCESS(
        "Message #%d: Client published the Telemetry message.", message_count + 1);
    IOT_SAMPLE_LOG("Payload: %s\n", telemetry_message_payloads[message_count]);

    iot_sample_sleep_for_seconds(TELEMETRY_SEND_INTERVAL_SEC);
  }
}

static void disconnect_mqtt_client_from_iot_hub(void)
{
  int rc;

  if ((rc = MQTTClient_disconnect(mqtt_client, MQTT_TIMEOUT_DISCONNECT_MS)) != MQTTCLIENT_SUCCESS)
  {
    IOT_SAMPLE_LOG_ERROR("Failed to disconnect MQTT client: MQTTClient return code %d.", rc);
    exit(rc);
  }

  MQTTClient_destroy(&mqtt_client);
}

static void generate_sas_key(void)
{
  az_result rc;

  // Create the POSIX expiration time from input minutes.
  uint64_t sas_duration
      = iot_sample_get_epoch_expiration_time_from_minutes(env_vars.sas_key_duration_minutes);

  // Get the signature that will later be signed.
  az_span sas_signature = AZ_SPAN_FROM_BUFFER(sas_signature_buffer);
  if (az_result_failed(
          rc = az_iot_hub_client_sas_get_signature(
              &hub_client, sas_duration, sas_signature, &sas_signature)))
  {
    IOT_SAMPLE_LOG_ERROR(
        "Could not get the signature for SAS key: az_result return code 0x%08x.", rc);
    exit(rc);
  }

  // Generate the encoded, signed signature (b64 encoded, HMAC-SHA256 signing)
  az_span sas_base64_encoded_signed_signature
      = AZ_SPAN_FROM_BUFFER(sas_base64_encoded_signed_signature_buffer);
  iot_sample_generate_sas_base64_encoded_signed_signature(
      env_vars.hub_sas_key,
      sas_signature,
      sas_base64_encoded_signed_signature,
      &sas_base64_encoded_signed_signature);

  // Get the resulting MQTT password, passing the base64 encoded, HMAC signed bytes
  size_t mqtt_password_length;
  rc = az_iot_hub_client_sas_get_password(
      &hub_client,
      sas_duration,
<<<<<<< HEAD
      sas_base64_encoded_signed_signature,
      AZ_SPAN_NULL,
=======
      AZ_SPAN_EMPTY,
>>>>>>> 18bc763c
      mqtt_password_buffer,
      sizeof(mqtt_password_buffer),
      &mqtt_password_length);
  if (az_result_failed(rc))
  {
    IOT_SAMPLE_LOG_ERROR("Could not get the password: az_result return code 0x%08x.", rc);
    exit(rc);
  }
}<|MERGE_RESOLUTION|>--- conflicted
+++ resolved
@@ -260,12 +260,8 @@
   rc = az_iot_hub_client_sas_get_password(
       &hub_client,
       sas_duration,
-<<<<<<< HEAD
       sas_base64_encoded_signed_signature,
-      AZ_SPAN_NULL,
-=======
       AZ_SPAN_EMPTY,
->>>>>>> 18bc763c
       mqtt_password_buffer,
       sizeof(mqtt_password_buffer),
       &mqtt_password_length);
