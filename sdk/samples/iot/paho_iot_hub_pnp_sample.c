// Copyright (c) Microsoft Corporation. All rights reserved.
// SPDX-License-Identifier: MIT

#ifdef _MSC_VER
// warning C4204: nonstandard extension used: non-constant aggregate initializer
#pragma warning(disable : 4204)
// warning C4996: 'localtime': This function or variable may be unsafe.  Consider using localtime_s
// instead.
#pragma warning(disable : 4996)
#pragma warning(push)
// warning C4201: nonstandard extension used: nameless struct/union
#pragma warning(disable : 4201)
#endif
#include <paho-mqtt/MQTTClient.h>
#ifdef _MSC_VER
#pragma warning(pop)
#endif

#include "iot_sample_common.h"

#include <stdbool.h>
#include <stddef.h>
#include <stdint.h>
#include <stdlib.h>
#include <string.h>
#include <time.h>

#include <azure/core/az_json.h>
#include <azure/core/az_result.h>
#include <azure/core/az_span.h>
#include <azure/iot/az_iot_hub_client.h>

#define SAMPLE_TYPE PAHO_IOT_HUB
#define SAMPLE_NAME PAHO_IOT_HUB_PNP_SAMPLE

#define TELEMETRY_SEND_INTERVAL_SEC 1
#define MQTT_TIMEOUT_RECEIVE_MAX_MESSAGE_COUNT 3
#define MQTT_TIMEOUT_RECEIVE_MS (8 * 1000)
#define MQTT_TIMEOUT_DISCONNECT_MS (10 * 1000)

#define DEFAULT_START_TEMP_COUNT 1
#define DEFAULT_START_TEMP_CELSIUS 22.0
#define DOUBLE_DECIMAL_PLACE_DIGITS 2

static bool is_device_operational = true;
static char const iso_spec_time_format[] = "%Y-%m-%dT%H:%M:%S%z"; // ISO8601 Time Format

// * PnP Values *
// The model id is the JSON document (also called the Digital Twins Model Identifier or DTMI)
// which defines the capability of your device. The functionality of the device should match what
// is described in the coresponding DTMI. Should you choose to program your own PnP capable device,
// the functionality would need to match the DTMI and you would need to update the below 'model_id'.
// Please see the sample README for more information on this DTMI.
static az_span const model_id = AZ_SPAN_LITERAL_FROM_STR("dtmi:com:example:Thermostat;1");

// IoT Hub Connection Values
static int32_t connection_request_id_int = 0;
static char connection_request_id_buffer[16];

// IoT Hub Device Twin Values
static az_span const twin_desired_name = AZ_SPAN_LITERAL_FROM_STR("desired");
static az_span const twin_version_name = AZ_SPAN_LITERAL_FROM_STR("$version");
static az_span const twin_success_name = AZ_SPAN_LITERAL_FROM_STR("success");
static az_span const twin_value_name = AZ_SPAN_LITERAL_FROM_STR("value");
static az_span const twin_ack_code_name = AZ_SPAN_LITERAL_FROM_STR("ac");
static az_span const twin_ack_version_name = AZ_SPAN_LITERAL_FROM_STR("av");
static az_span const twin_ack_description_name = AZ_SPAN_LITERAL_FROM_STR("ad");
static az_span const twin_desired_temp_property_name
    = AZ_SPAN_LITERAL_FROM_STR("targetTemperature");
static az_span const twin_reported_max_temp_property_name
    = AZ_SPAN_LITERAL_FROM_STR("maxTempSinceLastReboot");

// IoT Hub Method (Command) Values
static az_span const command_getMaxMinReport_name = AZ_SPAN_LITERAL_FROM_STR("getMaxMinReport");
static az_span const command_maximum_temperature_name = AZ_SPAN_LITERAL_FROM_STR("maxTemp");
static az_span const command_minimum_temperature_name = AZ_SPAN_LITERAL_FROM_STR("minTemp");
static az_span const command_average_temperature_name = AZ_SPAN_LITERAL_FROM_STR("avgTemp");
static az_span const command_start_time_name = AZ_SPAN_LITERAL_FROM_STR("startTime");
static az_span const command_end_time_name = AZ_SPAN_LITERAL_FROM_STR("endTime");
static az_span const command_empty_response_payload = AZ_SPAN_LITERAL_FROM_STR("{}");
static char command_start_time_value_buffer[32];
static char command_end_time_value_buffer[32];
static char command_response_payload_buffer[256];

// IoT Hub Telemetry Values
static az_span const telemetry_temperature_name = AZ_SPAN_LITERAL_FROM_STR("temperature");

// PnP Device Values
static double device_current_temperature = DEFAULT_START_TEMP_CELSIUS;
static double device_temperature_summation = DEFAULT_START_TEMP_CELSIUS;
static uint32_t device_temperature_count = DEFAULT_START_TEMP_COUNT;
static double device_maximum_temperature = DEFAULT_START_TEMP_CELSIUS;
static double device_minimum_temperature = DEFAULT_START_TEMP_CELSIUS;
static double device_average_temperature = DEFAULT_START_TEMP_CELSIUS;

static iot_sample_environment_variables env_vars;
static az_iot_hub_client hub_client;
static MQTTClient mqtt_client;
static char mqtt_client_username_buffer[256];

//
// Functions
//
static void create_and_configure_mqtt_client(void);
static void connect_mqtt_client_to_iot_hub(void);
static void subscribe_mqtt_client_to_iot_hub_topics(void);
static void request_device_twin_document(void);
static void receive_messages(void);
static void disconnect_mqtt_client_from_iot_hub(void);

static az_span get_request_id(void);
static void mqtt_publish_message(char const* topic, az_span payload, int qos);
static void on_message_received(char* topic, int topic_len, MQTTClient_message const* message);

// Device Twin functions
static void handle_device_twin_message(
    MQTTClient_message const* message,
    az_iot_hub_client_twin_response const* twin_response);
static void process_device_twin_message(az_span message_span, bool is_twin_get);
static az_result parse_desired_temperature_property(
    az_span message_span,
    bool is_twin_get,
    bool* out_property_found,
    double* out_parsed_temperature,
    int32_t* out_parsed_version_number);
static void update_device_temperature_property(double temperature, bool* out_is_max_temp_changed);
static void send_reported_property(az_span name, double value, int32_t version, bool confirm);

// Command functions
static void handle_command_request(
    MQTTClient_message const* message,
    az_iot_hub_client_method_request const* command_request);
static void send_command_response(
    az_iot_hub_client_method_request const* command_request,
    az_iot_status status,
    az_span response);
static az_result invoke_getMaxMinReport(az_span payload, az_span response, az_span* out_response);

// Telemetry functions
static void send_telemetry_message(void);

// JSON build functions
static az_result build_property_payload(
    uint8_t property_count,
    az_span const names[],
    double const values[],
    az_span const times[],
    az_span property_payload,
    az_span* out_property_payload);
static az_result build_property_payload_with_status(
    az_span name,
    double value,
    int32_t ack_code_value,
    int32_t ack_version_value,
    az_span ack_description_value,
    az_span property_payload,
    az_span* out_property_payload);

/*
 * This sample connects an IoT Plug and Play enabled device with the Digital Twin Model ID (DTMI).
 * If a timeout occurs while waiting for a message from the Azure IoT Explorer, the sample will
 * continue. If MQTT_TIMEOUT_RECEIVE_MAX_MESSAGE_COUNT timeouts occur consecutively, the sample will
 * disconnect. X509 self-certification is used.
 *
 * To interact with this sample, you must use the Azure IoT Explorer. The capabilities are Device
 * Twin, Direct Method (Command), and Telemetry:
 *
 * Device Twin: Two device twin properties are supported in this sample.
 *   - A desired property named `targetTemperature` with a `double` value for the desired
 * temperature.
 *   - A reported property named `maxTempSinceLastReboot` with a `double` value for the highest
 * temperature reached since device boot.
 *
 * To send a device twin desired property message, select your device's Device Twin tab
 * in the Azure IoT Explorer. Add the property targetTemperature along with a corresponding value to
 * the desired section of the JSON. Select Save to update the twin document and send the twin
 * message to the device.
 *   {
 *     "properties": {
 *       "desired": {
 *         "targetTemperature": 68.5,
 *       }
 *     }
 *   }
 *
 * Upon receiving a desired property message, the sample will update the twin property locally and
 * send a reported property of the same name back to the service. This message will include a set of
 * "ack" values: `ac` for the HTTP-like ack code, `av` for ack version of the property, and an
 * optional `ad` for an ack description.
 *   {
 *     "properties": {
 *       "reported": {
 *         "targetTemperature": {
 *           "value": 68.5,
 *           "ac": 200,
 *           "av": 14,
 *           "ad": "success"
 *         },
 *         "maxTempSinceLastReboot": 74.3,
 *       }
 *     }
 *   }
 *
 * Direct Method (Command): One device command is supported in this sample: `getMaxMinReport`. If
 * any other commands are attempted to be invoked, the log will report the command is not found. To
 * invoke a command, select your device's Direct Method tab in the Azure IoT Explorer. Enter the
 * command name `getMaxMinReport` along with a payload using an ISO8061 time format and select
 * Invoke method.
 *
 *   "2020-08-18T17:09:29-0700"
 *
 * The command will send back to the service a response containing the following JSON payload with
 * updated values in each field:
 *   {
 *     "maxTemp": 74.3,
 *     "minTemp": 65.2,
 *     "avgTemp": 68.79,
 *     "startTime": "2020-08-18T17:09:29-0700",
 *     "endTime": "2020-08-18T17:24:32-0700"
 *   }
 *
 * Telemetry: Device sends a JSON message with the field name `temperature` and the `double`
 * value of the current temperature.
 */
int main(void)
{
  create_and_configure_mqtt_client();
  IOT_SAMPLE_LOG_SUCCESS("Client created and configured.");

  connect_mqtt_client_to_iot_hub();
  IOT_SAMPLE_LOG_SUCCESS("Client connected to IoT Hub.");

  subscribe_mqtt_client_to_iot_hub_topics();
  IOT_SAMPLE_LOG_SUCCESS("Client subscribed to IoT Hub topics.");

  request_device_twin_document();
  receive_messages();

  disconnect_mqtt_client_from_iot_hub();
  IOT_SAMPLE_LOG_SUCCESS("Client disconnected from IoT Hub.");

  return 0;
}

static void create_and_configure_mqtt_client(void)
{
  int rc;

  // Reads in environment variables set by user for purposes of running sample.
  if (az_result_failed(
          rc = iot_sample_read_environment_variables(SAMPLE_TYPE, SAMPLE_NAME, &env_vars)))
  {
    IOT_SAMPLE_LOG_ERROR(
        "Failed to read configuration from environment variables: az_result return code 0x%08x.",
        rc);
    exit(rc);
  }

  // Build an MQTT endpoint c-string.
  char mqtt_endpoint_buffer[128];
  if (az_result_failed(
          rc = iot_sample_create_mqtt_endpoint(
              SAMPLE_TYPE, &env_vars, mqtt_endpoint_buffer, sizeof(mqtt_endpoint_buffer))))
  {
    IOT_SAMPLE_LOG_ERROR("Failed to create MQTT endpoint: az_result return code 0x%08x.", rc);
    exit(rc);
  }

  // Initialize the hub client with the connection options.
  az_iot_hub_client_options options = az_iot_hub_client_options_default();
  options.model_id = model_id;
  if (az_result_failed(
          rc = az_iot_hub_client_init(
              &hub_client, env_vars.hub_hostname, env_vars.hub_device_id, &options)))
  {
    IOT_SAMPLE_LOG_ERROR("Failed to initialize hub client: az_result return code 0x%08x.", rc);
    exit(rc);
  }

  // Get the MQTT client id used for the MQTT connection.
  char mqtt_client_id_buffer[128];
  if (az_result_failed(
          rc = az_iot_hub_client_get_client_id(
              &hub_client, mqtt_client_id_buffer, sizeof(mqtt_client_id_buffer), NULL)))
  {
    IOT_SAMPLE_LOG_ERROR("Failed to get MQTT client id: az_result return code 0x%08x.", rc);
    exit(rc);
  }

  // Create the Paho MQTT client.
  if ((rc = MQTTClient_create(
           &mqtt_client,
           mqtt_endpoint_buffer,
           mqtt_client_id_buffer,
           MQTTCLIENT_PERSISTENCE_NONE,
           NULL))
      != MQTTCLIENT_SUCCESS)
  {
    IOT_SAMPLE_LOG_ERROR("Failed to create MQTT client: MQTTClient return code %d.", rc);
    exit(rc);
  }
}

static void connect_mqtt_client_to_iot_hub(void)
{
  int rc;

  // Get the MQTT client username.
  if (az_result_failed(
          rc = az_iot_hub_client_get_user_name(
              &hub_client, mqtt_client_username_buffer, sizeof(mqtt_client_username_buffer), NULL)))
  {
    IOT_SAMPLE_LOG_ERROR("Failed to get MQTT client username: az_result return code 0x%08x.", rc);
    exit(rc);
  }

  // Set MQTT connection options.
  MQTTClient_connectOptions mqtt_connect_options = MQTTClient_connectOptions_initializer;
  mqtt_connect_options.username = mqtt_client_username_buffer;
  mqtt_connect_options.password = NULL; // This sample uses x509 authentication.
  mqtt_connect_options.cleansession = false; // Set to false so can receive any pending messages.
  mqtt_connect_options.keepAliveInterval = AZ_IOT_DEFAULT_MQTT_CONNECT_KEEPALIVE_SECONDS;

  MQTTClient_SSLOptions mqtt_ssl_options = MQTTClient_SSLOptions_initializer;
  mqtt_ssl_options.keyStore = (char*)az_span_ptr(env_vars.x509_cert_pem_file_path);
  if (az_span_size(env_vars.x509_trust_pem_file_path) != 0) // Is only set if required by OS.
  {
    mqtt_ssl_options.trustStore = (char*)az_span_ptr(env_vars.x509_trust_pem_file_path);
  }
  mqtt_connect_options.ssl = &mqtt_ssl_options;

  // Connect MQTT client to the Azure IoT Hub.
  if ((rc = MQTTClient_connect(mqtt_client, &mqtt_connect_options)) != MQTTCLIENT_SUCCESS)
  {
    IOT_SAMPLE_LOG_ERROR(
        "Failed to connect: MQTTClient return code %d.\n"
        "If on Windows, confirm the AZ_IOT_DEVICE_X509_TRUST_PEM_FILE_PATH environment variable is "
        "set correctly.",
        rc);
    exit(rc);
  }
}

static void subscribe_mqtt_client_to_iot_hub_topics(void)
{
  int rc;

  // Messages received on the Methods topic will be commands to be invoked.
  if ((rc = MQTTClient_subscribe(mqtt_client, AZ_IOT_HUB_CLIENT_METHODS_SUBSCRIBE_TOPIC, 1))
      != MQTTCLIENT_SUCCESS)
  {
    IOT_SAMPLE_LOG_ERROR(
        "Failed to subscribe to the Methods topic: MQTTClient return code %d.", rc);
    exit(rc);
  }

  // Messages received on the Twin Patch topic will be updates to the desired properties.
  if ((rc = MQTTClient_subscribe(mqtt_client, AZ_IOT_HUB_CLIENT_TWIN_PATCH_SUBSCRIBE_TOPIC, 1))
      != MQTTCLIENT_SUCCESS)
  {
    IOT_SAMPLE_LOG_ERROR(
        "Failed to subscribe to the Twin Patch topic: MQTTClient return code %d.", rc);
    exit(rc);
  }

  // Messages received on Twin Response topic will be response statuses from the server.
  if ((rc = MQTTClient_subscribe(mqtt_client, AZ_IOT_HUB_CLIENT_TWIN_RESPONSE_SUBSCRIBE_TOPIC, 1))
      != MQTTCLIENT_SUCCESS)
  {
    IOT_SAMPLE_LOG_ERROR(
        "Failed to subscribe to the Twin Response topic: MQTTClient return code %d.", rc);
    exit(rc);
  }
}

static void request_device_twin_document(void)
{
  az_result rc;

  IOT_SAMPLE_LOG("Client requesting device twin document from service.");

  // Get the Twin Document topic to publish the twin document request.
  char twin_document_topic_buffer[128];
  if (az_result_failed(
          rc = az_iot_hub_client_twin_document_get_publish_topic(
              &hub_client,
              get_request_id(),
              twin_document_topic_buffer,
              sizeof(twin_document_topic_buffer),
              NULL)))
  {
    IOT_SAMPLE_LOG_ERROR("Failed to get the Twin Document topic: az_result return code %04x", rc);
    exit(rc);
  }

  // Publish the twin document request.
<<<<<<< HEAD
  mqtt_publish_message(twin_document_topic_buffer, AZ_SPAN_NULL, IOT_SAMPLE_MQTT_PUBLISH_QOS);
=======
  mqtt_publish_message(twin_document_topic_buffer, AZ_SPAN_EMPTY, SAMPLE_PUBLISH_QOS);
>>>>>>> 3e6f8d8d
}

static void receive_messages(void)
{
  int rc;
  char* topic = NULL;
  int topic_len = 0;
  MQTTClient_message* message = NULL;
  uint8_t timeout_counter = 0;

  // Continue to receive commands or device twin messages while device is operational.
  while (is_device_operational)
  {
    IOT_SAMPLE_LOG(" "); // Formatting.
    IOT_SAMPLE_LOG("Waiting for command request or device twin message.\n");

    if (((rc
          = MQTTClient_receive(mqtt_client, &topic, &topic_len, &message, MQTT_TIMEOUT_RECEIVE_MS))
         != MQTTCLIENT_SUCCESS)
        && (rc != MQTTCLIENT_TOPICNAME_TRUNCATED))
    {
      IOT_SAMPLE_LOG_ERROR("Failed to receive message: MQTTClient return code %d.", rc);
      exit(rc);
    }
    else if (message == NULL)
    {
      // Allow up to MQTT_TIMEOUT_RECEIVE_MAX_COUNT before disconnecting.
      if (++timeout_counter >= MQTT_TIMEOUT_RECEIVE_MAX_MESSAGE_COUNT)
      {
        IOT_SAMPLE_LOG(
            "Receive message timeout expiration count of %d reached.",
            MQTT_TIMEOUT_RECEIVE_MAX_MESSAGE_COUNT);
        return;
      }
    }
    else
    {
      IOT_SAMPLE_LOG_SUCCESS("Client received a message from the service.");
      timeout_counter = 0; // Reset.

      if (rc == MQTTCLIENT_TOPICNAME_TRUNCATED)
      {
        topic_len = (int)strlen(topic);
      }

      on_message_received(topic, topic_len, message);
      IOT_SAMPLE_LOG(" "); // Formatting.

      MQTTClient_freeMessage(&message);
      MQTTClient_free(topic);
    }

    send_telemetry_message();
  }
}

static void disconnect_mqtt_client_from_iot_hub(void)
{
  int rc;

  if ((rc = MQTTClient_disconnect(mqtt_client, MQTT_TIMEOUT_DISCONNECT_MS)) != MQTTCLIENT_SUCCESS)
  {
    IOT_SAMPLE_LOG_ERROR("Failed to disconnect MQTT client: MQTTClient return code %d.", rc);
    exit(rc);
  }

  MQTTClient_destroy(&mqtt_client);
}

static az_span get_request_id(void)
{
  az_result rc;
  az_span out_span;
  az_span destination = az_span_create(
      (uint8_t*)connection_request_id_buffer, sizeof(connection_request_id_buffer));

  if (az_result_failed(rc = az_span_i32toa(destination, connection_request_id_int++, &out_span)))
  {
    IOT_SAMPLE_LOG_ERROR("Failed to get request id: az_result return code 0x%08x.", rc);
    exit(rc);
  }

  return az_span_slice(destination, 0, az_span_size(destination) - az_span_size(out_span));
}

static void mqtt_publish_message(const char* topic, az_span payload, int qos)
{
  int rc;
  MQTTClient_deliveryToken token;

  if ((rc = MQTTClient_publish(
           mqtt_client, topic, az_span_size(payload), az_span_ptr(payload), qos, 0, &token))
      != MQTTCLIENT_SUCCESS)
  {
    IOT_SAMPLE_LOG_ERROR("Failed to publish message: MQTTClient return code %d", rc);
    exit(rc);
  }
}

static void on_message_received(char* topic, int topic_len, MQTTClient_message const* message)
{
  az_result rc;

  az_span const topic_span = az_span_create((uint8_t*)topic, topic_len);
  az_span const message_span = az_span_create((uint8_t*)message->payload, message->payloadlen);

  az_iot_hub_client_twin_response twin_response;
  az_iot_hub_client_method_request command_request;

  // Parse the incoming message topic and handle appropriately.
  if (az_result_succeeded(
          rc
          = az_iot_hub_client_twin_parse_received_topic(&hub_client, topic_span, &twin_response)))
  {
    IOT_SAMPLE_LOG_SUCCESS("Client received a valid topic response.");
    IOT_SAMPLE_LOG_AZ_SPAN("Topic:", topic_span);
    IOT_SAMPLE_LOG_AZ_SPAN("Payload:", message_span);
    IOT_SAMPLE_LOG("Status: %d", twin_response.status);

    handle_device_twin_message(message, &twin_response);
  }
  else if (az_result_succeeded(
               rc = az_iot_hub_client_methods_parse_received_topic(
                   &hub_client, topic_span, &command_request)))
  {
    IOT_SAMPLE_LOG_SUCCESS("Client received a valid topic response.");
    IOT_SAMPLE_LOG_AZ_SPAN("Topic:", topic_span);
    IOT_SAMPLE_LOG_AZ_SPAN("Payload:", message_span);

    handle_command_request(message, &command_request);
  }
  else
  {
    IOT_SAMPLE_LOG_ERROR("Message from unknown topic: az_result return code 0x%08x.", rc);
    IOT_SAMPLE_LOG_AZ_SPAN("Topic:", topic_span);
    exit(rc);
  }
}

static void handle_device_twin_message(
    MQTTClient_message const* message,
    az_iot_hub_client_twin_response const* twin_response)
{
  bool is_twin_get = false;
  az_span const message_span = az_span_create((uint8_t*)message->payload, message->payloadlen);

  // Invoke appropriate action per response type (3 types only).
  switch (twin_response->response_type)
  {
    // A response from a twin GET publish message with the twin document as a payload.
    case AZ_IOT_CLIENT_TWIN_RESPONSE_TYPE_GET:
      IOT_SAMPLE_LOG("Message Type: GET");
      is_twin_get = true;
      process_device_twin_message(message_span, is_twin_get);
      break;

    // An update to the desired properties with the properties as a payload.
    case AZ_IOT_CLIENT_TWIN_RESPONSE_TYPE_DESIRED_PROPERTIES:
      IOT_SAMPLE_LOG("Message Type: Desired Properties");
      process_device_twin_message(message_span, is_twin_get);
      break;

    // A response from a twin reported properties publish message.
    case AZ_IOT_CLIENT_TWIN_RESPONSE_TYPE_REPORTED_PROPERTIES:
      IOT_SAMPLE_LOG("Message Type: Reported Properties");
      break;
  }
}

static void process_device_twin_message(az_span message_span, bool is_twin_get)
{
  az_result rc;
  bool property_found;
  double desired_temperature;
  int32_t version_number;

  // Parse for the desired temperature property.
  if (az_result_failed(
          rc = parse_desired_temperature_property(
              message_span, is_twin_get, &property_found, &desired_temperature, &version_number)))
  {
    IOT_SAMPLE_LOG_ERROR(
        "Failed to parse for desired temperature property: az_result return code 0x%08x.", rc);
    exit(rc);
  }

  if (property_found)
  {
    IOT_SAMPLE_LOG(" "); // Formatting.

    bool confirm = true;
    bool is_max_temp_changed;

    // Update device temperature locally and report update to server.
    update_device_temperature_property(desired_temperature, &is_max_temp_changed);
    send_reported_property(
        twin_desired_temp_property_name, desired_temperature, version_number, confirm);

    if (is_max_temp_changed)
    {
      confirm = false;
      send_reported_property(
          twin_reported_max_temp_property_name, device_maximum_temperature, -1, confirm);
    }
  }
}

static az_result parse_desired_temperature_property(
    az_span message_span,
    bool is_twin_get,
    bool* out_property_found,
    double* out_parsed_temperature,
    int32_t* out_parsed_version_number)
{
  *out_property_found = false;
  *out_parsed_temperature = 0.0;
  *out_parsed_version_number = 0;

  az_json_reader jr;

  // Parse message_span.
  IOT_SAMPLE_RETURN_IF_FAILED(az_json_reader_init(&jr, message_span, NULL));
  IOT_SAMPLE_RETURN_IF_FAILED(az_json_reader_next_token(&jr));
  if (jr.token.kind != AZ_JSON_TOKEN_BEGIN_OBJECT)
  {
    return AZ_ERROR_UNEXPECTED_CHAR;
  }

  // Device twin GET response: Parse to the "desired" wrapper if it exists.
  bool desired_found = false;
  if (is_twin_get)
  {
    IOT_SAMPLE_RETURN_IF_FAILED(az_json_reader_next_token(&jr));
    while (jr.token.kind != AZ_JSON_TOKEN_END_OBJECT)
    {
      if (az_json_token_is_text_equal(&jr.token, twin_desired_name))
      {
        IOT_SAMPLE_RETURN_IF_FAILED(az_json_reader_next_token(&jr));
        desired_found = true;
        break;
      }
      else
      {
        IOT_SAMPLE_RETURN_IF_FAILED(az_json_reader_skip_children(&jr)); // Ignore children tokens.
      }

      IOT_SAMPLE_RETURN_IF_FAILED(az_json_reader_next_token(&jr)); // Check next sibling token.
    }

    if (!desired_found)
    {
      IOT_SAMPLE_LOG("`desired` property object not found in device twin GET response.");
      return AZ_ERROR_ITEM_NOT_FOUND;
    }
  }

  // Device twin get response OR desired property response:
  // Parse for the desired temperature property
  bool temp_found = false;
  bool version_found = false;

  IOT_SAMPLE_RETURN_IF_FAILED(az_json_reader_next_token(&jr));
  while (!(temp_found && version_found) && (jr.token.kind != AZ_JSON_TOKEN_END_OBJECT))
  {
    if (az_json_token_is_text_equal(&jr.token, twin_desired_temp_property_name))
    {
      IOT_SAMPLE_RETURN_IF_FAILED(az_json_reader_next_token(&jr));
      IOT_SAMPLE_RETURN_IF_FAILED(az_json_token_get_double(&jr.token, out_parsed_temperature));
      temp_found = true;
    }
    else if (az_json_token_is_text_equal(&jr.token, twin_version_name))
    {
      IOT_SAMPLE_RETURN_IF_FAILED(az_json_reader_next_token(&jr));
      IOT_SAMPLE_RETURN_IF_FAILED(az_json_token_get_int32(&jr.token, out_parsed_version_number));
      version_found = true;
    }
    else
    {
      IOT_SAMPLE_RETURN_IF_FAILED(az_json_reader_skip_children(&jr)); // Ignore children tokens.
    }
    IOT_SAMPLE_RETURN_IF_FAILED(az_json_reader_next_token(&jr)); // Check next sibling token.
  }

  if (temp_found && version_found)
  {
    *out_property_found = true;
    IOT_SAMPLE_LOG("Parsed desired `targetTemperature`: %2f", *out_parsed_temperature);
    IOT_SAMPLE_LOG("Parsed `$version` number: %d", *out_parsed_version_number);
  }
  else
  {
    IOT_SAMPLE_LOG(
        "Either `targetTemperature` property or `$version` property were not found in desired "
        "property response.");
  }

  return AZ_OK;
}

static void update_device_temperature_property(double temperature, bool* out_is_max_temp_changed)
{
  if (device_maximum_temperature < device_minimum_temperature)
  {
    exit(1);
  }

  *out_is_max_temp_changed = false;
  device_current_temperature = temperature;

  // Update maximum or minimum temperatures.
  if (device_current_temperature > device_maximum_temperature)
  {
    device_maximum_temperature = device_current_temperature;
    *out_is_max_temp_changed = true;
  }
  else if (device_current_temperature < device_minimum_temperature)
  {
    device_minimum_temperature = device_current_temperature;
  }

  // Calculate the new average temperature.
  device_temperature_count++;
  device_temperature_summation += device_current_temperature;
  device_average_temperature = device_temperature_summation / device_temperature_count;

  IOT_SAMPLE_LOG_SUCCESS("Client updated desired temperature variables locally.");
  IOT_SAMPLE_LOG("Current Temperature: %2f", device_current_temperature);
  IOT_SAMPLE_LOG("Maximum Temperature: %2f", device_maximum_temperature);
  IOT_SAMPLE_LOG("Minimum Temperature: %2f", device_minimum_temperature);
  IOT_SAMPLE_LOG("Average Temperature: %2f", device_average_temperature);
}

static void send_reported_property(az_span name, double value, int32_t version, bool confirm)
{
  az_result rc;

  // Get the Twin Patch topic to send a reported property update.
  char twin_patch_topic_buffer[128];
  if (az_result_failed(
          rc = az_iot_hub_client_twin_patch_get_publish_topic(
              &hub_client,
              get_request_id(),
              twin_patch_topic_buffer,
              sizeof(twin_patch_topic_buffer),
              NULL)))
  {
    IOT_SAMPLE_LOG_ERROR("Failed to get the Twin Patch topic: az_result return code 0x%08x.", rc);
    exit(rc);
  }

  // Build the updated reported property message.
  char reported_property_payload_buffer[128];
  az_span reported_property_payload = AZ_SPAN_FROM_BUFFER(reported_property_payload_buffer);
  if (confirm)
  {
    if (az_result_failed(
            rc = build_property_payload_with_status(
                name,
                value,
                AZ_IOT_STATUS_OK,
                version,
                twin_success_name,
                reported_property_payload,
                &reported_property_payload)))
    {
      IOT_SAMPLE_LOG_ERROR(
          "Failed to build reported property confirmed payload : az_result return code 0x%08x.",
          rc);
      exit(rc);
    }
  }
  else
  {
    uint8_t count = 1;
    az_span const names[1] = { name };
    double const values[1] = { value };

    if (az_result_failed(
            rc = build_property_payload(
                count, names, values, NULL, reported_property_payload, &reported_property_payload)))
    {
      IOT_SAMPLE_LOG_ERROR(
          "Failed to build reported property payload: az_result return code 0x%08x.", rc);
      exit(rc);
    }
  }

  // Publish the reported property update.
  mqtt_publish_message(
      twin_patch_topic_buffer, reported_property_payload, IOT_SAMPLE_MQTT_PUBLISH_QOS);
  IOT_SAMPLE_LOG_SUCCESS("Client published the Twin Patch reported property message.");
  IOT_SAMPLE_LOG_AZ_SPAN("Payload:", reported_property_payload);
}

static void handle_command_request(
    MQTTClient_message const* message,
    az_iot_hub_client_method_request const* command_request)
{
  az_span const message_span = az_span_create((uint8_t*)message->payload, message->payloadlen);

  if (az_span_is_content_equal(command_getMaxMinReport_name, command_request->name))
  {
    az_iot_status status;
    az_span command_response_payload = AZ_SPAN_FROM_BUFFER(command_response_payload_buffer);

    // Invoke command.
    if (az_result_failed(invoke_getMaxMinReport(
            message_span, command_response_payload, &command_response_payload)))
    {
      status = AZ_IOT_STATUS_BAD_REQUEST;
    }
    else
    {
      status = AZ_IOT_STATUS_OK;
    }
    IOT_SAMPLE_LOG_SUCCESS("Client invoked command 'getMaxMinReport'.");

    send_command_response(command_request, status, command_response_payload);
  }
  else
  {
    IOT_SAMPLE_LOG_AZ_SPAN("Command not supported:", command_request->name);
    send_command_response(command_request, AZ_IOT_STATUS_NOT_FOUND, command_empty_response_payload);
  }
}

static void send_command_response(
    az_iot_hub_client_method_request const* command_request,
    az_iot_status status,
    az_span response)
{
  az_result rc;

  // Get the Methods response topic to publish the command response.
  char methods_response_topic_buffer[128];
  if (az_result_failed(
          rc = az_iot_hub_client_methods_response_get_publish_topic(
              &hub_client,
              command_request->request_id,
              (uint16_t)status,
              methods_response_topic_buffer,
              sizeof(methods_response_topic_buffer),
              NULL)))
  {
    IOT_SAMPLE_LOG_ERROR(
        "Failed to get the Methods Response topic: az_result return code 0x%08x.", rc);
    exit(rc);
  }

  // Publish the command response.
  mqtt_publish_message(methods_response_topic_buffer, response, IOT_SAMPLE_MQTT_PUBLISH_QOS);
  IOT_SAMPLE_LOG_SUCCESS("Client published the Command response.");
  IOT_SAMPLE_LOG("Status: %d", status);
  IOT_SAMPLE_LOG_AZ_SPAN("Payload:", response);
}

static az_result invoke_getMaxMinReport(az_span payload, az_span response, az_span* out_response)
{
  int32_t incoming_since_value_len = 0;
  az_json_reader jr;

  // Parse the "since" field in the payload.
  IOT_SAMPLE_RETURN_IF_FAILED(az_json_reader_init(&jr, payload, NULL));
  IOT_SAMPLE_RETURN_IF_FAILED(az_json_reader_next_token(&jr));
  IOT_SAMPLE_RETURN_IF_FAILED(az_json_token_get_string(
      &jr.token,
      command_start_time_value_buffer,
      sizeof(command_start_time_value_buffer),
      &incoming_since_value_len));
<<<<<<< HEAD
  az_span start_time_span
      = az_span_create((uint8_t*)command_start_time_value_buffer, incoming_since_value_len);

  IOT_SAMPLE_LOG_AZ_SPAN("Start Time:", start_time_span);
=======
>>>>>>> 3e6f8d8d

  // Set the response payload to error if the "since" value was empty.
  if (incoming_since_value_len == 0)
  {
    *out_response = command_empty_response_payload;
    return AZ_ERROR_ITEM_NOT_FOUND;
  }

  az_span start_time_span
      = az_span_create((uint8_t*)command_start_time_value_buffer, incoming_since_value_len);

  IOT_SAMPLE_LOG_AZ_SPAN("start time:", start_time_span);

  // Get the current time as a string.
  time_t rawtime;
  struct tm* timeinfo;
  time(&rawtime);
  timeinfo = localtime(&rawtime);
  size_t length = strftime(
      command_end_time_value_buffer,
      sizeof(command_end_time_value_buffer),
      iso_spec_time_format,
      timeinfo);
  az_span end_time_span = az_span_create((uint8_t*)command_end_time_value_buffer, (int32_t)length);

  IOT_SAMPLE_LOG_AZ_SPAN("End Time:", end_time_span);

  // Build command response message.
  uint8_t count = 3;
  az_span const names[3] = { command_maximum_temperature_name,
                             command_minimum_temperature_name,
                             command_average_temperature_name };
  double const values[3]
      = { device_maximum_temperature, device_minimum_temperature, device_average_temperature };
  az_span const times[2] = { start_time_span, end_time_span };

  az_result rc;
  if (az_result_failed(
          rc = build_property_payload(count, names, values, times, response, out_response)))
  {
    IOT_SAMPLE_LOG_ERROR(
        "Failed to build the Command Response payload: az_result return code 0x%08x.", rc);
    exit(rc);
  }

  return AZ_OK;
}

static void send_telemetry_message(void)
{
  az_result rc;

  // Get the Telemetry topic to publish the telemetry message.
  char telemetry_topic_buffer[128];
  if (az_result_failed(
          rc = az_iot_hub_client_telemetry_get_publish_topic(
              &hub_client, NULL, telemetry_topic_buffer, sizeof(telemetry_topic_buffer), NULL)))
  {
    IOT_SAMPLE_LOG_ERROR("Failed to get the Telemetry topic: az_result return code 0x%08x.", rc);
    exit(rc);
  }

  // Build the telemetry message.
  uint8_t count = 1;
  az_span const names[1] = { telemetry_temperature_name };
  double const values[1] = { device_current_temperature };

  char telemetry_payload_buffer[128];
  az_span telemetry_payload = AZ_SPAN_FROM_BUFFER(telemetry_payload_buffer);
  if (az_result_failed(
          rc = build_property_payload(
              count, names, values, NULL, telemetry_payload, &telemetry_payload)))
  {
    IOT_SAMPLE_LOG_ERROR(
        "Failed to build the Telemetry payload: az_result return code 0x%08x.", rc);
    exit(rc);
  }

  // Publish the telemetry message.
  mqtt_publish_message(telemetry_topic_buffer, telemetry_payload, IOT_SAMPLE_MQTT_PUBLISH_QOS);
  IOT_SAMPLE_LOG_SUCCESS("Client published the Telemetry message.");
  IOT_SAMPLE_LOG_AZ_SPAN("Payload:", telemetry_payload);
}

static az_result build_property_payload(
    uint8_t property_count,
    az_span const names[],
    double const values[],
    az_span const times[],
    az_span property_payload,
    az_span* out_property_payload)
{
  az_json_writer jw;

  IOT_SAMPLE_RETURN_IF_FAILED(az_json_writer_init(&jw, property_payload, NULL));
  IOT_SAMPLE_RETURN_IF_FAILED(az_json_writer_append_begin_object(&jw));

  for (uint8_t i = 0; i < property_count; i++)
  {
    IOT_SAMPLE_RETURN_IF_FAILED(az_json_writer_append_property_name(&jw, names[i]));
    IOT_SAMPLE_RETURN_IF_FAILED(
        az_json_writer_append_double(&jw, values[i], DOUBLE_DECIMAL_PLACE_DIGITS));
  }

  if (times != NULL)
  {
    IOT_SAMPLE_RETURN_IF_FAILED(az_json_writer_append_property_name(&jw, command_start_time_name));
    IOT_SAMPLE_RETURN_IF_FAILED(az_json_writer_append_string(&jw, times[0]));
    IOT_SAMPLE_RETURN_IF_FAILED(az_json_writer_append_property_name(&jw, command_end_time_name));
    IOT_SAMPLE_RETURN_IF_FAILED(az_json_writer_append_string(&jw, times[1]));
  }

  IOT_SAMPLE_RETURN_IF_FAILED(az_json_writer_append_end_object(&jw));
  *out_property_payload = az_json_writer_get_bytes_used_in_destination(&jw);

  return AZ_OK;
}

static az_result build_property_payload_with_status(
    az_span name,
    double value,
    int32_t ack_code_value,
    int32_t ack_version_value,
    az_span ack_description_value,
    az_span property_payload,
    az_span* out_property_payload)
{
  az_json_writer jw;

  IOT_SAMPLE_RETURN_IF_FAILED(az_json_writer_init(&jw, property_payload, NULL));
  IOT_SAMPLE_RETURN_IF_FAILED(az_json_writer_append_begin_object(&jw));
  IOT_SAMPLE_RETURN_IF_FAILED(az_json_writer_append_property_name(&jw, name));
  IOT_SAMPLE_RETURN_IF_FAILED(az_json_writer_append_begin_object(&jw));
  IOT_SAMPLE_RETURN_IF_FAILED(az_json_writer_append_property_name(&jw, twin_value_name));
  IOT_SAMPLE_RETURN_IF_FAILED(
      az_json_writer_append_double(&jw, value, DOUBLE_DECIMAL_PLACE_DIGITS));
  IOT_SAMPLE_RETURN_IF_FAILED(az_json_writer_append_property_name(&jw, twin_ack_code_name));
  IOT_SAMPLE_RETURN_IF_FAILED(az_json_writer_append_int32(&jw, ack_code_value));
  IOT_SAMPLE_RETURN_IF_FAILED(az_json_writer_append_property_name(&jw, twin_ack_version_name));
  IOT_SAMPLE_RETURN_IF_FAILED(az_json_writer_append_int32(&jw, ack_version_value));
  IOT_SAMPLE_RETURN_IF_FAILED(az_json_writer_append_property_name(&jw, twin_ack_description_name));
  IOT_SAMPLE_RETURN_IF_FAILED(az_json_writer_append_string(&jw, ack_description_value));
  IOT_SAMPLE_RETURN_IF_FAILED(az_json_writer_append_end_object(&jw));
  IOT_SAMPLE_RETURN_IF_FAILED(az_json_writer_append_end_object(&jw));

  *out_property_payload = az_json_writer_get_bytes_used_in_destination(&jw);

  return AZ_OK;
}<|MERGE_RESOLUTION|>--- conflicted
+++ resolved
@@ -394,11 +394,7 @@
   }
 
   // Publish the twin document request.
-<<<<<<< HEAD
-  mqtt_publish_message(twin_document_topic_buffer, AZ_SPAN_NULL, IOT_SAMPLE_MQTT_PUBLISH_QOS);
-=======
-  mqtt_publish_message(twin_document_topic_buffer, AZ_SPAN_EMPTY, SAMPLE_PUBLISH_QOS);
->>>>>>> 3e6f8d8d
+  mqtt_publish_message(twin_document_topic_buffer, AZ_SPAN_EMPTY, IOT_SAMPLE_MQTT_PUBLISH_QOS);
 }
 
 static void receive_messages(void)
@@ -868,25 +864,18 @@
       command_start_time_value_buffer,
       sizeof(command_start_time_value_buffer),
       &incoming_since_value_len));
-<<<<<<< HEAD
+
+  // Set the response payload to error if the "since" value was empty.
+  if (incoming_since_value_len == 0)
+  {
+    *out_response = command_empty_response_payload;
+    return AZ_ERROR_ITEM_NOT_FOUND;
+  }
+
   az_span start_time_span
       = az_span_create((uint8_t*)command_start_time_value_buffer, incoming_since_value_len);
 
-  IOT_SAMPLE_LOG_AZ_SPAN("Start Time:", start_time_span);
-=======
->>>>>>> 3e6f8d8d
-
-  // Set the response payload to error if the "since" value was empty.
-  if (incoming_since_value_len == 0)
-  {
-    *out_response = command_empty_response_payload;
-    return AZ_ERROR_ITEM_NOT_FOUND;
-  }
-
-  az_span start_time_span
-      = az_span_create((uint8_t*)command_start_time_value_buffer, incoming_since_value_len);
-
-  IOT_SAMPLE_LOG_AZ_SPAN("start time:", start_time_span);
+  IOT_SAMPLE_LOG_AZ_SPAN("Start time:", start_time_span);
 
   // Get the current time as a string.
   time_t rawtime;
