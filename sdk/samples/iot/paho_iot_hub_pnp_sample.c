// Copyright (c) Microsoft Corporation. All rights reserved.
// SPDX-License-Identifier: MIT

#ifdef _MSC_VER
// warning C4204: nonstandard extension used: non-constant aggregate initializer
#pragma warning(disable : 4204)
// warning C4996: 'localtime': This function or variable may be unsafe.  Consider using localtime_s
// instead.
#pragma warning(disable : 4996)
#pragma warning(push)
// warning C4201: nonstandard extension used: nameless struct/union
#pragma warning(disable : 4201)
#endif
#include <paho-mqtt/MQTTClient.h>
#ifdef _MSC_VER
#pragma warning(pop)
#endif

#include "iot_sample_common.h"

#include <stdbool.h>
#include <stddef.h>
#include <stdint.h>
#include <stdlib.h>
#include <string.h>
#include <time.h>

#include <azure/core/az_json.h>
#include <azure/core/az_result.h>
#include <azure/core/az_span.h>
#include <azure/iot/az_iot_hub_client.h>

#define SAMPLE_TYPE PAHO_IOT_HUB
#define SAMPLE_NAME PAHO_IOT_HUB_PNP_SAMPLE

<<<<<<< HEAD
=======
#define TELEMETRY_SEND_INTERVAL_SEC 1
>>>>>>> d56742a4
#define MQTT_TIMEOUT_RECEIVE_MAX_MESSAGE_COUNT 3
#define MQTT_TIMEOUT_RECEIVE_MS (8 * 1000)
#define MQTT_TIMEOUT_DISCONNECT_MS (10 * 1000)

#define DEFAULT_START_TEMP_COUNT 1
#define DEFAULT_START_TEMP_CELSIUS 22.0
#define DOUBLE_DECIMAL_PLACE_DIGITS 2

<<<<<<< HEAD
bool is_device_operational = true;
=======
static bool is_device_operational = true;
>>>>>>> d56742a4
static char const iso_spec_time_format[] = "%Y-%m-%dT%H:%M:%S%z"; // ISO8601 Time Format

// * PnP Values *
// The model id is the JSON document (also called the Digital Twins Model Identifier or DTMI)
// which defines the capability of your device. The functionality of the device should match what
// is described in the corresponding DTMI. Should you choose to program your own PnP capable device,
// the functionality would need to match the DTMI and you would need to update the below 'model_id'.
// Please see the sample README for more information on this DTMI.
static az_span const model_id = AZ_SPAN_LITERAL_FROM_STR("dtmi:com:example:Thermostat;1");

// IoT Hub Connection Values
static int32_t connection_request_id_int = 0;
static char connection_request_id_buffer[16];

// IoT Hub Device Twin Values
static az_span const twin_desired_name = AZ_SPAN_LITERAL_FROM_STR("desired");
static az_span const twin_version_name = AZ_SPAN_LITERAL_FROM_STR("$version");
static az_span const twin_success_name = AZ_SPAN_LITERAL_FROM_STR("success");
static az_span const twin_value_name = AZ_SPAN_LITERAL_FROM_STR("value");
static az_span const twin_ack_code_name = AZ_SPAN_LITERAL_FROM_STR("ac");
static az_span const twin_ack_version_name = AZ_SPAN_LITERAL_FROM_STR("av");
static az_span const twin_ack_description_name = AZ_SPAN_LITERAL_FROM_STR("ad");
static az_span const twin_desired_temp_property_name
    = AZ_SPAN_LITERAL_FROM_STR("targetTemperature");
static az_span const twin_reported_max_temp_property_name
    = AZ_SPAN_LITERAL_FROM_STR("maxTempSinceLastReboot");

// IoT Hub Method (Command) Values
static az_span const command_getMaxMinReport_name = AZ_SPAN_LITERAL_FROM_STR("getMaxMinReport");
static az_span const command_maximum_temperature_name = AZ_SPAN_LITERAL_FROM_STR("maxTemp");
static az_span const command_minimum_temperature_name = AZ_SPAN_LITERAL_FROM_STR("minTemp");
static az_span const command_average_temperature_name = AZ_SPAN_LITERAL_FROM_STR("avgTemp");
static az_span const command_start_time_name = AZ_SPAN_LITERAL_FROM_STR("startTime");
static az_span const command_end_time_name = AZ_SPAN_LITERAL_FROM_STR("endTime");
static az_span const command_empty_response_payload = AZ_SPAN_LITERAL_FROM_STR("{}");
static char command_start_time_value_buffer[32];
static char command_end_time_value_buffer[32];
static char command_response_payload_buffer[256];

// IoT Hub Telemetry Values
static az_span const telemetry_temperature_name = AZ_SPAN_LITERAL_FROM_STR("temperature");

// PnP Device Values
static double device_current_temperature = DEFAULT_START_TEMP_CELSIUS;
static double device_temperature_summation = DEFAULT_START_TEMP_CELSIUS;
static uint32_t device_temperature_count = DEFAULT_START_TEMP_COUNT;
static double device_maximum_temperature = DEFAULT_START_TEMP_CELSIUS;
static double device_minimum_temperature = DEFAULT_START_TEMP_CELSIUS;
static double device_average_temperature = DEFAULT_START_TEMP_CELSIUS;

static iot_sample_environment_variables env_vars;
static az_iot_hub_client hub_client;
static MQTTClient mqtt_client;
static char mqtt_client_username_buffer[256];

//
// Functions
//
static void create_and_configure_mqtt_client(void);
static void connect_mqtt_client_to_iot_hub(void);
static void subscribe_mqtt_client_to_iot_hub_topics(void);
static void request_device_twin_document(void);
static void receive_messages(void);
static void disconnect_mqtt_client_from_iot_hub(void);

static az_span get_request_id(void);
<<<<<<< HEAD
static void publish_mqtt_message(char const* topic, az_span payload, int qos);
=======
static void mqtt_publish_message(char const* topic, az_span payload, int qos);
>>>>>>> d56742a4
static void on_message_received(char* topic, int topic_len, MQTTClient_message const* message);

// Device Twin functions
static void handle_device_twin_message(
    MQTTClient_message const* message,
    az_iot_hub_client_twin_response const* twin_response);
static void process_device_twin_message(az_span message_span, bool is_twin_get);
static az_result parse_desired_temperature_property(
    az_span message_span,
    bool is_twin_get,
    bool* out_property_found,
    double* out_parsed_temperature,
    int32_t* out_parsed_version_number);
static void update_device_temperature_property(double temperature, bool* out_is_max_temp_changed);
static void send_reported_property(az_span name, double value, int32_t version, bool confirm);

// Command functions
static void handle_command_request(
    MQTTClient_message const* message,
    az_iot_hub_client_method_request const* command_request);
static void send_command_response(
    az_iot_hub_client_method_request const* command_request,
    az_iot_status status,
    az_span response);
static az_result invoke_getMaxMinReport(az_span payload, az_span response, az_span* out_response);

// Telemetry functions
static void send_telemetry_message(void);

// JSON build functions
static az_result build_property_payload(
    uint8_t property_count,
    az_span const names[],
    double const values[],
    az_span const times[],
    az_span property_payload,
    az_span* out_property_payload);
static az_result build_property_payload_with_status(
    az_span name,
    double value,
    int32_t ack_code_value,
    int32_t ack_version_value,
    az_span ack_description_value,
    az_span property_payload,
    az_span* out_property_payload);

/*
 * This sample connects an IoT Plug and Play enabled device with the Digital Twin Model ID (DTMI).
 * If a timeout occurs while waiting for a message from the Azure IoT Explorer, the sample will
 * continue. If MQTT_TIMEOUT_RECEIVE_MAX_MESSAGE_COUNT timeouts occur consecutively, the sample will
 * disconnect. X509 self-certification is used.
 *
 * To interact with this sample, you must use the Azure IoT Explorer. The capabilities are Device
 * Twin, Direct Method (Command), and Telemetry:
 *
 * Device Twin: Two device twin properties are supported in this sample.
 *   - A desired property named `targetTemperature` with a `double` value for the desired
 * temperature.
 *   - A reported property named `maxTempSinceLastReboot` with a `double` value for the highest
 * temperature reached since device boot.
 *
 * To send a device twin desired property message, select your device's Device Twin tab
 * in the Azure IoT Explorer. Add the property targetTemperature along with a corresponding value to
 * the desired section of the JSON. Select Save to update the twin document and send the twin
 * message to the device.
 *   {
 *     "properties": {
 *       "desired": {
 *         "targetTemperature": 68.5,
 *       }
 *     }
 *   }
 *
 * Upon receiving a desired property message, the sample will update the twin property locally and
 * send a reported property of the same name back to the service. This message will include a set of
 * "ack" values: `ac` for the HTTP-like ack code, `av` for ack version of the property, and an
 * optional `ad` for an ack description.
 *   {
 *     "properties": {
 *       "reported": {
 *         "targetTemperature": {
 *           "value": 68.5,
 *           "ac": 200,
 *           "av": 14,
 *           "ad": "success"
 *         },
 *         "maxTempSinceLastReboot": 74.3,
 *       }
 *     }
 *   }
 *
 * Direct Method (Command): One device command is supported in this sample: `getMaxMinReport`. If
 * any other commands are attempted to be invoked, the log will report the command is not found. To
 * invoke a command, select your device's Direct Method tab in the Azure IoT Explorer. Enter the
 * command name `getMaxMinReport` along with a payload using an ISO8061 time format and select
 * Invoke method.
 *
 *   "2020-08-18T17:09:29-0700"
 *
 * The command will send back to the service a response containing the following JSON payload with
 * updated values in each field:
 *   {
 *     "maxTemp": 74.3,
 *     "minTemp": 65.2,
 *     "avgTemp": 68.79,
 *     "startTime": "2020-08-18T17:09:29-0700",
 *     "endTime": "2020-08-18T17:24:32-0700"
 *   }
 *
 * Telemetry: Device sends a JSON message with the field name `temperature` and the `double`
 * value of the current temperature.
 */
int main(void)
{
  create_and_configure_mqtt_client();
  IOT_SAMPLE_LOG_SUCCESS("Client created and configured.");

  connect_mqtt_client_to_iot_hub();
  IOT_SAMPLE_LOG_SUCCESS("Client connected to IoT Hub.");

  subscribe_mqtt_client_to_iot_hub_topics();
  IOT_SAMPLE_LOG_SUCCESS("Client subscribed to IoT Hub topics.");

  request_device_twin_document();
  receive_messages();

  disconnect_mqtt_client_from_iot_hub();
  IOT_SAMPLE_LOG_SUCCESS("Client disconnected from IoT Hub.");

  return 0;
}

static void create_and_configure_mqtt_client(void)
{
  int rc;

  // Reads in environment variables set by user for purposes of running sample.
  if (az_result_failed(
          rc = iot_sample_read_environment_variables(SAMPLE_TYPE, SAMPLE_NAME, &env_vars)))
  {
    IOT_SAMPLE_LOG_ERROR(
        "Failed to read configuration from environment variables: az_result return code 0x%08x.",
        rc);
    exit(rc);
  }

  // Build an MQTT endpoint c-string.
  char mqtt_endpoint_buffer[128];
  if (az_result_failed(
          rc = iot_sample_create_mqtt_endpoint(
              SAMPLE_TYPE, &env_vars, mqtt_endpoint_buffer, sizeof(mqtt_endpoint_buffer))))
  {
    IOT_SAMPLE_LOG_ERROR("Failed to create MQTT endpoint: az_result return code 0x%08x.", rc);
    exit(rc);
  }

  // Initialize the hub client with the connection options.
  az_iot_hub_client_options options = az_iot_hub_client_options_default();
  options.model_id = model_id;
  if (az_result_failed(
          rc = az_iot_hub_client_init(
              &hub_client, env_vars.hub_hostname, env_vars.hub_device_id, &options)))
  {
    IOT_SAMPLE_LOG_ERROR("Failed to initialize hub client: az_result return code 0x%08x.", rc);
    exit(rc);
  }

  // Get the MQTT client id used for the MQTT connection.
  char mqtt_client_id_buffer[128];
  if (az_result_failed(
          rc = az_iot_hub_client_get_client_id(
              &hub_client, mqtt_client_id_buffer, sizeof(mqtt_client_id_buffer), NULL)))
  {
    IOT_SAMPLE_LOG_ERROR("Failed to get MQTT client id: az_result return code 0x%08x.", rc);
    exit(rc);
  }

  // Create the Paho MQTT client.
  if ((rc = MQTTClient_create(
           &mqtt_client,
           mqtt_endpoint_buffer,
           mqtt_client_id_buffer,
           MQTTCLIENT_PERSISTENCE_NONE,
           NULL))
      != MQTTCLIENT_SUCCESS)
  {
    IOT_SAMPLE_LOG_ERROR("Failed to create MQTT client: MQTTClient return code %d.", rc);
    exit(rc);
  }
}

static void connect_mqtt_client_to_iot_hub(void)
{
  int rc;

  // Get the MQTT client username.
  if (az_result_failed(
          rc = az_iot_hub_client_get_user_name(
              &hub_client, mqtt_client_username_buffer, sizeof(mqtt_client_username_buffer), NULL)))
  {
    IOT_SAMPLE_LOG_ERROR("Failed to get MQTT client username: az_result return code 0x%08x.", rc);
    exit(rc);
  }

  // Set MQTT connection options.
  MQTTClient_connectOptions mqtt_connect_options = MQTTClient_connectOptions_initializer;
  mqtt_connect_options.username = mqtt_client_username_buffer;
  mqtt_connect_options.password = NULL; // This sample uses x509 authentication.
  mqtt_connect_options.cleansession = false; // Set to false so can receive any pending messages.
  mqtt_connect_options.keepAliveInterval = AZ_IOT_DEFAULT_MQTT_CONNECT_KEEPALIVE_SECONDS;

  MQTTClient_SSLOptions mqtt_ssl_options = MQTTClient_SSLOptions_initializer;
  mqtt_ssl_options.keyStore = (char*)az_span_ptr(env_vars.x509_cert_pem_file_path);
  if (az_span_size(env_vars.x509_trust_pem_file_path) != 0) // Is only set if required by OS.
  {
    mqtt_ssl_options.trustStore = (char*)az_span_ptr(env_vars.x509_trust_pem_file_path);
  }
  mqtt_connect_options.ssl = &mqtt_ssl_options;

  // Connect MQTT client to the Azure IoT Hub.
  if ((rc = MQTTClient_connect(mqtt_client, &mqtt_connect_options)) != MQTTCLIENT_SUCCESS)
  {
    IOT_SAMPLE_LOG_ERROR(
        "Failed to connect: MQTTClient return code %d.\n"
        "If on Windows, confirm the AZ_IOT_DEVICE_X509_TRUST_PEM_FILE_PATH environment variable is "
        "set correctly.",
        rc);
    exit(rc);
  }
}

static void subscribe_mqtt_client_to_iot_hub_topics(void)
{
  int rc;

  // Messages received on the Methods topic will be commands to be invoked.
  if ((rc = MQTTClient_subscribe(mqtt_client, AZ_IOT_HUB_CLIENT_METHODS_SUBSCRIBE_TOPIC, 1))
      != MQTTCLIENT_SUCCESS)
  {
    IOT_SAMPLE_LOG_ERROR(
        "Failed to subscribe to the Methods topic: MQTTClient return code %d.", rc);
    exit(rc);
  }

  // Messages received on the Twin Patch topic will be updates to the desired properties.
  if ((rc = MQTTClient_subscribe(mqtt_client, AZ_IOT_HUB_CLIENT_TWIN_PATCH_SUBSCRIBE_TOPIC, 1))
      != MQTTCLIENT_SUCCESS)
  {
    IOT_SAMPLE_LOG_ERROR(
        "Failed to subscribe to the Twin Patch topic: MQTTClient return code %d.", rc);
    exit(rc);
  }

  // Messages received on Twin Response topic will be response statuses from the server.
  if ((rc = MQTTClient_subscribe(mqtt_client, AZ_IOT_HUB_CLIENT_TWIN_RESPONSE_SUBSCRIBE_TOPIC, 1))
      != MQTTCLIENT_SUCCESS)
  {
    IOT_SAMPLE_LOG_ERROR(
        "Failed to subscribe to the Twin Response topic: MQTTClient return code %d.", rc);
    exit(rc);
  }
}

static void request_device_twin_document(void)
{
  az_result rc;

  IOT_SAMPLE_LOG("Client requesting device twin document from service.");

  // Get the Twin Document topic to publish the twin document request.
  char twin_document_topic_buffer[128];
  if (az_result_failed(
          rc = az_iot_hub_client_twin_document_get_publish_topic(
              &hub_client,
              get_request_id(),
              twin_document_topic_buffer,
              sizeof(twin_document_topic_buffer),
              NULL)))
  {
    IOT_SAMPLE_LOG_ERROR("Failed to get the Twin Document topic: az_result return code %04x", rc);
    exit(rc);
  }

  // Publish the twin document request.
<<<<<<< HEAD
  publish_mqtt_message(twin_document_topic_buffer, AZ_SPAN_EMPTY, IOT_SAMPLE_MQTT_PUBLISH_QOS);
=======
  mqtt_publish_message(twin_document_topic_buffer, AZ_SPAN_EMPTY, IOT_SAMPLE_MQTT_PUBLISH_QOS);
>>>>>>> d56742a4
}

static void receive_messages(void)
{
  int rc;
  char* topic = NULL;
  int topic_len = 0;
  MQTTClient_message* message = NULL;
  uint8_t timeout_counter = 0;

  // Continue to receive commands or device twin messages while device is operational.
  while (is_device_operational)
  {
    IOT_SAMPLE_LOG(" "); // Formatting.
    IOT_SAMPLE_LOG("Waiting for command request or device twin message.\n");

    if (((rc
          = MQTTClient_receive(mqtt_client, &topic, &topic_len, &message, MQTT_TIMEOUT_RECEIVE_MS))
         != MQTTCLIENT_SUCCESS)
        && (rc != MQTTCLIENT_TOPICNAME_TRUNCATED))
    {
      IOT_SAMPLE_LOG_ERROR("Failed to receive message: MQTTClient return code %d.", rc);
      exit(rc);
    }
    else if (message == NULL)
    {
      // Allow up to MQTT_TIMEOUT_RECEIVE_MAX_COUNT before disconnecting.
      if (++timeout_counter >= MQTT_TIMEOUT_RECEIVE_MAX_MESSAGE_COUNT)
      {
        IOT_SAMPLE_LOG(
            "Receive message timeout expiration count of %d reached.",
            MQTT_TIMEOUT_RECEIVE_MAX_MESSAGE_COUNT);
        return;
      }
    }
    else
    {
      IOT_SAMPLE_LOG_SUCCESS("Client received a message from the service.");
      timeout_counter = 0; // Reset.

      if (rc == MQTTCLIENT_TOPICNAME_TRUNCATED)
      {
        topic_len = (int)strlen(topic);
      }

      on_message_received(topic, topic_len, message);
      IOT_SAMPLE_LOG(" "); // Formatting.

      MQTTClient_freeMessage(&message);
      MQTTClient_free(topic);
    }

    send_telemetry_message();
  }
}

static void disconnect_mqtt_client_from_iot_hub(void)
{
  int rc;

  if ((rc = MQTTClient_disconnect(mqtt_client, MQTT_TIMEOUT_DISCONNECT_MS)) != MQTTCLIENT_SUCCESS)
  {
    IOT_SAMPLE_LOG_ERROR("Failed to disconnect MQTT client: MQTTClient return code %d.", rc);
    exit(rc);
  }

  MQTTClient_destroy(&mqtt_client);
}

static az_span get_request_id(void)
{
  az_result rc;
  az_span out_span;
  az_span destination = az_span_create(
      (uint8_t*)connection_request_id_buffer, sizeof(connection_request_id_buffer));

  if (az_result_failed(rc = az_span_i32toa(destination, connection_request_id_int++, &out_span)))
  {
    IOT_SAMPLE_LOG_ERROR("Failed to get request id: az_result return code 0x%08x.", rc);
    exit(rc);
  }

  return az_span_slice(destination, 0, az_span_size(destination) - az_span_size(out_span));
}

static void publish_mqtt_message(const char* topic, az_span payload, int qos)
{
  int rc;
  MQTTClient_deliveryToken token;

  if ((rc = MQTTClient_publish(
           mqtt_client, topic, az_span_size(payload), az_span_ptr(payload), qos, 0, &token))
      != MQTTCLIENT_SUCCESS)
  {
    IOT_SAMPLE_LOG_ERROR("Failed to publish message: MQTTClient return code %d", rc);
    exit(rc);
  }
}

static void on_message_received(char* topic, int topic_len, MQTTClient_message const* message)
{
  az_result rc;

  az_span const topic_span = az_span_create((uint8_t*)topic, topic_len);
  az_span const message_span = az_span_create((uint8_t*)message->payload, message->payloadlen);

  az_iot_hub_client_twin_response twin_response;
  az_iot_hub_client_method_request command_request;

  // Parse the incoming message topic and handle appropriately.
  if (az_result_succeeded(
          rc
          = az_iot_hub_client_twin_parse_received_topic(&hub_client, topic_span, &twin_response)))
  {
    IOT_SAMPLE_LOG_SUCCESS("Client received a valid topic response.");
    IOT_SAMPLE_LOG_AZ_SPAN("Topic:", topic_span);
    IOT_SAMPLE_LOG_AZ_SPAN("Payload:", message_span);
    IOT_SAMPLE_LOG("Status: %d", twin_response.status);

    handle_device_twin_message(message, &twin_response);
  }
  else if (az_result_succeeded(
               rc = az_iot_hub_client_methods_parse_received_topic(
                   &hub_client, topic_span, &command_request)))
  {
    IOT_SAMPLE_LOG_SUCCESS("Client received a valid topic response.");
    IOT_SAMPLE_LOG_AZ_SPAN("Topic:", topic_span);
    IOT_SAMPLE_LOG_AZ_SPAN("Payload:", message_span);

    handle_command_request(message, &command_request);
  }
  else
  {
    IOT_SAMPLE_LOG_ERROR("Message from unknown topic: az_result return code 0x%08x.", rc);
    IOT_SAMPLE_LOG_AZ_SPAN("Topic:", topic_span);
    exit(rc);
  }
}

static void handle_device_twin_message(
    MQTTClient_message const* message,
    az_iot_hub_client_twin_response const* twin_response)
{
  bool is_twin_get = false;
  az_span const message_span = az_span_create((uint8_t*)message->payload, message->payloadlen);

  // Invoke appropriate action per response type (3 types only).
  switch (twin_response->response_type)
  {
    // A response from a twin GET publish message with the twin document as a payload.
    case AZ_IOT_CLIENT_TWIN_RESPONSE_TYPE_GET:
      IOT_SAMPLE_LOG("Message Type: GET");
      is_twin_get = true;
      process_device_twin_message(message_span, is_twin_get);
      break;

    // An update to the desired properties with the properties as a payload.
    case AZ_IOT_CLIENT_TWIN_RESPONSE_TYPE_DESIRED_PROPERTIES:
      IOT_SAMPLE_LOG("Message Type: Desired Properties");
      process_device_twin_message(message_span, is_twin_get);
      break;

    // A response from a twin reported properties publish message.
    case AZ_IOT_CLIENT_TWIN_RESPONSE_TYPE_REPORTED_PROPERTIES:
      IOT_SAMPLE_LOG("Message Type: Reported Properties");
      break;
  }
}

static void process_device_twin_message(az_span message_span, bool is_twin_get)
{
  az_result rc;
  bool property_found;
  double desired_temperature;
  int32_t version_number;

  // Parse for the desired temperature property.
  if (az_result_failed(
          rc = parse_desired_temperature_property(
              message_span, is_twin_get, &property_found, &desired_temperature, &version_number)))
  {
    IOT_SAMPLE_LOG_ERROR(
        "Failed to parse for desired temperature property: az_result return code 0x%08x.", rc);
    exit(rc);
  }

  if (property_found)
  {
    IOT_SAMPLE_LOG(" "); // Formatting.

    bool confirm = true;
    bool is_max_temp_changed;

    // Update device temperature locally and report update to server.
    update_device_temperature_property(desired_temperature, &is_max_temp_changed);
    send_reported_property(
        twin_desired_temp_property_name, desired_temperature, version_number, confirm);

    if (is_max_temp_changed)
    {
      confirm = false;
      send_reported_property(
          twin_reported_max_temp_property_name, device_maximum_temperature, -1, confirm);
    }
  }
}

static az_result parse_desired_temperature_property(
    az_span message_span,
    bool is_twin_get,
    bool* out_property_found,
    double* out_parsed_temperature,
    int32_t* out_parsed_version_number)
{
  *out_property_found = false;
  *out_parsed_temperature = 0.0;
  *out_parsed_version_number = 0;

  az_json_reader jr;

  // Parse message_span.
  IOT_SAMPLE_RETURN_IF_FAILED(az_json_reader_init(&jr, message_span, NULL));
  IOT_SAMPLE_RETURN_IF_FAILED(az_json_reader_next_token(&jr));
  if (jr.token.kind != AZ_JSON_TOKEN_BEGIN_OBJECT)
  {
    return AZ_ERROR_UNEXPECTED_CHAR;
  }

  // Device twin GET response: Parse to the "desired" wrapper if it exists.
  bool desired_found = false;
  if (is_twin_get)
  {
    IOT_SAMPLE_RETURN_IF_FAILED(az_json_reader_next_token(&jr));
    while (jr.token.kind != AZ_JSON_TOKEN_END_OBJECT)
    {
      if (az_json_token_is_text_equal(&jr.token, twin_desired_name))
      {
        IOT_SAMPLE_RETURN_IF_FAILED(az_json_reader_next_token(&jr));
        desired_found = true;
        break;
      }
      else
      {
        IOT_SAMPLE_RETURN_IF_FAILED(az_json_reader_skip_children(&jr)); // Ignore children tokens.
      }

      IOT_SAMPLE_RETURN_IF_FAILED(az_json_reader_next_token(&jr)); // Check next sibling token.
    }

    if (!desired_found)
    {
      IOT_SAMPLE_LOG("`desired` property object not found in device twin GET response.");
      return AZ_ERROR_ITEM_NOT_FOUND;
    }
  }

  // Device twin get response OR desired property response:
  // Parse for the desired temperature property
  bool temp_found = false;
  bool version_found = false;

  IOT_SAMPLE_RETURN_IF_FAILED(az_json_reader_next_token(&jr));
  while (!(temp_found && version_found) && (jr.token.kind != AZ_JSON_TOKEN_END_OBJECT))
  {
    if (az_json_token_is_text_equal(&jr.token, twin_desired_temp_property_name))
    {
      IOT_SAMPLE_RETURN_IF_FAILED(az_json_reader_next_token(&jr));
      IOT_SAMPLE_RETURN_IF_FAILED(az_json_token_get_double(&jr.token, out_parsed_temperature));
      temp_found = true;
    }
    else if (az_json_token_is_text_equal(&jr.token, twin_version_name))
    {
      IOT_SAMPLE_RETURN_IF_FAILED(az_json_reader_next_token(&jr));
      IOT_SAMPLE_RETURN_IF_FAILED(az_json_token_get_int32(&jr.token, out_parsed_version_number));
      version_found = true;
    }
    else
    {
      IOT_SAMPLE_RETURN_IF_FAILED(az_json_reader_skip_children(&jr)); // Ignore children tokens.
    }
    IOT_SAMPLE_RETURN_IF_FAILED(az_json_reader_next_token(&jr)); // Check next sibling token.
  }

  if (temp_found && version_found)
  {
    *out_property_found = true;
    IOT_SAMPLE_LOG("Parsed desired `targetTemperature`: %2f", *out_parsed_temperature);
    IOT_SAMPLE_LOG("Parsed `$version` number: %d", *out_parsed_version_number);
  }
  else
  {
    IOT_SAMPLE_LOG(
        "Either `targetTemperature` property or `$version` property were not found in desired "
        "property response.");
  }

  return AZ_OK;
}

static void update_device_temperature_property(double temperature, bool* out_is_max_temp_changed)
{
  if (device_maximum_temperature < device_minimum_temperature)
  {
    exit(1);
  }

  *out_is_max_temp_changed = false;
  device_current_temperature = temperature;

  // Update maximum or minimum temperatures.
  if (device_current_temperature > device_maximum_temperature)
  {
    device_maximum_temperature = device_current_temperature;
    *out_is_max_temp_changed = true;
  }
  else if (device_current_temperature < device_minimum_temperature)
  {
    device_minimum_temperature = device_current_temperature;
  }

  // Calculate the new average temperature.
  device_temperature_count++;
  device_temperature_summation += device_current_temperature;
  device_average_temperature = device_temperature_summation / device_temperature_count;

  IOT_SAMPLE_LOG_SUCCESS("Client updated desired temperature variables locally.");
  IOT_SAMPLE_LOG("Current Temperature: %2f", device_current_temperature);
  IOT_SAMPLE_LOG("Maximum Temperature: %2f", device_maximum_temperature);
  IOT_SAMPLE_LOG("Minimum Temperature: %2f", device_minimum_temperature);
  IOT_SAMPLE_LOG("Average Temperature: %2f", device_average_temperature);
}

static void send_reported_property(az_span name, double value, int32_t version, bool confirm)
{
  az_result rc;

  // Get the Twin Patch topic to send a reported property update.
  char twin_patch_topic_buffer[128];
  if (az_result_failed(
          rc = az_iot_hub_client_twin_patch_get_publish_topic(
              &hub_client,
              get_request_id(),
              twin_patch_topic_buffer,
              sizeof(twin_patch_topic_buffer),
              NULL)))
  {
    IOT_SAMPLE_LOG_ERROR("Failed to get the Twin Patch topic: az_result return code 0x%08x.", rc);
    exit(rc);
  }

  // Build the updated reported property message.
  char reported_property_payload_buffer[128];
  az_span reported_property_payload = AZ_SPAN_FROM_BUFFER(reported_property_payload_buffer);
  if (confirm)
  {
    if (az_result_failed(
            rc = build_property_payload_with_status(
                name,
                value,
                AZ_IOT_STATUS_OK,
                version,
                twin_success_name,
                reported_property_payload,
                &reported_property_payload)))
    {
      IOT_SAMPLE_LOG_ERROR(
          "Failed to build reported property confirmed payload : az_result return code 0x%08x.",
          rc);
      exit(rc);
    }
  }
  else
  {
    uint8_t count = 1;
    az_span const names[1] = { name };
    double const values[1] = { value };

    if (az_result_failed(
            rc = build_property_payload(
                count, names, values, NULL, reported_property_payload, &reported_property_payload)))
    {
      IOT_SAMPLE_LOG_ERROR(
          "Failed to build reported property payload: az_result return code 0x%08x.", rc);
      exit(rc);
    }
  }

  // Publish the reported property update.
<<<<<<< HEAD
  publish_mqtt_message(
=======
  mqtt_publish_message(
>>>>>>> d56742a4
      twin_patch_topic_buffer, reported_property_payload, IOT_SAMPLE_MQTT_PUBLISH_QOS);
  IOT_SAMPLE_LOG_SUCCESS("Client published the Twin Patch reported property message.");
  IOT_SAMPLE_LOG_AZ_SPAN("Payload:", reported_property_payload);
}

static void handle_command_request(
    MQTTClient_message const* message,
    az_iot_hub_client_method_request const* command_request)
{
  az_span const message_span = az_span_create((uint8_t*)message->payload, message->payloadlen);

  if (az_span_is_content_equal(command_getMaxMinReport_name, command_request->name))
  {
    az_iot_status status;
    az_span command_response_payload = AZ_SPAN_FROM_BUFFER(command_response_payload_buffer);

    // Invoke command.
    if (az_result_failed(invoke_getMaxMinReport(
            message_span, command_response_payload, &command_response_payload)))
    {
      status = AZ_IOT_STATUS_BAD_REQUEST;
    }
    else
    {
      status = AZ_IOT_STATUS_OK;
    }
    IOT_SAMPLE_LOG_SUCCESS("Client invoked command 'getMaxMinReport'.");

    send_command_response(command_request, status, command_response_payload);
  }
  else
  {
    IOT_SAMPLE_LOG_AZ_SPAN("Command not supported:", command_request->name);
    send_command_response(command_request, AZ_IOT_STATUS_NOT_FOUND, command_empty_response_payload);
  }
}

static void send_command_response(
    az_iot_hub_client_method_request const* command_request,
    az_iot_status status,
    az_span response)
{
  az_result rc;

  // Get the Methods response topic to publish the command response.
  char methods_response_topic_buffer[128];
  if (az_result_failed(
          rc = az_iot_hub_client_methods_response_get_publish_topic(
              &hub_client,
              command_request->request_id,
              (uint16_t)status,
              methods_response_topic_buffer,
              sizeof(methods_response_topic_buffer),
              NULL)))
  {
    IOT_SAMPLE_LOG_ERROR(
        "Failed to get the Methods Response topic: az_result return code 0x%08x.", rc);
    exit(rc);
  }

  // Publish the command response.
<<<<<<< HEAD
  publish_mqtt_message(methods_response_topic_buffer, response, IOT_SAMPLE_MQTT_PUBLISH_QOS);
=======
  mqtt_publish_message(methods_response_topic_buffer, response, IOT_SAMPLE_MQTT_PUBLISH_QOS);
>>>>>>> d56742a4
  IOT_SAMPLE_LOG_SUCCESS("Client published the Command response.");
  IOT_SAMPLE_LOG("Status: %d", status);
  IOT_SAMPLE_LOG_AZ_SPAN("Payload:", response);
}

static az_result invoke_getMaxMinReport(az_span payload, az_span response, az_span* out_response)
{
  int32_t incoming_since_value_len = 0;
  az_json_reader jr;

  // Parse the "since" field in the payload.
  IOT_SAMPLE_RETURN_IF_FAILED(az_json_reader_init(&jr, payload, NULL));
  IOT_SAMPLE_RETURN_IF_FAILED(az_json_reader_next_token(&jr));
  IOT_SAMPLE_RETURN_IF_FAILED(az_json_token_get_string(
      &jr.token,
      command_start_time_value_buffer,
      sizeof(command_start_time_value_buffer),
      &incoming_since_value_len));

  // Set the response payload to error if the "since" value was empty.
  if (incoming_since_value_len == 0)
  {
    *out_response = command_empty_response_payload;
    return AZ_ERROR_ITEM_NOT_FOUND;
  }

  az_span start_time_span
      = az_span_create((uint8_t*)command_start_time_value_buffer, incoming_since_value_len);

  IOT_SAMPLE_LOG_AZ_SPAN("Start time:", start_time_span);

  // Get the current time as a string.
  time_t rawtime;
  struct tm* timeinfo;
  time(&rawtime);
  timeinfo = localtime(&rawtime);
  size_t length = strftime(
      command_end_time_value_buffer,
      sizeof(command_end_time_value_buffer),
      iso_spec_time_format,
      timeinfo);
  az_span end_time_span = az_span_create((uint8_t*)command_end_time_value_buffer, (int32_t)length);

  IOT_SAMPLE_LOG_AZ_SPAN("End Time:", end_time_span);

  // Build command response message.
  uint8_t count = 3;
  az_span const names[3] = { command_maximum_temperature_name,
                             command_minimum_temperature_name,
                             command_average_temperature_name };
  double const values[3]
      = { device_maximum_temperature, device_minimum_temperature, device_average_temperature };
  az_span const times[2] = { start_time_span, end_time_span };

  az_result rc;
  if (az_result_failed(
          rc = build_property_payload(count, names, values, times, response, out_response)))
  {
    IOT_SAMPLE_LOG_ERROR(
        "Failed to build the Command Response payload: az_result return code 0x%08x.", rc);
    exit(rc);
  }

  return AZ_OK;
}

static void send_telemetry_message(void)
{
  az_result rc;

  // Get the Telemetry topic to publish the telemetry message.
  char telemetry_topic_buffer[128];
  if (az_result_failed(
          rc = az_iot_hub_client_telemetry_get_publish_topic(
              &hub_client, NULL, telemetry_topic_buffer, sizeof(telemetry_topic_buffer), NULL)))
  {
    IOT_SAMPLE_LOG_ERROR("Failed to get the Telemetry topic: az_result return code 0x%08x.", rc);
    exit(rc);
  }

  // Build the telemetry message.
  uint8_t count = 1;
  az_span const names[1] = { telemetry_temperature_name };
  double const values[1] = { device_current_temperature };

  char telemetry_payload_buffer[128];
  az_span telemetry_payload = AZ_SPAN_FROM_BUFFER(telemetry_payload_buffer);
  if (az_result_failed(
          rc = build_property_payload(
              count, names, values, NULL, telemetry_payload, &telemetry_payload)))
  {
    IOT_SAMPLE_LOG_ERROR(
        "Failed to build the Telemetry payload: az_result return code 0x%08x.", rc);
    exit(rc);
  }

  // Publish the telemetry message.
<<<<<<< HEAD
  publish_mqtt_message(telemetry_topic_buffer, telemetry_payload, IOT_SAMPLE_MQTT_PUBLISH_QOS);
=======
  mqtt_publish_message(telemetry_topic_buffer, telemetry_payload, IOT_SAMPLE_MQTT_PUBLISH_QOS);
>>>>>>> d56742a4
  IOT_SAMPLE_LOG_SUCCESS("Client published the Telemetry message.");
  IOT_SAMPLE_LOG_AZ_SPAN("Payload:", telemetry_payload);
}

static az_result build_property_payload(
    uint8_t property_count,
    az_span const names[],
    double const values[],
    az_span const times[],
    az_span property_payload,
    az_span* out_property_payload)
{
  az_json_writer jw;

  IOT_SAMPLE_RETURN_IF_FAILED(az_json_writer_init(&jw, property_payload, NULL));
  IOT_SAMPLE_RETURN_IF_FAILED(az_json_writer_append_begin_object(&jw));

  for (uint8_t i = 0; i < property_count; i++)
  {
    IOT_SAMPLE_RETURN_IF_FAILED(az_json_writer_append_property_name(&jw, names[i]));
    IOT_SAMPLE_RETURN_IF_FAILED(
        az_json_writer_append_double(&jw, values[i], DOUBLE_DECIMAL_PLACE_DIGITS));
  }

  if (times != NULL)
  {
    IOT_SAMPLE_RETURN_IF_FAILED(az_json_writer_append_property_name(&jw, command_start_time_name));
    IOT_SAMPLE_RETURN_IF_FAILED(az_json_writer_append_string(&jw, times[0]));
    IOT_SAMPLE_RETURN_IF_FAILED(az_json_writer_append_property_name(&jw, command_end_time_name));
    IOT_SAMPLE_RETURN_IF_FAILED(az_json_writer_append_string(&jw, times[1]));
  }

  IOT_SAMPLE_RETURN_IF_FAILED(az_json_writer_append_end_object(&jw));
  *out_property_payload = az_json_writer_get_bytes_used_in_destination(&jw);

  return AZ_OK;
}

static az_result build_property_payload_with_status(
    az_span name,
    double value,
    int32_t ack_code_value,
    int32_t ack_version_value,
    az_span ack_description_value,
    az_span property_payload,
    az_span* out_property_payload)
{
  az_json_writer jw;

  IOT_SAMPLE_RETURN_IF_FAILED(az_json_writer_init(&jw, property_payload, NULL));
  IOT_SAMPLE_RETURN_IF_FAILED(az_json_writer_append_begin_object(&jw));
  IOT_SAMPLE_RETURN_IF_FAILED(az_json_writer_append_property_name(&jw, name));
  IOT_SAMPLE_RETURN_IF_FAILED(az_json_writer_append_begin_object(&jw));
  IOT_SAMPLE_RETURN_IF_FAILED(az_json_writer_append_property_name(&jw, twin_value_name));
  IOT_SAMPLE_RETURN_IF_FAILED(
      az_json_writer_append_double(&jw, value, DOUBLE_DECIMAL_PLACE_DIGITS));
  IOT_SAMPLE_RETURN_IF_FAILED(az_json_writer_append_property_name(&jw, twin_ack_code_name));
  IOT_SAMPLE_RETURN_IF_FAILED(az_json_writer_append_int32(&jw, ack_code_value));
  IOT_SAMPLE_RETURN_IF_FAILED(az_json_writer_append_property_name(&jw, twin_ack_version_name));
  IOT_SAMPLE_RETURN_IF_FAILED(az_json_writer_append_int32(&jw, ack_version_value));
  IOT_SAMPLE_RETURN_IF_FAILED(az_json_writer_append_property_name(&jw, twin_ack_description_name));
  IOT_SAMPLE_RETURN_IF_FAILED(az_json_writer_append_string(&jw, ack_description_value));
  IOT_SAMPLE_RETURN_IF_FAILED(az_json_writer_append_end_object(&jw));
  IOT_SAMPLE_RETURN_IF_FAILED(az_json_writer_append_end_object(&jw));

  *out_property_payload = az_json_writer_get_bytes_used_in_destination(&jw);

  return AZ_OK;
}<|MERGE_RESOLUTION|>--- conflicted
+++ resolved
@@ -33,10 +33,6 @@
 #define SAMPLE_TYPE PAHO_IOT_HUB
 #define SAMPLE_NAME PAHO_IOT_HUB_PNP_SAMPLE
 
-<<<<<<< HEAD
-=======
-#define TELEMETRY_SEND_INTERVAL_SEC 1
->>>>>>> d56742a4
 #define MQTT_TIMEOUT_RECEIVE_MAX_MESSAGE_COUNT 3
 #define MQTT_TIMEOUT_RECEIVE_MS (8 * 1000)
 #define MQTT_TIMEOUT_DISCONNECT_MS (10 * 1000)
@@ -45,11 +41,7 @@
 #define DEFAULT_START_TEMP_CELSIUS 22.0
 #define DOUBLE_DECIMAL_PLACE_DIGITS 2
 
-<<<<<<< HEAD
 bool is_device_operational = true;
-=======
-static bool is_device_operational = true;
->>>>>>> d56742a4
 static char const iso_spec_time_format[] = "%Y-%m-%dT%H:%M:%S%z"; // ISO8601 Time Format
 
 // * PnP Values *
@@ -116,11 +108,7 @@
 static void disconnect_mqtt_client_from_iot_hub(void);
 
 static az_span get_request_id(void);
-<<<<<<< HEAD
 static void publish_mqtt_message(char const* topic, az_span payload, int qos);
-=======
-static void mqtt_publish_message(char const* topic, az_span payload, int qos);
->>>>>>> d56742a4
 static void on_message_received(char* topic, int topic_len, MQTTClient_message const* message);
 
 // Device Twin functions
@@ -405,11 +393,7 @@
   }
 
   // Publish the twin document request.
-<<<<<<< HEAD
   publish_mqtt_message(twin_document_topic_buffer, AZ_SPAN_EMPTY, IOT_SAMPLE_MQTT_PUBLISH_QOS);
-=======
-  mqtt_publish_message(twin_document_topic_buffer, AZ_SPAN_EMPTY, IOT_SAMPLE_MQTT_PUBLISH_QOS);
->>>>>>> d56742a4
 }
 
 static void receive_messages(void)
@@ -798,11 +782,7 @@
   }
 
   // Publish the reported property update.
-<<<<<<< HEAD
   publish_mqtt_message(
-=======
-  mqtt_publish_message(
->>>>>>> d56742a4
       twin_patch_topic_buffer, reported_property_payload, IOT_SAMPLE_MQTT_PUBLISH_QOS);
   IOT_SAMPLE_LOG_SUCCESS("Client published the Twin Patch reported property message.");
   IOT_SAMPLE_LOG_AZ_SPAN("Payload:", reported_property_payload);
@@ -864,11 +844,7 @@
   }
 
   // Publish the command response.
-<<<<<<< HEAD
   publish_mqtt_message(methods_response_topic_buffer, response, IOT_SAMPLE_MQTT_PUBLISH_QOS);
-=======
-  mqtt_publish_message(methods_response_topic_buffer, response, IOT_SAMPLE_MQTT_PUBLISH_QOS);
->>>>>>> d56742a4
   IOT_SAMPLE_LOG_SUCCESS("Client published the Command response.");
   IOT_SAMPLE_LOG("Status: %d", status);
   IOT_SAMPLE_LOG_AZ_SPAN("Payload:", response);
@@ -966,11 +942,7 @@
   }
 
   // Publish the telemetry message.
-<<<<<<< HEAD
   publish_mqtt_message(telemetry_topic_buffer, telemetry_payload, IOT_SAMPLE_MQTT_PUBLISH_QOS);
-=======
-  mqtt_publish_message(telemetry_topic_buffer, telemetry_payload, IOT_SAMPLE_MQTT_PUBLISH_QOS);
->>>>>>> d56742a4
   IOT_SAMPLE_LOG_SUCCESS("Client published the Telemetry message.");
   IOT_SAMPLE_LOG_AZ_SPAN("Payload:", telemetry_payload);
 }
