--- conflicted
+++ resolved
@@ -558,13 +558,7 @@
       // Move to the value token
       AZ_RETURN_IF_FAILED(az_json_reader_next_token(&json_reader));
 
-<<<<<<< HEAD
-      // TODO: Change back to int32_t once that is supported.
-      uint32_t temp_property_value = 0;
-      AZ_RETURN_IF_FAILED(az_json_token_get_uint32(&json_reader.token, &temp_property_value));
-=======
-      AZ_RETURN_IF_FAILED(az_json_token_get_int32(&json_parser.token, &reported_property_value));
->>>>>>> eb836ef1
+      AZ_RETURN_IF_FAILED(az_json_token_get_int32(&json_reader.token, &reported_property_value));
 
       printf(
           "Updating \"%.*s\" locally.\n",
