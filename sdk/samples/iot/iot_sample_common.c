<<<<<<< HEAD
// Copyright (c) Microsoft Corporation. All rights reserved.
// SPDX-License-Identifier: MIT

#ifdef _MSC_VER
// warning C4996: 'getenv': This function or variable may be unsafe. Consider using _dupenv_s
// instead.
#pragma warning(disable : 4996)
#endif

#ifdef _WIN32
// Required for Sleep(DWORD)
#include <Windows.h>
#else
// Required for sleep(unsigned int)
#include <unistd.h>
#endif

#include "iot_sample_common.h"

#include <stdbool.h>
#include <stddef.h>
#include <stdint.h>
#include <stdio.h>
#include <stdlib.h>
#include <string.h>
#include <time.h>

// The headers listed below meet the specific needs of this sample. For production code, please
// consider using <azure/az_core.h>, which includes the headers below.
#include <azure/core/az_result.h>
#include <azure/core/az_span.h>

#include <openssl/bio.h>
#include <openssl/buffer.h>
#include <openssl/evp.h>
#include <openssl/hmac.h>

#define IOT_SAMPLE_PRECONDITION_NOT_NULL(arg)   \
  do                                            \
  {                                             \
    if ((arg) == NULL)                          \
    {                                           \
      IOT_SAMPLE_LOG_ERROR("Pointer is NULL."); \
      exit(1);                                  \
    }                                           \
  } while (0)

//
// MQTT endpoints
//
//#define USE_WEB_SOCKET // Comment to use MQTT without WebSockets.
#ifdef USE_WEB_SOCKET
static az_span const mqtt_url_prefix = AZ_SPAN_LITERAL_FROM_STR("wss://");
// Note: Paho fails to connect to Hub when using AZ_IOT_HUB_CLIENT_WEB_SOCKET_PATH or an X509
// certificate.
static az_span const mqtt_url_suffix
    = AZ_SPAN_LITERAL_FROM_STR(":443" AZ_IOT_HUB_CLIENT_WEB_SOCKET_PATH_NO_X509_CLIENT_CERT);
#else
static az_span const mqtt_url_prefix = AZ_SPAN_LITERAL_FROM_STR("ssl://");
static az_span const mqtt_url_suffix = AZ_SPAN_LITERAL_FROM_STR(":8883");
#endif
static az_span const provisioning_global_endpoint
    = AZ_SPAN_LITERAL_FROM_STR("ssl://global.azure-devices-provisioning.net:8883");

//
// Functions
//
void build_error_message(char* out_full_message, char const* const error_message, ...)
{
  char const* const append_message = ": az_result return code 0x%08x.";

  strcpy(out_full_message, error_message);
  strcat(out_full_message, append_message);
}

bool get_az_span(az_span* out_span, char const* const error_message, ...)
{
  va_list args;
  va_start(args, error_message);

  *out_span = va_arg(args, az_span);
  va_end(args);

  if (az_span_size(*out_span) == 0) // There was no span
  {
    return false;
  }

  return true;
}

static void read_configuration_entry(
    char const* env_name,
    char* default_value,
    bool show_value,
    az_span destination,
    az_span* out_env_value)
{
  char* env_value = getenv(env_name);

  if (env_value == NULL && default_value != NULL)
  {
    env_value = default_value;
  }

  if (env_value != NULL)
  {
    (void)printf("%s = %s\n", env_name, show_value ? env_value : "***");
    az_span env_span = az_span_create_from_str(env_value);

    // Check the buffer is large enough to store the environment variable.
    if ((az_span_size(destination) < az_span_size(env_span)) || (az_span_size(env_span) < 0))
    {
      IOT_SAMPLE_LOG_ERROR(
          "Failed to read configuration from environment variables: Buffer is too small.");
      exit(1);
    }

    az_span_copy(destination, env_span);
    *out_env_value = az_span_slice(destination, 0, az_span_size(env_span));
  }
  else
  {
    IOT_SAMPLE_LOG_ERROR(
        "Failed to read configuration from environment variables: Environment variable %s not set.",
        env_name);
    exit(1);
  }
}

void iot_sample_read_environment_variables(
    iot_sample_type type,
    iot_sample_name name,
    iot_sample_environment_variables* out_env_vars)
{
  IOT_SAMPLE_PRECONDITION_NOT_NULL(out_env_vars);

  bool show_value = true;

  if (type == PAHO_IOT_HUB)
  {
    out_env_vars->hub_hostname = AZ_SPAN_FROM_BUFFER(iot_sample_hub_hostname_buffer);
    read_configuration_entry(
        IOT_SAMPLE_ENV_HUB_HOSTNAME,
        NULL,
        show_value,
        out_env_vars->hub_hostname,
        &(out_env_vars->hub_hostname));

    switch (name)
    {
      case PAHO_IOT_HUB_C2D_SAMPLE:
      case PAHO_IOT_HUB_METHODS_SAMPLE:
      case PAHO_IOT_HUB_PNP_COMPONENT_SAMPLE:
      case PAHO_IOT_HUB_PNP_SAMPLE:
      case PAHO_IOT_HUB_TELEMETRY_SAMPLE:
      case PAHO_IOT_HUB_TWIN_SAMPLE:
        out_env_vars->hub_device_id = AZ_SPAN_FROM_BUFFER(iot_sample_hub_device_id_buffer);
        read_configuration_entry(
            IOT_SAMPLE_ENV_HUB_DEVICE_ID,
            NULL,
            show_value,
            out_env_vars->hub_device_id,
            &(out_env_vars->hub_device_id));

        out_env_vars->x509_cert_pem_file_path
            = AZ_SPAN_FROM_BUFFER(iot_sample_x509_cert_pem_file_path_buffer);
        read_configuration_entry(
            IOT_SAMPLE_ENV_DEVICE_X509_CERT_PEM_FILE_PATH,
            NULL,
            show_value,
            out_env_vars->x509_cert_pem_file_path,
            &(out_env_vars->x509_cert_pem_file_path));
        break;

      case PAHO_IOT_HUB_SAS_TELEMETRY_SAMPLE:
        out_env_vars->hub_device_id = AZ_SPAN_FROM_BUFFER(iot_sample_hub_device_id_buffer);
        read_configuration_entry(
            IOT_SAMPLE_ENV_HUB_SAS_DEVICE_ID,
            NULL,
            show_value,
            out_env_vars->hub_device_id,
            &(out_env_vars->hub_device_id));

        out_env_vars->hub_sas_key = AZ_SPAN_FROM_BUFFER(iot_sample_hub_sas_key_buffer);
        read_configuration_entry(
            IOT_SAMPLE_ENV_HUB_SAS_KEY,
            NULL,
            !show_value,
            out_env_vars->hub_sas_key,
            &(out_env_vars->hub_sas_key));

        char duration_buffer[IOT_SAMPLE_SAS_KEY_DURATION_TIME_DIGITS];
        az_span duration = AZ_SPAN_FROM_BUFFER(duration_buffer);
        read_configuration_entry(
            IOT_SAMPLE_ENV_SAS_KEY_DURATION_MINUTES, "120", show_value, duration, &duration);

        az_result rc = az_span_atou32(duration, &(out_env_vars->sas_key_duration_minutes));
        if (az_result_failed(rc))
        {
          IOT_SAMPLE_LOG_ERROR(
              "Failed to read environment variables: az_result return code 0x%08x.", rc);
          exit(rc);
        }
        break;

      default:
        IOT_SAMPLE_LOG_ERROR("Failed to read environment variables: Hub sample name undefined.");
        exit(1);
    }
  }
  else if (type == PAHO_IOT_PROVISIONING)
  {
    out_env_vars->provisioning_id_scope
        = AZ_SPAN_FROM_BUFFER(iot_sample_provisioning_id_scope_buffer);
    read_configuration_entry(
        IOT_SAMPLE_ENV_PROVISIONING_ID_SCOPE,
        NULL,
        show_value,
        out_env_vars->provisioning_id_scope,
        &(out_env_vars->provisioning_id_scope));

    switch (name)
    {
      case PAHO_IOT_PROVISIONING_SAMPLE:
        out_env_vars->provisioning_registration_id
            = AZ_SPAN_FROM_BUFFER(iot_sample_provisioning_registration_id_buffer);
        read_configuration_entry(
            IOT_SAMPLE_ENV_PROVISIONING_REGISTRATION_ID,
            NULL,
            show_value,
            out_env_vars->provisioning_registration_id,
            &(out_env_vars->provisioning_registration_id));

        out_env_vars->x509_cert_pem_file_path
            = AZ_SPAN_FROM_BUFFER(iot_sample_x509_cert_pem_file_path_buffer);
        read_configuration_entry(
            IOT_SAMPLE_ENV_DEVICE_X509_CERT_PEM_FILE_PATH,
            NULL,
            show_value,
            out_env_vars->x509_cert_pem_file_path,
            &(out_env_vars->x509_cert_pem_file_path));
        break;

      case PAHO_IOT_PROVISIONING_SAS_SAMPLE:
        out_env_vars->provisioning_registration_id
            = AZ_SPAN_FROM_BUFFER(iot_sample_provisioning_registration_id_buffer);
        read_configuration_entry(
            IOT_SAMPLE_ENV_PROVISIONING_SAS_REGISTRATION_ID,
            NULL,
            show_value,
            out_env_vars->provisioning_registration_id,
            &(out_env_vars->provisioning_registration_id));

        out_env_vars->provisioning_sas_key
            = AZ_SPAN_FROM_BUFFER(iot_sample_provisioning_sas_key_buffer);
        read_configuration_entry(
            IOT_SAMPLE_ENV_PROVISIONING_SAS_KEY,
            NULL,
            !show_value,
            out_env_vars->provisioning_sas_key,
            &(out_env_vars->provisioning_sas_key));

        char duration_buffer[IOT_SAMPLE_SAS_KEY_DURATION_TIME_DIGITS];
        az_span duration = AZ_SPAN_FROM_BUFFER(duration_buffer);
        read_configuration_entry(
            IOT_SAMPLE_ENV_SAS_KEY_DURATION_MINUTES, "120", show_value, duration, &duration);

        az_result rc = az_span_atou32(duration, &(out_env_vars->sas_key_duration_minutes));
        if (az_result_failed(rc))
        {
          IOT_SAMPLE_LOG_ERROR(
              "Failed to read environment variables: az_result return code 0x%08x.", rc);
          exit(rc);
        }
        break;

      default:
        IOT_SAMPLE_LOG_ERROR(
            "Failed to read environment variables: Provisioning sample name undefined.");
        exit(1);
    }
  }
  else
  {
    IOT_SAMPLE_LOG_ERROR("Failed to read environment variables: Sample type undefined.");
    exit(1);
  }

  out_env_vars->x509_trust_pem_file_path
      = AZ_SPAN_FROM_BUFFER(iot_sample_x509_trust_pem_file_path_buffer);
  read_configuration_entry(
      IOT_SAMPLE_ENV_DEVICE_X509_TRUST_PEM_FILE_PATH,
      "",
      show_value,
      out_env_vars->x509_trust_pem_file_path,
      &(out_env_vars->x509_trust_pem_file_path));

  IOT_SAMPLE_LOG(" "); // Formatting
}

void iot_sample_create_mqtt_endpoint(
    iot_sample_type type,
    iot_sample_environment_variables const* env_vars,
    char* out_endpoint,
    size_t endpoint_size)
{
  IOT_SAMPLE_PRECONDITION_NOT_NULL(env_vars);
  IOT_SAMPLE_PRECONDITION_NOT_NULL(out_endpoint);

  if (type == PAHO_IOT_HUB)
  {
    int32_t const required_size = az_span_size(mqtt_url_prefix)
        + az_span_size(env_vars->hub_hostname) + az_span_size(mqtt_url_suffix)
        + (int32_t)sizeof('\0');

    if ((size_t)required_size > endpoint_size)
    {
      IOT_SAMPLE_LOG_ERROR("Failed to create MQTT endpoint: Buffer is too small.");
      exit(1);
    }

    az_span hub_mqtt_endpoint = az_span_create((uint8_t*)out_endpoint, (int32_t)endpoint_size);
    az_span remainder = az_span_copy(hub_mqtt_endpoint, mqtt_url_prefix);
    remainder = az_span_copy(remainder, env_vars->hub_hostname);
    remainder = az_span_copy(remainder, mqtt_url_suffix);
    az_span_copy_u8(remainder, '\0');
  }
  else if (type == PAHO_IOT_PROVISIONING)
  {
    int32_t const required_size
        = az_span_size(provisioning_global_endpoint) + (int32_t)sizeof('\0');

    if ((size_t)required_size > endpoint_size)
    {
      IOT_SAMPLE_LOG_ERROR("Failed to create MQTT endpoint: Buffer is too small.");
      exit(1);
    }

    az_span provisioning_mqtt_endpoint
        = az_span_create((uint8_t*)out_endpoint, (int32_t)endpoint_size);
    az_span remainder = az_span_copy(provisioning_mqtt_endpoint, provisioning_global_endpoint);
    az_span_copy_u8(remainder, '\0');
  }
  else
  {
    IOT_SAMPLE_LOG_ERROR("Failed to create MQTT endpoint: Sample type undefined.");
    exit(1);
  }

  IOT_SAMPLE_LOG_SUCCESS("MQTT endpoint created at \"%s\".", out_endpoint);
}

void iot_sample_sleep_for_seconds(uint32_t seconds)
{
#ifdef _WIN32
  Sleep((DWORD)seconds * 1000);
#else
  sleep(seconds);
#endif
}

uint32_t iot_sample_get_epoch_expiration_time_from_minutes(uint32_t minutes)
{
  return (uint32_t)(time(NULL) + minutes * 60);
}

static void decode_base64_bytes(
    az_span base64_encoded_bytes,
    az_span decoded_bytes,
    az_span* out_decoded_bytes)
{
  BIO* base64_decoder;
  BIO* source_mem_bio;

  memset(az_span_ptr(decoded_bytes), 0, (size_t)az_span_size(decoded_bytes));

  // Create a BIO filter to process the bytes.
  base64_decoder = BIO_new(BIO_f_base64());
  if (base64_decoder == NULL)
  {
    IOT_SAMPLE_LOG_ERROR("Could not decode the SAS key: Failed to create BIO.");
    exit(1);
  }

  // Get the source BIO to push through the filter.
  source_mem_bio
      = BIO_new_mem_buf(az_span_ptr(base64_encoded_bytes), (int)az_span_size(base64_encoded_bytes));
  if (source_mem_bio == NULL)
  {
    BIO_free(base64_decoder);
    IOT_SAMPLE_LOG_ERROR("Could not decode the SAS key: Failed to create BIO new memory buffer.");
    exit(1);
  }

  // Push the memory through the filter.
  source_mem_bio = BIO_push(base64_decoder, source_mem_bio);
  if (source_mem_bio == NULL)
  {
    BIO_free(base64_decoder);
    BIO_free(source_mem_bio);
    IOT_SAMPLE_LOG_ERROR("Could not decode the SAS key: Failed to push memory through filter.");
    exit(1);
  }

  // Set flags to not have a newline and close the BIO.
  BIO_set_flags(source_mem_bio, BIO_FLAGS_BASE64_NO_NL);
  BIO_set_close(source_mem_bio, BIO_CLOSE);

  // Read the memory which was pushed through the filter.
  int read_data = BIO_read(source_mem_bio, az_span_ptr(decoded_bytes), az_span_size(decoded_bytes));

  // Set the output span.
  if (read_data > 0)
  {
    *out_decoded_bytes = az_span_create(az_span_ptr(decoded_bytes), (int32_t)read_data);
  }
  else
  {
    IOT_SAMPLE_LOG_ERROR("Could not decode the SAS key: Data could not be read from BIO.");
    exit(1);
  }

  // Free the BIO chain.
  BIO_free_all(source_mem_bio);
}

static void hmac_sha256_sign_signature(
    az_span decoded_key,
    az_span signature,
    az_span signed_signature,
    az_span* out_signed_signature)
{
  unsigned int hmac_encode_len;
  unsigned char const* hmac = HMAC(
      EVP_sha256(),
      (void*)az_span_ptr(decoded_key),
      az_span_size(decoded_key),
      az_span_ptr(signature),
      (size_t)az_span_size(signature),
      az_span_ptr(signed_signature),
      &hmac_encode_len);

  if (hmac != NULL)
  {
    *out_signed_signature = az_span_create(az_span_ptr(signed_signature), (int32_t)hmac_encode_len);
  }
  else
  {
    IOT_SAMPLE_LOG_ERROR("Could not sign the signature: Buffer is too small.");
    exit(1);
  }
}

static void base64_encode_bytes(
    az_span decoded_bytes,
    az_span base64_encoded_bytes,
    az_span* out_base64_encoded_bytes)
{
  BIO* base64_encoder;
  BIO* sink_mem_bio;
  BUF_MEM* encoded_mem_ptr;

  // Create a BIO filter to process the bytes.
  base64_encoder = BIO_new(BIO_f_base64());
  if (base64_encoder == NULL)
  {
    IOT_SAMPLE_LOG_ERROR("Could not base64 encode the password: Failed to create BIO.");
    exit(1);
  }

  // Create a memory sink BIO to process bytes to.
  sink_mem_bio = BIO_new(BIO_s_mem());
  if (sink_mem_bio == NULL)
  {
    BIO_free(base64_encoder);
    IOT_SAMPLE_LOG_ERROR("Could not base64 encode the password: Failed to create BIO.");
    exit(1);
  }

  // Push the sink to the encoder.
  base64_encoder = BIO_push(base64_encoder, sink_mem_bio);
  if (base64_encoder == NULL)
  {
    BIO_free(sink_mem_bio);
    BIO_free(base64_encoder);
    IOT_SAMPLE_LOG_ERROR(
        "Could not base64 encode the password: Failed to push memory through filter.");
    exit(1);
  }

  // Set no newline flag for the encoder.
  BIO_set_flags(base64_encoder, BIO_FLAGS_BASE64_NO_NL);

  // Write the bytes to be encoded.
  int const bytes_written
      = BIO_write(base64_encoder, az_span_ptr(decoded_bytes), (int)az_span_size(decoded_bytes));
  if (bytes_written < 1)
  {
    BIO_free(sink_mem_bio);
    BIO_free(base64_encoder);
    IOT_SAMPLE_LOG_ERROR("Could not base64 encode the password: Failed to write bytes.");
    exit(1);
  }

  // Flush the BIO
  BIO_flush(base64_encoder);

  // Get the pointer to the encoded bytes.
  BIO_get_mem_ptr(base64_encoder, &encoded_mem_ptr);

  if ((size_t)az_span_size(base64_encoded_bytes) >= encoded_mem_ptr->length)
  {
    // Copy the bytes to the output and initialize output span.
    memcpy(az_span_ptr(base64_encoded_bytes), encoded_mem_ptr->data, encoded_mem_ptr->length);
    *out_base64_encoded_bytes
        = az_span_create(az_span_ptr(base64_encoded_bytes), (int32_t)encoded_mem_ptr->length);
  }
  else
  {
    IOT_SAMPLE_LOG_ERROR("Could not base64 encode the password: Buffer is too small.");
    exit(1);
  }

  // Free the BIO chain.
  BIO_free_all(base64_encoder);
}

void iot_sample_generate_sas_base64_encoded_signed_signature(
    az_span sas_base64_encoded_key,
    az_span sas_signature,
    az_span sas_base64_encoded_signed_signature,
    az_span* out_sas_base64_encoded_signed_signature)
{
  IOT_SAMPLE_PRECONDITION_NOT_NULL(out_sas_base64_encoded_signed_signature);

  // Decode the sas base64 encoded key to use for HMAC signing.
  char sas_decoded_key_buffer[64];
  az_span sas_decoded_key = AZ_SPAN_FROM_BUFFER(sas_decoded_key_buffer);
  decode_base64_bytes(sas_base64_encoded_key, sas_decoded_key, &sas_decoded_key);

  // HMAC-SHA256 sign the signature with the decoded key.
  char sas_hmac256_signed_signature_buffer[128];
  az_span sas_hmac256_signed_signature = AZ_SPAN_FROM_BUFFER(sas_hmac256_signed_signature_buffer);
  hmac_sha256_sign_signature(
      sas_decoded_key, sas_signature, sas_hmac256_signed_signature, &sas_hmac256_signed_signature);

  // Base64 encode the result of the HMAC signing.
  base64_encode_bytes(
      sas_hmac256_signed_signature,
      sas_base64_encoded_signed_signature,
      out_sas_base64_encoded_signed_signature);
}
=======
// Copyright (c) Microsoft Corporation. All rights reserved.
// SPDX-License-Identifier: MIT

#ifdef _MSC_VER
// warning C4996: 'getenv': This function or variable may be unsafe. Consider using _dupenv_s
// instead.
#pragma warning(disable : 4996)
#endif

#ifdef _WIN32
// Required for Sleep(DWORD)
#include <Windows.h>
#else
// Required for sleep(unsigned int)
#include <unistd.h>
#endif

#include "iot_sample_common.h"

#include <stdbool.h>
#include <stddef.h>
#include <stdint.h>
#include <stdio.h>
#include <stdlib.h>
#include <string.h>
#include <time.h>

#include <azure/core/az_result.h>
#include <azure/core/az_span.h>

#include <openssl/bio.h>
#include <openssl/buffer.h>
#include <openssl/evp.h>
#include <openssl/hmac.h>

#define IOT_SAMPLE_PRECONDITION_NOT_NULL(arg)   \
  do                                            \
  {                                             \
    if ((arg) == NULL)                          \
    {                                           \
      IOT_SAMPLE_LOG_ERROR("Pointer is NULL."); \
      exit(1);                                  \
    }                                           \
  } while (0)

//
// MQTT endpoints
//
//#define USE_WEB_SOCKET // Comment to use MQTT without WebSockets.
#ifdef USE_WEB_SOCKET
static az_span const mqtt_url_prefix = AZ_SPAN_LITERAL_FROM_STR("wss://");
// Note: Paho fails to connect to Hub when using AZ_IOT_HUB_CLIENT_WEB_SOCKET_PATH or an X509
// certificate.
static az_span const mqtt_url_suffix
    = AZ_SPAN_LITERAL_FROM_STR(":443" AZ_IOT_HUB_CLIENT_WEB_SOCKET_PATH_NO_X509_CLIENT_CERT);
#else
static az_span const mqtt_url_prefix = AZ_SPAN_LITERAL_FROM_STR("ssl://");
static az_span const mqtt_url_suffix = AZ_SPAN_LITERAL_FROM_STR(":8883");
#endif
static az_span const provisioning_global_endpoint
    = AZ_SPAN_LITERAL_FROM_STR("ssl://global.azure-devices-provisioning.net:8883");

//
// Functions
//
void build_error_message(char* out_full_message, char const* const error_message, ...)
{
  char const* const append_message = ": az_result return code 0x%08x.";

  strcpy(out_full_message, error_message);
  strcat(out_full_message, append_message);
}

bool get_az_span(az_span* out_span, char const* const error_message, ...)
{
  va_list args;
  va_start(args, error_message);

  *out_span = va_arg(args, az_span);
  va_end(args);

  if (az_span_size(*out_span) == 0) // There was no span
  {
    return false;
  }

  return true;
}

static void read_configuration_entry(
    char const* env_name,
    char* default_value,
    bool show_value,
    az_span destination,
    az_span* out_env_value)
{
  char* env_value = getenv(env_name);

  if (env_value == NULL && default_value != NULL)
  {
    env_value = default_value;
  }

  if (env_value != NULL)
  {
    (void)printf("%s = %s\n", env_name, show_value ? env_value : "***");
    az_span env_span = az_span_create_from_str(env_value);

    // Check the buffer is large enough to store the environment variable.
    if ((az_span_size(destination) < az_span_size(env_span)) || (az_span_size(env_span) < 0))
    {
      IOT_SAMPLE_LOG_ERROR(
          "Failed to read configuration from environment variables: Buffer is too small.");
      exit(1);
    }

    az_span_copy(destination, env_span);
    *out_env_value = az_span_slice(destination, 0, az_span_size(env_span));
  }
  else
  {
    IOT_SAMPLE_LOG_ERROR(
        "Failed to read configuration from environment variables: Environment variable %s not set.",
        env_name);
    exit(1);
  }
}

void iot_sample_read_environment_variables(
    iot_sample_type type,
    iot_sample_name name,
    iot_sample_environment_variables* out_env_vars)
{
  IOT_SAMPLE_PRECONDITION_NOT_NULL(out_env_vars);

  bool show_value = true;

  if (type == PAHO_IOT_HUB)
  {
    out_env_vars->hub_hostname = AZ_SPAN_FROM_BUFFER(iot_sample_hub_hostname_buffer);
    read_configuration_entry(
        IOT_SAMPLE_ENV_HUB_HOSTNAME,
        NULL,
        show_value,
        out_env_vars->hub_hostname,
        &(out_env_vars->hub_hostname));

    switch (name)
    {
      case PAHO_IOT_HUB_C2D_SAMPLE:
      case PAHO_IOT_HUB_METHODS_SAMPLE:
      case PAHO_IOT_HUB_PNP_COMPONENT_SAMPLE:
      case PAHO_IOT_HUB_PNP_SAMPLE:
      case PAHO_IOT_HUB_TELEMETRY_SAMPLE:
      case PAHO_IOT_HUB_TWIN_SAMPLE:
        out_env_vars->hub_device_id = AZ_SPAN_FROM_BUFFER(iot_sample_hub_device_id_buffer);
        read_configuration_entry(
            IOT_SAMPLE_ENV_HUB_DEVICE_ID,
            NULL,
            show_value,
            out_env_vars->hub_device_id,
            &(out_env_vars->hub_device_id));

        out_env_vars->x509_cert_pem_file_path
            = AZ_SPAN_FROM_BUFFER(iot_sample_x509_cert_pem_file_path_buffer);
        read_configuration_entry(
            IOT_SAMPLE_ENV_DEVICE_X509_CERT_PEM_FILE_PATH,
            NULL,
            show_value,
            out_env_vars->x509_cert_pem_file_path,
            &(out_env_vars->x509_cert_pem_file_path));
        break;

      case PAHO_IOT_HUB_SAS_TELEMETRY_SAMPLE:
        out_env_vars->hub_device_id = AZ_SPAN_FROM_BUFFER(iot_sample_hub_device_id_buffer);
        read_configuration_entry(
            IOT_SAMPLE_ENV_HUB_SAS_DEVICE_ID,
            NULL,
            show_value,
            out_env_vars->hub_device_id,
            &(out_env_vars->hub_device_id));

        out_env_vars->hub_sas_key = AZ_SPAN_FROM_BUFFER(iot_sample_hub_sas_key_buffer);
        read_configuration_entry(
            IOT_SAMPLE_ENV_HUB_SAS_KEY,
            NULL,
            !show_value,
            out_env_vars->hub_sas_key,
            &(out_env_vars->hub_sas_key));

        char duration_buffer[IOT_SAMPLE_SAS_KEY_DURATION_TIME_DIGITS];
        az_span duration = AZ_SPAN_FROM_BUFFER(duration_buffer);
        read_configuration_entry(
            IOT_SAMPLE_ENV_SAS_KEY_DURATION_MINUTES, "120", show_value, duration, &duration);

        az_result rc = az_span_atou32(duration, &(out_env_vars->sas_key_duration_minutes));
        if (az_result_failed(rc))
        {
          IOT_SAMPLE_LOG_ERROR(
              "Failed to read environment variables: az_result return code 0x%08x.", rc);
          exit(rc);
        }
        break;

      default:
        IOT_SAMPLE_LOG_ERROR("Failed to read environment variables: Hub sample name undefined.");
        exit(1);
    }
  }
  else if (type == PAHO_IOT_PROVISIONING)
  {
    out_env_vars->provisioning_id_scope
        = AZ_SPAN_FROM_BUFFER(iot_sample_provisioning_id_scope_buffer);
    read_configuration_entry(
        IOT_SAMPLE_ENV_PROVISIONING_ID_SCOPE,
        NULL,
        show_value,
        out_env_vars->provisioning_id_scope,
        &(out_env_vars->provisioning_id_scope));

    switch (name)
    {
      case PAHO_IOT_PROVISIONING_SAMPLE:
        out_env_vars->provisioning_registration_id
            = AZ_SPAN_FROM_BUFFER(iot_sample_provisioning_registration_id_buffer);
        read_configuration_entry(
            IOT_SAMPLE_ENV_PROVISIONING_REGISTRATION_ID,
            NULL,
            show_value,
            out_env_vars->provisioning_registration_id,
            &(out_env_vars->provisioning_registration_id));

        out_env_vars->x509_cert_pem_file_path
            = AZ_SPAN_FROM_BUFFER(iot_sample_x509_cert_pem_file_path_buffer);
        read_configuration_entry(
            IOT_SAMPLE_ENV_DEVICE_X509_CERT_PEM_FILE_PATH,
            NULL,
            show_value,
            out_env_vars->x509_cert_pem_file_path,
            &(out_env_vars->x509_cert_pem_file_path));
        break;

      case PAHO_IOT_PROVISIONING_SAS_SAMPLE:
        out_env_vars->provisioning_registration_id
            = AZ_SPAN_FROM_BUFFER(iot_sample_provisioning_registration_id_buffer);
        read_configuration_entry(
            IOT_SAMPLE_ENV_PROVISIONING_SAS_REGISTRATION_ID,
            NULL,
            show_value,
            out_env_vars->provisioning_registration_id,
            &(out_env_vars->provisioning_registration_id));

        out_env_vars->provisioning_sas_key
            = AZ_SPAN_FROM_BUFFER(iot_sample_provisioning_sas_key_buffer);
        read_configuration_entry(
            IOT_SAMPLE_ENV_PROVISIONING_SAS_KEY,
            NULL,
            !show_value,
            out_env_vars->provisioning_sas_key,
            &(out_env_vars->provisioning_sas_key));

        char duration_buffer[IOT_SAMPLE_SAS_KEY_DURATION_TIME_DIGITS];
        az_span duration = AZ_SPAN_FROM_BUFFER(duration_buffer);
        read_configuration_entry(
            IOT_SAMPLE_ENV_SAS_KEY_DURATION_MINUTES, "120", show_value, duration, &duration);

        az_result rc = az_span_atou32(duration, &(out_env_vars->sas_key_duration_minutes));
        if (az_result_failed(rc))
        {
          IOT_SAMPLE_LOG_ERROR(
              "Failed to read environment variables: az_result return code 0x%08x.", rc);
          exit(rc);
        }
        break;

      default:
        IOT_SAMPLE_LOG_ERROR(
            "Failed to read environment variables: Provisioning sample name undefined.");
        exit(1);
    }
  }
  else
  {
    IOT_SAMPLE_LOG_ERROR("Failed to read environment variables: Sample type undefined.");
    exit(1);
  }

  out_env_vars->x509_trust_pem_file_path
      = AZ_SPAN_FROM_BUFFER(iot_sample_x509_trust_pem_file_path_buffer);
  read_configuration_entry(
      IOT_SAMPLE_ENV_DEVICE_X509_TRUST_PEM_FILE_PATH,
      "",
      show_value,
      out_env_vars->x509_trust_pem_file_path,
      &(out_env_vars->x509_trust_pem_file_path));

  IOT_SAMPLE_LOG(" "); // Formatting
}

void iot_sample_create_mqtt_endpoint(
    iot_sample_type type,
    iot_sample_environment_variables const* env_vars,
    char* out_endpoint,
    size_t endpoint_size)
{
  IOT_SAMPLE_PRECONDITION_NOT_NULL(env_vars);
  IOT_SAMPLE_PRECONDITION_NOT_NULL(out_endpoint);

  if (type == PAHO_IOT_HUB)
  {
    int32_t const required_size = az_span_size(mqtt_url_prefix)
        + az_span_size(env_vars->hub_hostname) + az_span_size(mqtt_url_suffix)
        + (int32_t)sizeof('\0');

    if ((size_t)required_size > endpoint_size)
    {
      IOT_SAMPLE_LOG_ERROR("Failed to create MQTT endpoint: Buffer is too small.");
      exit(1);
    }

    az_span hub_mqtt_endpoint = az_span_create((uint8_t*)out_endpoint, (int32_t)endpoint_size);
    az_span remainder = az_span_copy(hub_mqtt_endpoint, mqtt_url_prefix);
    remainder = az_span_copy(remainder, env_vars->hub_hostname);
    remainder = az_span_copy(remainder, mqtt_url_suffix);
    az_span_copy_u8(remainder, '\0');
  }
  else if (type == PAHO_IOT_PROVISIONING)
  {
    int32_t const required_size
        = az_span_size(provisioning_global_endpoint) + (int32_t)sizeof('\0');

    if ((size_t)required_size > endpoint_size)
    {
      IOT_SAMPLE_LOG_ERROR("Failed to create MQTT endpoint: Buffer is too small.");
      exit(1);
    }

    az_span provisioning_mqtt_endpoint
        = az_span_create((uint8_t*)out_endpoint, (int32_t)endpoint_size);
    az_span remainder = az_span_copy(provisioning_mqtt_endpoint, provisioning_global_endpoint);
    az_span_copy_u8(remainder, '\0');
  }
  else
  {
    IOT_SAMPLE_LOG_ERROR("Failed to create MQTT endpoint: Sample type undefined.");
    exit(1);
  }

  IOT_SAMPLE_LOG_SUCCESS("MQTT endpoint created at \"%s\".", out_endpoint);
}

void iot_sample_sleep_for_seconds(uint32_t seconds)
{
#ifdef _WIN32
  Sleep((DWORD)seconds * 1000);
#else
  sleep(seconds);
#endif
}

uint32_t iot_sample_get_epoch_expiration_time_from_minutes(uint32_t minutes)
{
  return (uint32_t)(time(NULL) + minutes * 60);
}

static void decode_base64_bytes(
    az_span base64_encoded_bytes,
    az_span decoded_bytes,
    az_span* out_decoded_bytes)
{
  BIO* base64_decoder;
  BIO* source_mem_bio;

  memset(az_span_ptr(decoded_bytes), 0, (size_t)az_span_size(decoded_bytes));

  // Create a BIO filter to process the bytes.
  base64_decoder = BIO_new(BIO_f_base64());
  if (base64_decoder == NULL)
  {
    IOT_SAMPLE_LOG_ERROR("Could not decode the SAS key: Failed to create BIO.");
    exit(1);
  }

  // Get the source BIO to push through the filter.
  source_mem_bio
      = BIO_new_mem_buf(az_span_ptr(base64_encoded_bytes), (int)az_span_size(base64_encoded_bytes));
  if (source_mem_bio == NULL)
  {
    BIO_free(base64_decoder);
    IOT_SAMPLE_LOG_ERROR("Could not decode the SAS key: Failed to create BIO new memory buffer.");
    exit(1);
  }

  // Push the memory through the filter.
  source_mem_bio = BIO_push(base64_decoder, source_mem_bio);
  if (source_mem_bio == NULL)
  {
    BIO_free(base64_decoder);
    BIO_free(source_mem_bio);
    IOT_SAMPLE_LOG_ERROR("Could not decode the SAS key: Failed to push memory through filter.");
    exit(1);
  }

  // Set flags to not have a newline and close the BIO.
  BIO_set_flags(source_mem_bio, BIO_FLAGS_BASE64_NO_NL);
  BIO_set_close(source_mem_bio, BIO_CLOSE);

  // Read the memory which was pushed through the filter.
  int read_data = BIO_read(source_mem_bio, az_span_ptr(decoded_bytes), az_span_size(decoded_bytes));

  // Set the output span.
  if (read_data > 0)
  {
    *out_decoded_bytes = az_span_create(az_span_ptr(decoded_bytes), (int32_t)read_data);
  }
  else
  {
    IOT_SAMPLE_LOG_ERROR("Could not decode the SAS key: Data could not be read from BIO.");
    exit(1);
  }

  // Free the BIO chain.
  BIO_free_all(source_mem_bio);
}

static void hmac_sha256_sign_signature(
    az_span decoded_key,
    az_span signature,
    az_span signed_signature,
    az_span* out_signed_signature)
{
  unsigned int hmac_encode_len;
  unsigned char const* hmac = HMAC(
      EVP_sha256(),
      (void*)az_span_ptr(decoded_key),
      az_span_size(decoded_key),
      az_span_ptr(signature),
      (size_t)az_span_size(signature),
      az_span_ptr(signed_signature),
      &hmac_encode_len);

  if (hmac != NULL)
  {
    *out_signed_signature = az_span_create(az_span_ptr(signed_signature), (int32_t)hmac_encode_len);
  }
  else
  {
    IOT_SAMPLE_LOG_ERROR("Could not sign the signature: Buffer is too small.");
    exit(1);
  }
}

static void base64_encode_bytes(
    az_span decoded_bytes,
    az_span base64_encoded_bytes,
    az_span* out_base64_encoded_bytes)
{
  BIO* base64_encoder;
  BIO* sink_mem_bio;
  BUF_MEM* encoded_mem_ptr;

  // Create a BIO filter to process the bytes.
  base64_encoder = BIO_new(BIO_f_base64());
  if (base64_encoder == NULL)
  {
    IOT_SAMPLE_LOG_ERROR("Could not base64 encode the password: Failed to create BIO.");
    exit(1);
  }

  // Create a memory sink BIO to process bytes to.
  sink_mem_bio = BIO_new(BIO_s_mem());
  if (sink_mem_bio == NULL)
  {
    BIO_free(base64_encoder);
    IOT_SAMPLE_LOG_ERROR("Could not base64 encode the password: Failed to create BIO.");
    exit(1);
  }

  // Push the sink to the encoder.
  base64_encoder = BIO_push(base64_encoder, sink_mem_bio);
  if (base64_encoder == NULL)
  {
    BIO_free(sink_mem_bio);
    BIO_free(base64_encoder);
    IOT_SAMPLE_LOG_ERROR(
        "Could not base64 encode the password: Failed to push memory through filter.");
    exit(1);
  }

  // Set no newline flag for the encoder.
  BIO_set_flags(base64_encoder, BIO_FLAGS_BASE64_NO_NL);

  // Write the bytes to be encoded.
  int const bytes_written
      = BIO_write(base64_encoder, az_span_ptr(decoded_bytes), (int)az_span_size(decoded_bytes));
  if (bytes_written < 1)
  {
    BIO_free(sink_mem_bio);
    BIO_free(base64_encoder);
    IOT_SAMPLE_LOG_ERROR("Could not base64 encode the password: Failed to write bytes.");
    exit(1);
  }

  // Flush the BIO
  BIO_flush(base64_encoder);

  // Get the pointer to the encoded bytes.
  BIO_get_mem_ptr(base64_encoder, &encoded_mem_ptr);

  if ((size_t)az_span_size(base64_encoded_bytes) >= encoded_mem_ptr->length)
  {
    // Copy the bytes to the output and initialize output span.
    memcpy(az_span_ptr(base64_encoded_bytes), encoded_mem_ptr->data, encoded_mem_ptr->length);
    *out_base64_encoded_bytes
        = az_span_create(az_span_ptr(base64_encoded_bytes), (int32_t)encoded_mem_ptr->length);
  }
  else
  {
    IOT_SAMPLE_LOG_ERROR("Could not base64 encode the password: Buffer is too small.");
    exit(1);
  }

  // Free the BIO chain.
  BIO_free_all(base64_encoder);
}

void iot_sample_generate_sas_base64_encoded_signed_signature(
    az_span sas_base64_encoded_key,
    az_span sas_signature,
    az_span sas_base64_encoded_signed_signature,
    az_span* out_sas_base64_encoded_signed_signature)
{
  IOT_SAMPLE_PRECONDITION_NOT_NULL(out_sas_base64_encoded_signed_signature);

  // Decode the sas base64 encoded key to use for HMAC signing.
  char sas_decoded_key_buffer[64];
  az_span sas_decoded_key = AZ_SPAN_FROM_BUFFER(sas_decoded_key_buffer);
  decode_base64_bytes(sas_base64_encoded_key, sas_decoded_key, &sas_decoded_key);

  // HMAC-SHA256 sign the signature with the decoded key.
  char sas_hmac256_signed_signature_buffer[128];
  az_span sas_hmac256_signed_signature = AZ_SPAN_FROM_BUFFER(sas_hmac256_signed_signature_buffer);
  hmac_sha256_sign_signature(
      sas_decoded_key, sas_signature, sas_hmac256_signed_signature, &sas_hmac256_signed_signature);

  // Base64 encode the result of the HMAC signing.
  base64_encode_bytes(
      sas_hmac256_signed_signature,
      sas_base64_encoded_signed_signature,
      out_sas_base64_encoded_signed_signature);
}
>>>>>>> f38f6ed3
<|MERGE_RESOLUTION|>--- conflicted
+++ resolved
@@ -1,4 +1,3 @@
-<<<<<<< HEAD
 // Copyright (c) Microsoft Corporation. All rights reserved.
 // SPDX-License-Identifier: MIT
 
@@ -551,557 +550,4 @@
       sas_hmac256_signed_signature,
       sas_base64_encoded_signed_signature,
       out_sas_base64_encoded_signed_signature);
-}
-=======
-// Copyright (c) Microsoft Corporation. All rights reserved.
-// SPDX-License-Identifier: MIT
-
-#ifdef _MSC_VER
-// warning C4996: 'getenv': This function or variable may be unsafe. Consider using _dupenv_s
-// instead.
-#pragma warning(disable : 4996)
-#endif
-
-#ifdef _WIN32
-// Required for Sleep(DWORD)
-#include <Windows.h>
-#else
-// Required for sleep(unsigned int)
-#include <unistd.h>
-#endif
-
-#include "iot_sample_common.h"
-
-#include <stdbool.h>
-#include <stddef.h>
-#include <stdint.h>
-#include <stdio.h>
-#include <stdlib.h>
-#include <string.h>
-#include <time.h>
-
-#include <azure/core/az_result.h>
-#include <azure/core/az_span.h>
-
-#include <openssl/bio.h>
-#include <openssl/buffer.h>
-#include <openssl/evp.h>
-#include <openssl/hmac.h>
-
-#define IOT_SAMPLE_PRECONDITION_NOT_NULL(arg)   \
-  do                                            \
-  {                                             \
-    if ((arg) == NULL)                          \
-    {                                           \
-      IOT_SAMPLE_LOG_ERROR("Pointer is NULL."); \
-      exit(1);                                  \
-    }                                           \
-  } while (0)
-
-//
-// MQTT endpoints
-//
-//#define USE_WEB_SOCKET // Comment to use MQTT without WebSockets.
-#ifdef USE_WEB_SOCKET
-static az_span const mqtt_url_prefix = AZ_SPAN_LITERAL_FROM_STR("wss://");
-// Note: Paho fails to connect to Hub when using AZ_IOT_HUB_CLIENT_WEB_SOCKET_PATH or an X509
-// certificate.
-static az_span const mqtt_url_suffix
-    = AZ_SPAN_LITERAL_FROM_STR(":443" AZ_IOT_HUB_CLIENT_WEB_SOCKET_PATH_NO_X509_CLIENT_CERT);
-#else
-static az_span const mqtt_url_prefix = AZ_SPAN_LITERAL_FROM_STR("ssl://");
-static az_span const mqtt_url_suffix = AZ_SPAN_LITERAL_FROM_STR(":8883");
-#endif
-static az_span const provisioning_global_endpoint
-    = AZ_SPAN_LITERAL_FROM_STR("ssl://global.azure-devices-provisioning.net:8883");
-
-//
-// Functions
-//
-void build_error_message(char* out_full_message, char const* const error_message, ...)
-{
-  char const* const append_message = ": az_result return code 0x%08x.";
-
-  strcpy(out_full_message, error_message);
-  strcat(out_full_message, append_message);
-}
-
-bool get_az_span(az_span* out_span, char const* const error_message, ...)
-{
-  va_list args;
-  va_start(args, error_message);
-
-  *out_span = va_arg(args, az_span);
-  va_end(args);
-
-  if (az_span_size(*out_span) == 0) // There was no span
-  {
-    return false;
-  }
-
-  return true;
-}
-
-static void read_configuration_entry(
-    char const* env_name,
-    char* default_value,
-    bool show_value,
-    az_span destination,
-    az_span* out_env_value)
-{
-  char* env_value = getenv(env_name);
-
-  if (env_value == NULL && default_value != NULL)
-  {
-    env_value = default_value;
-  }
-
-  if (env_value != NULL)
-  {
-    (void)printf("%s = %s\n", env_name, show_value ? env_value : "***");
-    az_span env_span = az_span_create_from_str(env_value);
-
-    // Check the buffer is large enough to store the environment variable.
-    if ((az_span_size(destination) < az_span_size(env_span)) || (az_span_size(env_span) < 0))
-    {
-      IOT_SAMPLE_LOG_ERROR(
-          "Failed to read configuration from environment variables: Buffer is too small.");
-      exit(1);
-    }
-
-    az_span_copy(destination, env_span);
-    *out_env_value = az_span_slice(destination, 0, az_span_size(env_span));
-  }
-  else
-  {
-    IOT_SAMPLE_LOG_ERROR(
-        "Failed to read configuration from environment variables: Environment variable %s not set.",
-        env_name);
-    exit(1);
-  }
-}
-
-void iot_sample_read_environment_variables(
-    iot_sample_type type,
-    iot_sample_name name,
-    iot_sample_environment_variables* out_env_vars)
-{
-  IOT_SAMPLE_PRECONDITION_NOT_NULL(out_env_vars);
-
-  bool show_value = true;
-
-  if (type == PAHO_IOT_HUB)
-  {
-    out_env_vars->hub_hostname = AZ_SPAN_FROM_BUFFER(iot_sample_hub_hostname_buffer);
-    read_configuration_entry(
-        IOT_SAMPLE_ENV_HUB_HOSTNAME,
-        NULL,
-        show_value,
-        out_env_vars->hub_hostname,
-        &(out_env_vars->hub_hostname));
-
-    switch (name)
-    {
-      case PAHO_IOT_HUB_C2D_SAMPLE:
-      case PAHO_IOT_HUB_METHODS_SAMPLE:
-      case PAHO_IOT_HUB_PNP_COMPONENT_SAMPLE:
-      case PAHO_IOT_HUB_PNP_SAMPLE:
-      case PAHO_IOT_HUB_TELEMETRY_SAMPLE:
-      case PAHO_IOT_HUB_TWIN_SAMPLE:
-        out_env_vars->hub_device_id = AZ_SPAN_FROM_BUFFER(iot_sample_hub_device_id_buffer);
-        read_configuration_entry(
-            IOT_SAMPLE_ENV_HUB_DEVICE_ID,
-            NULL,
-            show_value,
-            out_env_vars->hub_device_id,
-            &(out_env_vars->hub_device_id));
-
-        out_env_vars->x509_cert_pem_file_path
-            = AZ_SPAN_FROM_BUFFER(iot_sample_x509_cert_pem_file_path_buffer);
-        read_configuration_entry(
-            IOT_SAMPLE_ENV_DEVICE_X509_CERT_PEM_FILE_PATH,
-            NULL,
-            show_value,
-            out_env_vars->x509_cert_pem_file_path,
-            &(out_env_vars->x509_cert_pem_file_path));
-        break;
-
-      case PAHO_IOT_HUB_SAS_TELEMETRY_SAMPLE:
-        out_env_vars->hub_device_id = AZ_SPAN_FROM_BUFFER(iot_sample_hub_device_id_buffer);
-        read_configuration_entry(
-            IOT_SAMPLE_ENV_HUB_SAS_DEVICE_ID,
-            NULL,
-            show_value,
-            out_env_vars->hub_device_id,
-            &(out_env_vars->hub_device_id));
-
-        out_env_vars->hub_sas_key = AZ_SPAN_FROM_BUFFER(iot_sample_hub_sas_key_buffer);
-        read_configuration_entry(
-            IOT_SAMPLE_ENV_HUB_SAS_KEY,
-            NULL,
-            !show_value,
-            out_env_vars->hub_sas_key,
-            &(out_env_vars->hub_sas_key));
-
-        char duration_buffer[IOT_SAMPLE_SAS_KEY_DURATION_TIME_DIGITS];
-        az_span duration = AZ_SPAN_FROM_BUFFER(duration_buffer);
-        read_configuration_entry(
-            IOT_SAMPLE_ENV_SAS_KEY_DURATION_MINUTES, "120", show_value, duration, &duration);
-
-        az_result rc = az_span_atou32(duration, &(out_env_vars->sas_key_duration_minutes));
-        if (az_result_failed(rc))
-        {
-          IOT_SAMPLE_LOG_ERROR(
-              "Failed to read environment variables: az_result return code 0x%08x.", rc);
-          exit(rc);
-        }
-        break;
-
-      default:
-        IOT_SAMPLE_LOG_ERROR("Failed to read environment variables: Hub sample name undefined.");
-        exit(1);
-    }
-  }
-  else if (type == PAHO_IOT_PROVISIONING)
-  {
-    out_env_vars->provisioning_id_scope
-        = AZ_SPAN_FROM_BUFFER(iot_sample_provisioning_id_scope_buffer);
-    read_configuration_entry(
-        IOT_SAMPLE_ENV_PROVISIONING_ID_SCOPE,
-        NULL,
-        show_value,
-        out_env_vars->provisioning_id_scope,
-        &(out_env_vars->provisioning_id_scope));
-
-    switch (name)
-    {
-      case PAHO_IOT_PROVISIONING_SAMPLE:
-        out_env_vars->provisioning_registration_id
-            = AZ_SPAN_FROM_BUFFER(iot_sample_provisioning_registration_id_buffer);
-        read_configuration_entry(
-            IOT_SAMPLE_ENV_PROVISIONING_REGISTRATION_ID,
-            NULL,
-            show_value,
-            out_env_vars->provisioning_registration_id,
-            &(out_env_vars->provisioning_registration_id));
-
-        out_env_vars->x509_cert_pem_file_path
-            = AZ_SPAN_FROM_BUFFER(iot_sample_x509_cert_pem_file_path_buffer);
-        read_configuration_entry(
-            IOT_SAMPLE_ENV_DEVICE_X509_CERT_PEM_FILE_PATH,
-            NULL,
-            show_value,
-            out_env_vars->x509_cert_pem_file_path,
-            &(out_env_vars->x509_cert_pem_file_path));
-        break;
-
-      case PAHO_IOT_PROVISIONING_SAS_SAMPLE:
-        out_env_vars->provisioning_registration_id
-            = AZ_SPAN_FROM_BUFFER(iot_sample_provisioning_registration_id_buffer);
-        read_configuration_entry(
-            IOT_SAMPLE_ENV_PROVISIONING_SAS_REGISTRATION_ID,
-            NULL,
-            show_value,
-            out_env_vars->provisioning_registration_id,
-            &(out_env_vars->provisioning_registration_id));
-
-        out_env_vars->provisioning_sas_key
-            = AZ_SPAN_FROM_BUFFER(iot_sample_provisioning_sas_key_buffer);
-        read_configuration_entry(
-            IOT_SAMPLE_ENV_PROVISIONING_SAS_KEY,
-            NULL,
-            !show_value,
-            out_env_vars->provisioning_sas_key,
-            &(out_env_vars->provisioning_sas_key));
-
-        char duration_buffer[IOT_SAMPLE_SAS_KEY_DURATION_TIME_DIGITS];
-        az_span duration = AZ_SPAN_FROM_BUFFER(duration_buffer);
-        read_configuration_entry(
-            IOT_SAMPLE_ENV_SAS_KEY_DURATION_MINUTES, "120", show_value, duration, &duration);
-
-        az_result rc = az_span_atou32(duration, &(out_env_vars->sas_key_duration_minutes));
-        if (az_result_failed(rc))
-        {
-          IOT_SAMPLE_LOG_ERROR(
-              "Failed to read environment variables: az_result return code 0x%08x.", rc);
-          exit(rc);
-        }
-        break;
-
-      default:
-        IOT_SAMPLE_LOG_ERROR(
-            "Failed to read environment variables: Provisioning sample name undefined.");
-        exit(1);
-    }
-  }
-  else
-  {
-    IOT_SAMPLE_LOG_ERROR("Failed to read environment variables: Sample type undefined.");
-    exit(1);
-  }
-
-  out_env_vars->x509_trust_pem_file_path
-      = AZ_SPAN_FROM_BUFFER(iot_sample_x509_trust_pem_file_path_buffer);
-  read_configuration_entry(
-      IOT_SAMPLE_ENV_DEVICE_X509_TRUST_PEM_FILE_PATH,
-      "",
-      show_value,
-      out_env_vars->x509_trust_pem_file_path,
-      &(out_env_vars->x509_trust_pem_file_path));
-
-  IOT_SAMPLE_LOG(" "); // Formatting
-}
-
-void iot_sample_create_mqtt_endpoint(
-    iot_sample_type type,
-    iot_sample_environment_variables const* env_vars,
-    char* out_endpoint,
-    size_t endpoint_size)
-{
-  IOT_SAMPLE_PRECONDITION_NOT_NULL(env_vars);
-  IOT_SAMPLE_PRECONDITION_NOT_NULL(out_endpoint);
-
-  if (type == PAHO_IOT_HUB)
-  {
-    int32_t const required_size = az_span_size(mqtt_url_prefix)
-        + az_span_size(env_vars->hub_hostname) + az_span_size(mqtt_url_suffix)
-        + (int32_t)sizeof('\0');
-
-    if ((size_t)required_size > endpoint_size)
-    {
-      IOT_SAMPLE_LOG_ERROR("Failed to create MQTT endpoint: Buffer is too small.");
-      exit(1);
-    }
-
-    az_span hub_mqtt_endpoint = az_span_create((uint8_t*)out_endpoint, (int32_t)endpoint_size);
-    az_span remainder = az_span_copy(hub_mqtt_endpoint, mqtt_url_prefix);
-    remainder = az_span_copy(remainder, env_vars->hub_hostname);
-    remainder = az_span_copy(remainder, mqtt_url_suffix);
-    az_span_copy_u8(remainder, '\0');
-  }
-  else if (type == PAHO_IOT_PROVISIONING)
-  {
-    int32_t const required_size
-        = az_span_size(provisioning_global_endpoint) + (int32_t)sizeof('\0');
-
-    if ((size_t)required_size > endpoint_size)
-    {
-      IOT_SAMPLE_LOG_ERROR("Failed to create MQTT endpoint: Buffer is too small.");
-      exit(1);
-    }
-
-    az_span provisioning_mqtt_endpoint
-        = az_span_create((uint8_t*)out_endpoint, (int32_t)endpoint_size);
-    az_span remainder = az_span_copy(provisioning_mqtt_endpoint, provisioning_global_endpoint);
-    az_span_copy_u8(remainder, '\0');
-  }
-  else
-  {
-    IOT_SAMPLE_LOG_ERROR("Failed to create MQTT endpoint: Sample type undefined.");
-    exit(1);
-  }
-
-  IOT_SAMPLE_LOG_SUCCESS("MQTT endpoint created at \"%s\".", out_endpoint);
-}
-
-void iot_sample_sleep_for_seconds(uint32_t seconds)
-{
-#ifdef _WIN32
-  Sleep((DWORD)seconds * 1000);
-#else
-  sleep(seconds);
-#endif
-}
-
-uint32_t iot_sample_get_epoch_expiration_time_from_minutes(uint32_t minutes)
-{
-  return (uint32_t)(time(NULL) + minutes * 60);
-}
-
-static void decode_base64_bytes(
-    az_span base64_encoded_bytes,
-    az_span decoded_bytes,
-    az_span* out_decoded_bytes)
-{
-  BIO* base64_decoder;
-  BIO* source_mem_bio;
-
-  memset(az_span_ptr(decoded_bytes), 0, (size_t)az_span_size(decoded_bytes));
-
-  // Create a BIO filter to process the bytes.
-  base64_decoder = BIO_new(BIO_f_base64());
-  if (base64_decoder == NULL)
-  {
-    IOT_SAMPLE_LOG_ERROR("Could not decode the SAS key: Failed to create BIO.");
-    exit(1);
-  }
-
-  // Get the source BIO to push through the filter.
-  source_mem_bio
-      = BIO_new_mem_buf(az_span_ptr(base64_encoded_bytes), (int)az_span_size(base64_encoded_bytes));
-  if (source_mem_bio == NULL)
-  {
-    BIO_free(base64_decoder);
-    IOT_SAMPLE_LOG_ERROR("Could not decode the SAS key: Failed to create BIO new memory buffer.");
-    exit(1);
-  }
-
-  // Push the memory through the filter.
-  source_mem_bio = BIO_push(base64_decoder, source_mem_bio);
-  if (source_mem_bio == NULL)
-  {
-    BIO_free(base64_decoder);
-    BIO_free(source_mem_bio);
-    IOT_SAMPLE_LOG_ERROR("Could not decode the SAS key: Failed to push memory through filter.");
-    exit(1);
-  }
-
-  // Set flags to not have a newline and close the BIO.
-  BIO_set_flags(source_mem_bio, BIO_FLAGS_BASE64_NO_NL);
-  BIO_set_close(source_mem_bio, BIO_CLOSE);
-
-  // Read the memory which was pushed through the filter.
-  int read_data = BIO_read(source_mem_bio, az_span_ptr(decoded_bytes), az_span_size(decoded_bytes));
-
-  // Set the output span.
-  if (read_data > 0)
-  {
-    *out_decoded_bytes = az_span_create(az_span_ptr(decoded_bytes), (int32_t)read_data);
-  }
-  else
-  {
-    IOT_SAMPLE_LOG_ERROR("Could not decode the SAS key: Data could not be read from BIO.");
-    exit(1);
-  }
-
-  // Free the BIO chain.
-  BIO_free_all(source_mem_bio);
-}
-
-static void hmac_sha256_sign_signature(
-    az_span decoded_key,
-    az_span signature,
-    az_span signed_signature,
-    az_span* out_signed_signature)
-{
-  unsigned int hmac_encode_len;
-  unsigned char const* hmac = HMAC(
-      EVP_sha256(),
-      (void*)az_span_ptr(decoded_key),
-      az_span_size(decoded_key),
-      az_span_ptr(signature),
-      (size_t)az_span_size(signature),
-      az_span_ptr(signed_signature),
-      &hmac_encode_len);
-
-  if (hmac != NULL)
-  {
-    *out_signed_signature = az_span_create(az_span_ptr(signed_signature), (int32_t)hmac_encode_len);
-  }
-  else
-  {
-    IOT_SAMPLE_LOG_ERROR("Could not sign the signature: Buffer is too small.");
-    exit(1);
-  }
-}
-
-static void base64_encode_bytes(
-    az_span decoded_bytes,
-    az_span base64_encoded_bytes,
-    az_span* out_base64_encoded_bytes)
-{
-  BIO* base64_encoder;
-  BIO* sink_mem_bio;
-  BUF_MEM* encoded_mem_ptr;
-
-  // Create a BIO filter to process the bytes.
-  base64_encoder = BIO_new(BIO_f_base64());
-  if (base64_encoder == NULL)
-  {
-    IOT_SAMPLE_LOG_ERROR("Could not base64 encode the password: Failed to create BIO.");
-    exit(1);
-  }
-
-  // Create a memory sink BIO to process bytes to.
-  sink_mem_bio = BIO_new(BIO_s_mem());
-  if (sink_mem_bio == NULL)
-  {
-    BIO_free(base64_encoder);
-    IOT_SAMPLE_LOG_ERROR("Could not base64 encode the password: Failed to create BIO.");
-    exit(1);
-  }
-
-  // Push the sink to the encoder.
-  base64_encoder = BIO_push(base64_encoder, sink_mem_bio);
-  if (base64_encoder == NULL)
-  {
-    BIO_free(sink_mem_bio);
-    BIO_free(base64_encoder);
-    IOT_SAMPLE_LOG_ERROR(
-        "Could not base64 encode the password: Failed to push memory through filter.");
-    exit(1);
-  }
-
-  // Set no newline flag for the encoder.
-  BIO_set_flags(base64_encoder, BIO_FLAGS_BASE64_NO_NL);
-
-  // Write the bytes to be encoded.
-  int const bytes_written
-      = BIO_write(base64_encoder, az_span_ptr(decoded_bytes), (int)az_span_size(decoded_bytes));
-  if (bytes_written < 1)
-  {
-    BIO_free(sink_mem_bio);
-    BIO_free(base64_encoder);
-    IOT_SAMPLE_LOG_ERROR("Could not base64 encode the password: Failed to write bytes.");
-    exit(1);
-  }
-
-  // Flush the BIO
-  BIO_flush(base64_encoder);
-
-  // Get the pointer to the encoded bytes.
-  BIO_get_mem_ptr(base64_encoder, &encoded_mem_ptr);
-
-  if ((size_t)az_span_size(base64_encoded_bytes) >= encoded_mem_ptr->length)
-  {
-    // Copy the bytes to the output and initialize output span.
-    memcpy(az_span_ptr(base64_encoded_bytes), encoded_mem_ptr->data, encoded_mem_ptr->length);
-    *out_base64_encoded_bytes
-        = az_span_create(az_span_ptr(base64_encoded_bytes), (int32_t)encoded_mem_ptr->length);
-  }
-  else
-  {
-    IOT_SAMPLE_LOG_ERROR("Could not base64 encode the password: Buffer is too small.");
-    exit(1);
-  }
-
-  // Free the BIO chain.
-  BIO_free_all(base64_encoder);
-}
-
-void iot_sample_generate_sas_base64_encoded_signed_signature(
-    az_span sas_base64_encoded_key,
-    az_span sas_signature,
-    az_span sas_base64_encoded_signed_signature,
-    az_span* out_sas_base64_encoded_signed_signature)
-{
-  IOT_SAMPLE_PRECONDITION_NOT_NULL(out_sas_base64_encoded_signed_signature);
-
-  // Decode the sas base64 encoded key to use for HMAC signing.
-  char sas_decoded_key_buffer[64];
-  az_span sas_decoded_key = AZ_SPAN_FROM_BUFFER(sas_decoded_key_buffer);
-  decode_base64_bytes(sas_base64_encoded_key, sas_decoded_key, &sas_decoded_key);
-
-  // HMAC-SHA256 sign the signature with the decoded key.
-  char sas_hmac256_signed_signature_buffer[128];
-  az_span sas_hmac256_signed_signature = AZ_SPAN_FROM_BUFFER(sas_hmac256_signed_signature_buffer);
-  hmac_sha256_sign_signature(
-      sas_decoded_key, sas_signature, sas_hmac256_signed_signature, &sas_hmac256_signed_signature);
-
-  // Base64 encode the result of the HMAC signing.
-  base64_encode_bytes(
-      sas_hmac256_signed_signature,
-      sas_base64_encoded_signed_signature,
-      out_sas_base64_encoded_signed_signature);
-}
->>>>>>> f38f6ed3
+}