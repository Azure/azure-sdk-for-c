// Copyright (c) Microsoft Corporation. All rights reserved.
// SPDX-License-Identifier: MIT

#ifdef _MSC_VER
#pragma warning(push)
// warning C4201: nonstandard extension used: nameless struct/union
#pragma warning(disable : 4201)
#endif
#include <paho-mqtt/MQTTClient.h>
#ifdef _MSC_VER
#pragma warning(pop)
#endif

#include "iot_sample_common.h"

#include <stdbool.h>
#include <stddef.h>
#include <stdint.h>
#include <stdlib.h>
#include <string.h>

#include <azure/core/az_result.h>
#include <azure/core/az_span.h>
#include <azure/iot/az_iot_hub_client.h>

#define SAMPLE_TYPE PAHO_IOT_HUB
#define SAMPLE_NAME PAHO_IOT_HUB_TELEMETRY_SAMPLE

#define TELEMETRY_SEND_INTERVAL_SEC 1
#define MAX_TELEMETRY_MESSAGE_COUNT 5
#define MQTT_TIMEOUT_DISCONNECT_MS (10 * 1000)

static iot_sample_environment_variables env_vars;
static az_iot_hub_client hub_client;
static MQTTClient mqtt_client;
static char mqtt_client_username_buffer[128];

// Functions
static void create_and_configure_mqtt_client(void);
static void connect_mqtt_client_to_iot_hub(void);
static void send_telemetry_messages_to_iot_hub(void);
static void disconnect_mqtt_client_from_iot_hub(void);

/*
 * This sample sends five telemetry messages to the Azure IoT Hub.
 * X509 self-certification is used.
 */
int main(void)
{
  create_and_configure_mqtt_client();
  IOT_SAMPLE_LOG_SUCCESS("Client created and configured.");

  connect_mqtt_client_to_iot_hub();
  IOT_SAMPLE_LOG_SUCCESS("Client connected to IoT Hub.\n");

  send_telemetry_messages_to_iot_hub();
  IOT_SAMPLE_LOG_SUCCESS("Client sent telemetry messages to IoT Hub.");

  disconnect_mqtt_client_from_iot_hub();
  IOT_SAMPLE_LOG_SUCCESS("Client disconnected from IoT Hub.");

  return 0;
}

static void create_and_configure_mqtt_client(void)
{
  int rc;

  // Reads in environment variables set by user for purposes of running sample.
<<<<<<< HEAD
  if (az_result_failed(rc = read_environment_variables(SAMPLE_TYPE, SAMPLE_NAME, &env_vars)))
=======
  if (az_failed(rc = iot_sample_read_environment_variables(SAMPLE_TYPE, SAMPLE_NAME, &env_vars)))
>>>>>>> f3a74661
  {
    IOT_SAMPLE_LOG_ERROR(
        "Failed to read configuration from environment variables: az_result return code 0x%08x.",
        rc);
    exit(rc);
  }

  // Build an MQTT endpoint c-string.
  char mqtt_endpoint_buffer[128];
<<<<<<< HEAD
  if (az_result_failed(
          rc = create_mqtt_endpoint(
=======
  if (az_failed(
          rc = iot_sample_create_mqtt_endpoint(
>>>>>>> f3a74661
              SAMPLE_TYPE, &env_vars, mqtt_endpoint_buffer, sizeof(mqtt_endpoint_buffer))))
  {
    IOT_SAMPLE_LOG_ERROR("Failed to create MQTT endpoint: az_result return code 0x%08x.", rc);
    exit(rc);
  }

  // Initialize the hub client with the default connection options.
  if (az_result_failed(
          rc = az_iot_hub_client_init(
              &hub_client, env_vars.hub_hostname, env_vars.hub_device_id, NULL)))
  {
    IOT_SAMPLE_LOG_ERROR("Failed to initialize hub client: az_result return code 0x%08x.", rc);
    exit(rc);
  }

  // Get the MQTT client id used for the MQTT connection.
  char mqtt_client_id_buffer[128];
  if (az_result_failed(
          rc = az_iot_hub_client_get_client_id(
              &hub_client, mqtt_client_id_buffer, sizeof(mqtt_client_id_buffer), NULL)))
  {
    IOT_SAMPLE_LOG_ERROR("Failed to get MQTT client id: az_result return code 0x%08x.", rc);
    exit(rc);
  }

  // Create the Paho MQTT client.
  if ((rc = MQTTClient_create(
           &mqtt_client,
           mqtt_endpoint_buffer,
           mqtt_client_id_buffer,
           MQTTCLIENT_PERSISTENCE_NONE,
           NULL))
      != MQTTCLIENT_SUCCESS)
  {
    IOT_SAMPLE_LOG_ERROR("Failed to create MQTT client: MQTTClient return code %d.", rc);
    exit(rc);
  }
}

static void connect_mqtt_client_to_iot_hub(void)
{
  int rc;

  // Get the MQTT client username.
  if (az_result_failed(
          rc = az_iot_hub_client_get_user_name(
              &hub_client, mqtt_client_username_buffer, sizeof(mqtt_client_username_buffer), NULL)))
  {
    IOT_SAMPLE_LOG_ERROR("Failed to get MQTT client username: az_result return code 0x%08x.", rc);
    exit(rc);
  }

  // Set MQTT connection options.
  MQTTClient_connectOptions mqtt_connect_options = MQTTClient_connectOptions_initializer;
  mqtt_connect_options.username = mqtt_client_username_buffer;
  mqtt_connect_options.password = NULL; // This sample uses x509 authentication.
  mqtt_connect_options.cleansession = false; // Set to false so can receive any pending messages.
  mqtt_connect_options.keepAliveInterval = AZ_IOT_DEFAULT_MQTT_CONNECT_KEEPALIVE_SECONDS;

  MQTTClient_SSLOptions mqtt_ssl_options = MQTTClient_SSLOptions_initializer;
  mqtt_ssl_options.keyStore = (char*)az_span_ptr(env_vars.x509_cert_pem_file_path);
  if (az_span_size(env_vars.x509_trust_pem_file_path) != 0) // Is only set if required by OS.
  {
    mqtt_ssl_options.trustStore = (char*)az_span_ptr(env_vars.x509_trust_pem_file_path);
  }
  mqtt_connect_options.ssl = &mqtt_ssl_options;

  // Connect MQTT client to the Azure IoT Hub.
  if ((rc = MQTTClient_connect(mqtt_client, &mqtt_connect_options)) != MQTTCLIENT_SUCCESS)
  {
    IOT_SAMPLE_LOG_ERROR(
        "Failed to connect: MQTTClient return code %d.\n"
        "If on Windows, confirm the AZ_IOT_DEVICE_X509_TRUST_PEM_FILE_PATH environment variable is "
        "set correctly.",
        rc);
    exit(rc);
  }
}

static void send_telemetry_messages_to_iot_hub(void)
{
  int rc;

  // Get the Telemetry topic to publish the telemetry messages.
  char telemetry_topic_buffer[128];
  if (az_result_failed(
          rc = az_iot_hub_client_telemetry_get_publish_topic(
              &hub_client, NULL, telemetry_topic_buffer, sizeof(telemetry_topic_buffer), NULL)))
  {
    IOT_SAMPLE_LOG_ERROR("Failed to get the Telemetry topic: az_result return code 0x%08x.", rc);
    exit(rc);
  }

  char const* telemetry_message_payloads[MAX_TELEMETRY_MESSAGE_COUNT] = {
    "{\"message_number\":1}", "{\"message_number\":2}", "{\"message_number\":3}",
    "{\"message_number\":4}", "{\"message_number\":5}",
  };

  // Publish # of telemetry messages.
  for (uint8_t message_count = 0; message_count < MAX_TELEMETRY_MESSAGE_COUNT; message_count++)
  {
    if ((rc = MQTTClient_publish(
             mqtt_client,
             telemetry_topic_buffer,
             (int)strlen(telemetry_message_payloads[message_count]),
             telemetry_message_payloads[message_count],
             0,
             0,
             NULL))
        != MQTTCLIENT_SUCCESS)
    {
      IOT_SAMPLE_LOG_ERROR(
          "Failed to publish Telemetry message #%d: MQTTClient return code %d.",
          message_count + 1,
          rc);
      exit(rc);
    }
    IOT_SAMPLE_LOG_SUCCESS(
        "Message #%d: Client published the Telemetry message.", message_count + 1);
    IOT_SAMPLE_LOG("Payload: %s\n", telemetry_message_payloads[message_count]);

    iot_sample_sleep_for_seconds(TELEMETRY_SEND_INTERVAL_SEC);
  }
}

static void disconnect_mqtt_client_from_iot_hub(void)
{
  int rc;

  if ((rc = MQTTClient_disconnect(mqtt_client, MQTT_TIMEOUT_DISCONNECT_MS)) != MQTTCLIENT_SUCCESS)
  {
    IOT_SAMPLE_LOG_ERROR("Failed to disconnect MQTT client: MQTTClient return code %d.", rc);
    exit(rc);
  }

  MQTTClient_destroy(&mqtt_client);
}<|MERGE_RESOLUTION|>--- conflicted
+++ resolved
@@ -67,11 +67,7 @@
   int rc;
 
   // Reads in environment variables set by user for purposes of running sample.
-<<<<<<< HEAD
-  if (az_result_failed(rc = read_environment_variables(SAMPLE_TYPE, SAMPLE_NAME, &env_vars)))
-=======
   if (az_failed(rc = iot_sample_read_environment_variables(SAMPLE_TYPE, SAMPLE_NAME, &env_vars)))
->>>>>>> f3a74661
   {
     IOT_SAMPLE_LOG_ERROR(
         "Failed to read configuration from environment variables: az_result return code 0x%08x.",
@@ -81,13 +77,8 @@
 
   // Build an MQTT endpoint c-string.
   char mqtt_endpoint_buffer[128];
-<<<<<<< HEAD
-  if (az_result_failed(
-          rc = create_mqtt_endpoint(
-=======
   if (az_failed(
           rc = iot_sample_create_mqtt_endpoint(
->>>>>>> f3a74661
               SAMPLE_TYPE, &env_vars, mqtt_endpoint_buffer, sizeof(mqtt_endpoint_buffer))))
   {
     IOT_SAMPLE_LOG_ERROR("Failed to create MQTT endpoint: az_result return code 0x%08x.", rc);
