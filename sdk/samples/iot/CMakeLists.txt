--- conflicted
+++ resolved
@@ -22,18 +22,8 @@
 endif()
 
 # Azure IoT Samples Library
-<<<<<<< HEAD
 add_library (az_iot_samples_common
   ${CMAKE_CURRENT_LIST_DIR}/sample_sas_utility.c
-=======
-add_library (${TARGET_NAME}
-  ${CMAKE_CURRENT_LIST_DIR}/src/sample_sas_utility.c
-)
-
-target_include_directories (${TARGET_NAME}
-  PUBLIC
-  ${CMAKE_CURRENT_LIST_DIR}/inc
->>>>>>> 2e7bff13
 )
 
 # Workaround for linker warning LNK4098: defaultlib 'LIBCMTD' conflicts with use of other libs
