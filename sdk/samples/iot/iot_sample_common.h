<<<<<<< HEAD
// Copyright (c) Microsoft Corporation. All rights reserved.
// SPDX-License-Identifier: MIT

#ifndef IOT_SAMPLE_COMMON_H
#define IOT_SAMPLE_COMMON_H

#include <stdarg.h>
#include <stdbool.h>
#include <stddef.h>
#include <stdint.h>
#include <stdio.h>
#include <stdlib.h>

// The headers listed below meet the specific needs of this sample. For production code, please
// consider using <azure/az_core.h>, which includes the headers below.
#include <azure/core/az_result.h>
#include <azure/core/az_span.h>

#define IOT_SAMPLE_SAS_KEY_DURATION_TIME_DIGITS 4
#define IOT_SAMPLE_MQTT_PUBLISH_QOS 0

//
// Logging
//
#define IOT_SAMPLE_LOG_ERROR(...)                                                  \
  do                                                                               \
  {                                                                                \
    (void)fprintf(stderr, "ERROR:\t\t%s:%s():%d: ", __FILE__, __func__, __LINE__); \
    (void)fprintf(stderr, __VA_ARGS__);                                            \
    (void)fprintf(stderr, "\n");                                                   \
    fflush(stdout);                                                                \
    fflush(stderr);                                                                \
  } while (0)

#define IOT_SAMPLE_LOG_SUCCESS(...) \
  do                                \
  {                                 \
    (void)printf("SUCCESS:\t");     \
    (void)printf(__VA_ARGS__);      \
    (void)printf("\n");             \
  } while (0)

#define IOT_SAMPLE_LOG(...)    \
  do                           \
  {                            \
    (void)printf("\t\t");      \
    (void)printf(__VA_ARGS__); \
    (void)printf("\n");        \
  } while (0)

#define IOT_SAMPLE_LOG_AZ_SPAN(span_description, span)                                           \
  do                                                                                             \
  {                                                                                              \
    (void)printf("\t\t%s ", span_description);                                                   \
    (void)fwrite((char*)az_span_ptr(span), sizeof(uint8_t), (size_t)az_span_size(span), stdout); \
    (void)printf("\n");                                                                          \
  } while (0)

//
// Error handling
//
// Note: Only handles a single variadic parameter of type char const*, or two variadic parameters of
// type char const* and az_span.
void build_error_message(char* out_full_message, char const* const error_message, ...);
bool get_az_span(az_span* out_span, char const* const error_message, ...);
#define IOT_SAMPLE_EXIT_IF_AZ_FAILED(azfn, ...)                                            \
  do                                                                                       \
  {                                                                                        \
    az_result const result = (azfn);                                                       \
                                                                                           \
    if (az_result_failed(result))                                                          \
    {                                                                                      \
      char full_message[256];                                                              \
      build_error_message(full_message, __VA_ARGS__);                                      \
                                                                                           \
      az_span span;                                                                        \
      bool has_az_span = get_az_span(&span, __VA_ARGS__, AZ_SPAN_EMPTY);                   \
      if (has_az_span)                                                                     \
      {                                                                                    \
        IOT_SAMPLE_LOG_ERROR(full_message, az_span_size(span), az_span_ptr(span), result); \
      }                                                                                    \
      else                                                                                 \
      {                                                                                    \
        IOT_SAMPLE_LOG_ERROR(full_message, result);                                        \
      }                                                                                    \
      exit(1);                                                                             \
    }                                                                                      \
  } while (0)

//
// Environment Variables
//
// DO NOT MODIFY: Service information
#define IOT_SAMPLE_ENV_HUB_HOSTNAME "AZ_IOT_HUB_HOSTNAME"
#define IOT_SAMPLE_ENV_PROVISIONING_ID_SCOPE "AZ_IOT_PROVISIONING_ID_SCOPE"

// DO NOT MODIFY: Device information
#define IOT_SAMPLE_ENV_HUB_DEVICE_ID "AZ_IOT_HUB_DEVICE_ID"
#define IOT_SAMPLE_ENV_HUB_SAS_DEVICE_ID "AZ_IOT_HUB_SAS_DEVICE_ID"
#define IOT_SAMPLE_ENV_PROVISIONING_REGISTRATION_ID "AZ_IOT_PROVISIONING_REGISTRATION_ID"
#define IOT_SAMPLE_ENV_PROVISIONING_SAS_REGISTRATION_ID "AZ_IOT_PROVISIONING_SAS_REGISTRATION_ID"

// DO NOT MODIFY: SAS Key
#define IOT_SAMPLE_ENV_HUB_SAS_KEY "AZ_IOT_HUB_SAS_KEY"
#define IOT_SAMPLE_ENV_PROVISIONING_SAS_KEY "AZ_IOT_PROVISIONING_SAS_KEY"
#define IOT_SAMPLE_ENV_SAS_KEY_DURATION_MINUTES \
  "AZ_IOT_SAS_KEY_DURATION_MINUTES" // default is 2 hrs.

// DO NOT MODIFY: the path to a PEM file containing the device certificate and
// key as well as any intermediate certificates chaining to an uploaded group certificate.
#define IOT_SAMPLE_ENV_DEVICE_X509_CERT_PEM_FILE_PATH "AZ_IOT_DEVICE_X509_CERT_PEM_FILE_PATH"

// DO NOT MODIFY: the path to a PEM file containing the server trusted CA
// This is usually not needed on Linux or Mac but needs to be set on Windows.
#define IOT_SAMPLE_ENV_DEVICE_X509_TRUST_PEM_FILE_PATH "AZ_IOT_DEVICE_X509_TRUST_PEM_FILE_PATH"

char iot_sample_hub_hostname_buffer[128];
char iot_sample_provisioning_id_scope_buffer[16];

char iot_sample_hub_device_id_buffer[64];
char iot_sample_provisioning_registration_id_buffer[256];

char iot_sample_hub_sas_key_buffer[128];
char iot_sample_provisioning_sas_key_buffer[128];

char iot_sample_x509_cert_pem_file_path_buffer[256];
char iot_sample_x509_trust_pem_file_path_buffer[256];

typedef struct
{
  az_span hub_device_id;
  az_span hub_hostname;
  az_span hub_sas_key;
  az_span provisioning_id_scope;
  az_span provisioning_registration_id;
  az_span provisioning_sas_key;
  az_span x509_cert_pem_file_path;
  az_span x509_trust_pem_file_path;
  uint32_t sas_key_duration_minutes;
} iot_sample_environment_variables;

typedef enum
{
  PAHO_IOT_HUB,
  PAHO_IOT_PROVISIONING
} iot_sample_type;

typedef enum
{
  PAHO_IOT_HUB_C2D_SAMPLE,
  PAHO_IOT_HUB_METHODS_SAMPLE,
  PAHO_IOT_HUB_PNP_COMPONENT_SAMPLE,
  PAHO_IOT_HUB_PNP_SAMPLE,
  PAHO_IOT_HUB_SAS_TELEMETRY_SAMPLE,
  PAHO_IOT_HUB_TELEMETRY_SAMPLE,
  PAHO_IOT_HUB_TWIN_SAMPLE,
  PAHO_IOT_PROVISIONING_SAMPLE,
  PAHO_IOT_PROVISIONING_SAS_SAMPLE
} iot_sample_name;

extern bool is_device_operational;

/*
 * @brief Reads in environment variables set by user for purposes of running sample.
 *
 * @param[in] type The enumerated type of the sample.
 * @param[in] name The enumerated name of the sample.
 * @param[out] out_env_vars A pointer to the struct containing all read-in environment variables.
 */
void iot_sample_read_environment_variables(
    iot_sample_type type,
    iot_sample_name name,
    iot_sample_environment_variables* out_env_vars);

/*
 * @brief Builds an MQTT endpoint c-string for an Azure IoT Hub or provisioning service.
 *
 * @param[in] type The enumerated type of the sample.
 * @param[in] env_vars A pointer to environment variable struct.
 * @param[out] endpoint A buffer with sufficient capacity to hold the built endpoint. If
 * successful, contains a null-terminated string of the endpoint.
 * @param[in] endpoint_size The size of \p out_endpoint in bytes.
 */
void iot_sample_create_mqtt_endpoint(
    iot_sample_type type,
    iot_sample_environment_variables const* env_vars,
    char* endpoint,
    size_t endpoint_size);

/*
 * @brief Sleep for given seconds.
 *
 * @param[in] seconds Number of seconds to sleep.
 */
void iot_sample_sleep_for_seconds(uint32_t seconds);

/*
 * @brief Return total seconds passed including supplied minutes.
 *
 * @param[in] minutes Number of minutes to include in total seconds returned.
 *
 * @return Total time in seconds.
 */
uint32_t iot_sample_get_epoch_expiration_time_from_minutes(uint32_t minutes);

/*
 * @brief Generate the base64 encoded and signed signature using HMAC-SHA256 signing.
 *
 * @param[in] sas_base64_encoded_key An #az_span containing the SAS key that will be used for
 * signing.
 * @param[in] sas_signature An #az_span containing the signature.
 * @param[in] sas_base64_encoded_signed_signature An #az_span with sufficient capacity to hold the
 * encoded signed signature.
 * @param[out] out_sas_base64_encoded_signed_signature A pointer to the #az_span containing the
 * encoded signed signature.
 */
void iot_sample_generate_sas_base64_encoded_signed_signature(
    az_span sas_base64_encoded_key,
    az_span sas_signature,
    az_span sas_base64_encoded_signed_signature,
    az_span* out_sas_base64_encoded_signed_signature);

#endif // IOT_SAMPLE_COMMON_H
=======
// Copyright (c) Microsoft Corporation. All rights reserved.
// SPDX-License-Identifier: MIT

#ifndef IOT_SAMPLE_COMMON_H
#define IOT_SAMPLE_COMMON_H

#include <stdarg.h>
#include <stdbool.h>
#include <stddef.h>
#include <stdint.h>
#include <stdio.h>
#include <stdlib.h>

#include <azure/core/az_result.h>
#include <azure/core/az_span.h>

#define IOT_SAMPLE_SAS_KEY_DURATION_TIME_DIGITS 4
#define IOT_SAMPLE_MQTT_PUBLISH_QOS 0

//
// Logging
//
#define IOT_SAMPLE_LOG_ERROR(...)                                                  \
  do                                                                               \
  {                                                                                \
    (void)fprintf(stderr, "ERROR:\t\t%s:%s():%d: ", __FILE__, __func__, __LINE__); \
    (void)fprintf(stderr, __VA_ARGS__);                                            \
    (void)fprintf(stderr, "\n");                                                   \
    fflush(stdout);                                                                \
    fflush(stderr);                                                                \
  } while (0)

#define IOT_SAMPLE_LOG_SUCCESS(...) \
  do                                \
  {                                 \
    (void)printf("SUCCESS:\t");     \
    (void)printf(__VA_ARGS__);      \
    (void)printf("\n");             \
  } while (0)

#define IOT_SAMPLE_LOG(...)    \
  do                           \
  {                            \
    (void)printf("\t\t");      \
    (void)printf(__VA_ARGS__); \
    (void)printf("\n");        \
  } while (0)

#define IOT_SAMPLE_LOG_AZ_SPAN(span_description, span)                                           \
  do                                                                                             \
  {                                                                                              \
    (void)printf("\t\t%s ", span_description);                                                   \
    (void)fwrite((char*)az_span_ptr(span), sizeof(uint8_t), (size_t)az_span_size(span), stdout); \
    (void)printf("\n");                                                                          \
  } while (0)

//
// Error handling
//
// Note: Only handles a single variadic parameter of type char const*, or two variadic parameters of
// type char const* and az_span.
void build_error_message(char* out_full_message, char const* const error_message, ...);
bool get_az_span(az_span* out_span, char const* const error_message, ...);
#define IOT_SAMPLE_EXIT_IF_AZ_FAILED(azfn, ...)                                            \
  do                                                                                       \
  {                                                                                        \
    az_result const result = (azfn);                                                       \
                                                                                           \
    if (az_result_failed(result))                                                          \
    {                                                                                      \
      char full_message[256];                                                              \
      build_error_message(full_message, __VA_ARGS__);                                      \
                                                                                           \
      az_span span;                                                                        \
      bool has_az_span = get_az_span(&span, __VA_ARGS__, AZ_SPAN_EMPTY);                   \
      if (has_az_span)                                                                     \
      {                                                                                    \
        IOT_SAMPLE_LOG_ERROR(full_message, az_span_size(span), az_span_ptr(span), result); \
      }                                                                                    \
      else                                                                                 \
      {                                                                                    \
        IOT_SAMPLE_LOG_ERROR(full_message, result);                                        \
      }                                                                                    \
      exit(1);                                                                             \
    }                                                                                      \
  } while (0)

//
// Environment Variables
//
// DO NOT MODIFY: Service information
#define IOT_SAMPLE_ENV_HUB_HOSTNAME "AZ_IOT_HUB_HOSTNAME"
#define IOT_SAMPLE_ENV_PROVISIONING_ID_SCOPE "AZ_IOT_PROVISIONING_ID_SCOPE"

// DO NOT MODIFY: Device information
#define IOT_SAMPLE_ENV_HUB_DEVICE_ID "AZ_IOT_HUB_DEVICE_ID"
#define IOT_SAMPLE_ENV_HUB_SAS_DEVICE_ID "AZ_IOT_HUB_SAS_DEVICE_ID"
#define IOT_SAMPLE_ENV_PROVISIONING_REGISTRATION_ID "AZ_IOT_PROVISIONING_REGISTRATION_ID"
#define IOT_SAMPLE_ENV_PROVISIONING_SAS_REGISTRATION_ID "AZ_IOT_PROVISIONING_SAS_REGISTRATION_ID"

// DO NOT MODIFY: SAS Key
#define IOT_SAMPLE_ENV_HUB_SAS_KEY "AZ_IOT_HUB_SAS_KEY"
#define IOT_SAMPLE_ENV_PROVISIONING_SAS_KEY "AZ_IOT_PROVISIONING_SAS_KEY"
#define IOT_SAMPLE_ENV_SAS_KEY_DURATION_MINUTES \
  "AZ_IOT_SAS_KEY_DURATION_MINUTES" // default is 2 hrs.

// DO NOT MODIFY: the path to a PEM file containing the device certificate and
// key as well as any intermediate certificates chaining to an uploaded group certificate.
#define IOT_SAMPLE_ENV_DEVICE_X509_CERT_PEM_FILE_PATH "AZ_IOT_DEVICE_X509_CERT_PEM_FILE_PATH"

// DO NOT MODIFY: the path to a PEM file containing the server trusted CA
// This is usually not needed on Linux or Mac but needs to be set on Windows.
#define IOT_SAMPLE_ENV_DEVICE_X509_TRUST_PEM_FILE_PATH "AZ_IOT_DEVICE_X509_TRUST_PEM_FILE_PATH"

char iot_sample_hub_hostname_buffer[128];
char iot_sample_provisioning_id_scope_buffer[16];

char iot_sample_hub_device_id_buffer[64];
char iot_sample_provisioning_registration_id_buffer[256];

char iot_sample_hub_sas_key_buffer[128];
char iot_sample_provisioning_sas_key_buffer[128];

char iot_sample_x509_cert_pem_file_path_buffer[256];
char iot_sample_x509_trust_pem_file_path_buffer[256];

typedef struct
{
  az_span hub_device_id;
  az_span hub_hostname;
  az_span hub_sas_key;
  az_span provisioning_id_scope;
  az_span provisioning_registration_id;
  az_span provisioning_sas_key;
  az_span x509_cert_pem_file_path;
  az_span x509_trust_pem_file_path;
  uint32_t sas_key_duration_minutes;
} iot_sample_environment_variables;

typedef enum
{
  PAHO_IOT_HUB,
  PAHO_IOT_PROVISIONING
} iot_sample_type;

typedef enum
{
  PAHO_IOT_HUB_C2D_SAMPLE,
  PAHO_IOT_HUB_METHODS_SAMPLE,
  PAHO_IOT_HUB_PNP_COMPONENT_SAMPLE,
  PAHO_IOT_HUB_PNP_SAMPLE,
  PAHO_IOT_HUB_SAS_TELEMETRY_SAMPLE,
  PAHO_IOT_HUB_TELEMETRY_SAMPLE,
  PAHO_IOT_HUB_TWIN_SAMPLE,
  PAHO_IOT_PROVISIONING_SAMPLE,
  PAHO_IOT_PROVISIONING_SAS_SAMPLE
} iot_sample_name;

extern bool is_device_operational;

/*
 * @brief Reads in environment variables set by user for purposes of running sample.
 *
 * @param[in] type The enumerated type of the sample.
 * @param[in] name The enumerated name of the sample.
 * @param[out] out_env_vars A pointer to the struct containing all read-in environment variables.
 */
void iot_sample_read_environment_variables(
    iot_sample_type type,
    iot_sample_name name,
    iot_sample_environment_variables* out_env_vars);

/*
 * @brief Builds an MQTT endpoint c-string for an Azure IoT Hub or provisioning service.
 *
 * @param[in] type The enumerated type of the sample.
 * @param[in] env_vars A pointer to environment variable struct.
 * @param[out] endpoint A buffer with sufficient capacity to hold the built endpoint. If
 * successful, contains a null-terminated string of the endpoint.
 * @param[in] endpoint_size The size of \p out_endpoint in bytes.
 */
void iot_sample_create_mqtt_endpoint(
    iot_sample_type type,
    iot_sample_environment_variables const* env_vars,
    char* endpoint,
    size_t endpoint_size);

/*
 * @brief Sleep for given seconds.
 *
 * @param[in] seconds Number of seconds to sleep.
 */
void iot_sample_sleep_for_seconds(uint32_t seconds);

/*
 * @brief Return total seconds passed including supplied minutes.
 *
 * @param[in] minutes Number of minutes to include in total seconds returned.
 *
 * @return Total time in seconds.
 */
uint32_t iot_sample_get_epoch_expiration_time_from_minutes(uint32_t minutes);

/*
 * @brief Generate the base64 encoded and signed signature using HMAC-SHA256 signing.
 *
 * @param[in] sas_base64_encoded_key An #az_span containing the SAS key that will be used for
 * signing.
 * @param[in] sas_signature An #az_span containing the signature.
 * @param[in] sas_base64_encoded_signed_signature An #az_span with sufficient capacity to hold the
 * encoded signed signature.
 * @param[out] out_sas_base64_encoded_signed_signature A pointer to the #az_span containing the
 * encoded signed signature.
 */
void iot_sample_generate_sas_base64_encoded_signed_signature(
    az_span sas_base64_encoded_key,
    az_span sas_signature,
    az_span sas_base64_encoded_signed_signature,
    az_span* out_sas_base64_encoded_signed_signature);

#endif // IOT_SAMPLE_COMMON_H
>>>>>>> f38f6ed3
<|MERGE_RESOLUTION|>--- conflicted
+++ resolved
@@ -1,4 +1,3 @@
-<<<<<<< HEAD
 // Copyright (c) Microsoft Corporation. All rights reserved.
 // SPDX-License-Identifier: MIT
 
@@ -221,227 +220,4 @@
     az_span sas_base64_encoded_signed_signature,
     az_span* out_sas_base64_encoded_signed_signature);
 
-#endif // IOT_SAMPLE_COMMON_H
-=======
-// Copyright (c) Microsoft Corporation. All rights reserved.
-// SPDX-License-Identifier: MIT
-
-#ifndef IOT_SAMPLE_COMMON_H
-#define IOT_SAMPLE_COMMON_H
-
-#include <stdarg.h>
-#include <stdbool.h>
-#include <stddef.h>
-#include <stdint.h>
-#include <stdio.h>
-#include <stdlib.h>
-
-#include <azure/core/az_result.h>
-#include <azure/core/az_span.h>
-
-#define IOT_SAMPLE_SAS_KEY_DURATION_TIME_DIGITS 4
-#define IOT_SAMPLE_MQTT_PUBLISH_QOS 0
-
-//
-// Logging
-//
-#define IOT_SAMPLE_LOG_ERROR(...)                                                  \
-  do                                                                               \
-  {                                                                                \
-    (void)fprintf(stderr, "ERROR:\t\t%s:%s():%d: ", __FILE__, __func__, __LINE__); \
-    (void)fprintf(stderr, __VA_ARGS__);                                            \
-    (void)fprintf(stderr, "\n");                                                   \
-    fflush(stdout);                                                                \
-    fflush(stderr);                                                                \
-  } while (0)
-
-#define IOT_SAMPLE_LOG_SUCCESS(...) \
-  do                                \
-  {                                 \
-    (void)printf("SUCCESS:\t");     \
-    (void)printf(__VA_ARGS__);      \
-    (void)printf("\n");             \
-  } while (0)
-
-#define IOT_SAMPLE_LOG(...)    \
-  do                           \
-  {                            \
-    (void)printf("\t\t");      \
-    (void)printf(__VA_ARGS__); \
-    (void)printf("\n");        \
-  } while (0)
-
-#define IOT_SAMPLE_LOG_AZ_SPAN(span_description, span)                                           \
-  do                                                                                             \
-  {                                                                                              \
-    (void)printf("\t\t%s ", span_description);                                                   \
-    (void)fwrite((char*)az_span_ptr(span), sizeof(uint8_t), (size_t)az_span_size(span), stdout); \
-    (void)printf("\n");                                                                          \
-  } while (0)
-
-//
-// Error handling
-//
-// Note: Only handles a single variadic parameter of type char const*, or two variadic parameters of
-// type char const* and az_span.
-void build_error_message(char* out_full_message, char const* const error_message, ...);
-bool get_az_span(az_span* out_span, char const* const error_message, ...);
-#define IOT_SAMPLE_EXIT_IF_AZ_FAILED(azfn, ...)                                            \
-  do                                                                                       \
-  {                                                                                        \
-    az_result const result = (azfn);                                                       \
-                                                                                           \
-    if (az_result_failed(result))                                                          \
-    {                                                                                      \
-      char full_message[256];                                                              \
-      build_error_message(full_message, __VA_ARGS__);                                      \
-                                                                                           \
-      az_span span;                                                                        \
-      bool has_az_span = get_az_span(&span, __VA_ARGS__, AZ_SPAN_EMPTY);                   \
-      if (has_az_span)                                                                     \
-      {                                                                                    \
-        IOT_SAMPLE_LOG_ERROR(full_message, az_span_size(span), az_span_ptr(span), result); \
-      }                                                                                    \
-      else                                                                                 \
-      {                                                                                    \
-        IOT_SAMPLE_LOG_ERROR(full_message, result);                                        \
-      }                                                                                    \
-      exit(1);                                                                             \
-    }                                                                                      \
-  } while (0)
-
-//
-// Environment Variables
-//
-// DO NOT MODIFY: Service information
-#define IOT_SAMPLE_ENV_HUB_HOSTNAME "AZ_IOT_HUB_HOSTNAME"
-#define IOT_SAMPLE_ENV_PROVISIONING_ID_SCOPE "AZ_IOT_PROVISIONING_ID_SCOPE"
-
-// DO NOT MODIFY: Device information
-#define IOT_SAMPLE_ENV_HUB_DEVICE_ID "AZ_IOT_HUB_DEVICE_ID"
-#define IOT_SAMPLE_ENV_HUB_SAS_DEVICE_ID "AZ_IOT_HUB_SAS_DEVICE_ID"
-#define IOT_SAMPLE_ENV_PROVISIONING_REGISTRATION_ID "AZ_IOT_PROVISIONING_REGISTRATION_ID"
-#define IOT_SAMPLE_ENV_PROVISIONING_SAS_REGISTRATION_ID "AZ_IOT_PROVISIONING_SAS_REGISTRATION_ID"
-
-// DO NOT MODIFY: SAS Key
-#define IOT_SAMPLE_ENV_HUB_SAS_KEY "AZ_IOT_HUB_SAS_KEY"
-#define IOT_SAMPLE_ENV_PROVISIONING_SAS_KEY "AZ_IOT_PROVISIONING_SAS_KEY"
-#define IOT_SAMPLE_ENV_SAS_KEY_DURATION_MINUTES \
-  "AZ_IOT_SAS_KEY_DURATION_MINUTES" // default is 2 hrs.
-
-// DO NOT MODIFY: the path to a PEM file containing the device certificate and
-// key as well as any intermediate certificates chaining to an uploaded group certificate.
-#define IOT_SAMPLE_ENV_DEVICE_X509_CERT_PEM_FILE_PATH "AZ_IOT_DEVICE_X509_CERT_PEM_FILE_PATH"
-
-// DO NOT MODIFY: the path to a PEM file containing the server trusted CA
-// This is usually not needed on Linux or Mac but needs to be set on Windows.
-#define IOT_SAMPLE_ENV_DEVICE_X509_TRUST_PEM_FILE_PATH "AZ_IOT_DEVICE_X509_TRUST_PEM_FILE_PATH"
-
-char iot_sample_hub_hostname_buffer[128];
-char iot_sample_provisioning_id_scope_buffer[16];
-
-char iot_sample_hub_device_id_buffer[64];
-char iot_sample_provisioning_registration_id_buffer[256];
-
-char iot_sample_hub_sas_key_buffer[128];
-char iot_sample_provisioning_sas_key_buffer[128];
-
-char iot_sample_x509_cert_pem_file_path_buffer[256];
-char iot_sample_x509_trust_pem_file_path_buffer[256];
-
-typedef struct
-{
-  az_span hub_device_id;
-  az_span hub_hostname;
-  az_span hub_sas_key;
-  az_span provisioning_id_scope;
-  az_span provisioning_registration_id;
-  az_span provisioning_sas_key;
-  az_span x509_cert_pem_file_path;
-  az_span x509_trust_pem_file_path;
-  uint32_t sas_key_duration_minutes;
-} iot_sample_environment_variables;
-
-typedef enum
-{
-  PAHO_IOT_HUB,
-  PAHO_IOT_PROVISIONING
-} iot_sample_type;
-
-typedef enum
-{
-  PAHO_IOT_HUB_C2D_SAMPLE,
-  PAHO_IOT_HUB_METHODS_SAMPLE,
-  PAHO_IOT_HUB_PNP_COMPONENT_SAMPLE,
-  PAHO_IOT_HUB_PNP_SAMPLE,
-  PAHO_IOT_HUB_SAS_TELEMETRY_SAMPLE,
-  PAHO_IOT_HUB_TELEMETRY_SAMPLE,
-  PAHO_IOT_HUB_TWIN_SAMPLE,
-  PAHO_IOT_PROVISIONING_SAMPLE,
-  PAHO_IOT_PROVISIONING_SAS_SAMPLE
-} iot_sample_name;
-
-extern bool is_device_operational;
-
-/*
- * @brief Reads in environment variables set by user for purposes of running sample.
- *
- * @param[in] type The enumerated type of the sample.
- * @param[in] name The enumerated name of the sample.
- * @param[out] out_env_vars A pointer to the struct containing all read-in environment variables.
- */
-void iot_sample_read_environment_variables(
-    iot_sample_type type,
-    iot_sample_name name,
-    iot_sample_environment_variables* out_env_vars);
-
-/*
- * @brief Builds an MQTT endpoint c-string for an Azure IoT Hub or provisioning service.
- *
- * @param[in] type The enumerated type of the sample.
- * @param[in] env_vars A pointer to environment variable struct.
- * @param[out] endpoint A buffer with sufficient capacity to hold the built endpoint. If
- * successful, contains a null-terminated string of the endpoint.
- * @param[in] endpoint_size The size of \p out_endpoint in bytes.
- */
-void iot_sample_create_mqtt_endpoint(
-    iot_sample_type type,
-    iot_sample_environment_variables const* env_vars,
-    char* endpoint,
-    size_t endpoint_size);
-
-/*
- * @brief Sleep for given seconds.
- *
- * @param[in] seconds Number of seconds to sleep.
- */
-void iot_sample_sleep_for_seconds(uint32_t seconds);
-
-/*
- * @brief Return total seconds passed including supplied minutes.
- *
- * @param[in] minutes Number of minutes to include in total seconds returned.
- *
- * @return Total time in seconds.
- */
-uint32_t iot_sample_get_epoch_expiration_time_from_minutes(uint32_t minutes);
-
-/*
- * @brief Generate the base64 encoded and signed signature using HMAC-SHA256 signing.
- *
- * @param[in] sas_base64_encoded_key An #az_span containing the SAS key that will be used for
- * signing.
- * @param[in] sas_signature An #az_span containing the signature.
- * @param[in] sas_base64_encoded_signed_signature An #az_span with sufficient capacity to hold the
- * encoded signed signature.
- * @param[out] out_sas_base64_encoded_signed_signature A pointer to the #az_span containing the
- * encoded signed signature.
- */
-void iot_sample_generate_sas_base64_encoded_signed_signature(
-    az_span sas_base64_encoded_key,
-    az_span sas_signature,
-    az_span sas_base64_encoded_signed_signature,
-    az_span* out_sas_base64_encoded_signed_signature);
-
-#endif // IOT_SAMPLE_COMMON_H
->>>>>>> f38f6ed3
+#endif // IOT_SAMPLE_COMMON_H