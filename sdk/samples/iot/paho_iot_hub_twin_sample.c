// Copyright (c) Microsoft Corporation. All rights reserved.
// SPDX-License-Identifier: MIT

#ifdef _MSC_VER
// warning C4201: nonstandard extension used: nameless struct/union
#pragma warning(disable : 4201)
#endif
#include <paho-mqtt/MQTTClient.h>
#ifdef _MSC_VER
#pragma warning(default : 4201)
#endif

#include "iot_samples_common.h"

#include <stdbool.h>
#include <stddef.h>
#include <stdint.h>
#include <stdlib.h>
#include <string.h>

#include <azure/core/az_json.h>
#include <azure/core/az_result.h>
#include <azure/core/az_span.h>
#include <azure/iot/az_iot_hub_client.h>

#define SAMPLE_TYPE PAHO_IOT_HUB
#define SAMPLE_NAME PAHO_IOT_HUB_TWIN_SAMPLE

#define MAX_TWIN_MESSAGE_COUNT 5
#define TIMEOUT_MQTT_RECEIVE_MS (60 * 1000)
#define TIMEOUT_MQTT_DISCONNECT_MS (10 * 1000)

static const az_span twin_document_topic_request_id = AZ_SPAN_LITERAL_FROM_STR("get_twin");
static const az_span twin_patch_topic_request_id = AZ_SPAN_LITERAL_FROM_STR("reported_prop");
static const az_span version_name = AZ_SPAN_LITERAL_FROM_STR("$version");
static const az_span reported_property_name = AZ_SPAN_LITERAL_FROM_STR("device_count");
static int32_t reported_property_value = 0;

static iot_sample_environment_variables env_vars;
static az_iot_hub_client hub_client;
static MQTTClient mqtt_client;
static char mqtt_client_username_buffer[128];

// Functions
static void create_and_configure_mqtt_client(void);
static void connect_mqtt_client_to_iot_hub(void);
static void subscribe_mqtt_client_to_iot_hub_topics(void);
static void get_device_twin_document(void);
static void send_reported_property(void);
static void receive_desired_property(void);
static void disconnect_mqtt_client_from_iot_hub(void);

static az_result build_reported_property(az_span destination, az_span* json_out);
static az_result update_property(az_span desired_payload);
static void receive_device_twin_message(void);
static void parse_device_twin_message(
    char* topic,
    int topic_len,
    const MQTTClient_message* message,
    az_iot_hub_client_twin_response* twin_response);

/*
 * This sample utilizes the Azure IoT Hub to get the device twin document, send a reported property
 * message, and receive up to 5 desired property messages. If a timeout occurs while waiting for a
 * message from the Azure IoT Hub, the sample will exit. Upon receiving a desired property message,
 * the sample will update the twin property locally and send a reported property message back to the
 * service. X509 self-certification is used.
 *
 * A property named `device_count` is supported for this sample. To send a device twin desired
 * property message, select your device's Device Twin tab in the Azure Portal of your IoT Hub. Add
 * the property `device_count` along with a corresponding value to the `desired` section of the
 * JSON. Select Save to udate the twin document and send the twin message to the device.
 *
 * {
 *   "properties": {
 *     "desired": {
 *       "device_count": 42,
 *     }
 *   }
 * }
 *
 * No other property names sent in a desired property message are supported. If any are sent, the
 * log will report there is nothing to update.
 */
int main(void)
{
  create_and_configure_mqtt_client();
  LOG_SUCCESS("Client created and configured.");

  connect_mqtt_client_to_iot_hub();
  LOG_SUCCESS("Client connected to IoT Hub.");

  subscribe_mqtt_client_to_iot_hub_topics();
  LOG_SUCCESS("Client subscribed to IoT Hub topics.");

  get_device_twin_document();
  LOG_SUCCESS("Client got twin document.");

  send_reported_property();
  LOG_SUCCESS("Client sent reported property.");

  receive_desired_property();
  LOG_SUCCESS("Client received desired property.");

  disconnect_mqtt_client_from_iot_hub();
  LOG_SUCCESS("Client disconnected from IoT Hub.");

  return 0;
}

static void create_and_configure_mqtt_client(void)
{
  int rc;

  // Reads in environment variables set by user for purposes of running sample.
  if (az_failed(rc = read_environment_variables(SAMPLE_TYPE, SAMPLE_NAME, &env_vars)))
  {
    LOG_ERROR(
        "Failed to read configuration from environment variables: az_result return code 0x%04x.",
        rc);
    exit(rc);
  }

  // Build an MQTT endpoint c-string.
  char mqtt_endpoint_buffer[128];
  if (az_failed(
          rc = create_mqtt_endpoint(
              SAMPLE_TYPE, &env_vars, mqtt_endpoint_buffer, sizeof(mqtt_endpoint_buffer))))
  {
    LOG_ERROR("Failed to create MQTT endpoint: az_result return code 0x%04x.", rc);
    exit(rc);
  }

  // Initialize the hub client with the default connection options.
  if (az_failed(
          rc = az_iot_hub_client_init(
              &hub_client, env_vars.hub_hostname, env_vars.hub_device_id, NULL)))
  {
    LOG_ERROR("Failed to initialize hub client: az_result return code 0x%04x.", rc);
    exit(rc);
  }

  // Get the MQTT client id used for the MQTT connection.
  char mqtt_client_id_buffer[128];
  if (az_failed(
          rc = az_iot_hub_client_get_client_id(
              &hub_client, mqtt_client_id_buffer, sizeof(mqtt_client_id_buffer), NULL)))
  {
    LOG_ERROR("Failed to get MQTT client id: az_result return code 0x%04x.", rc);
    exit(rc);
  }

  // Create the Paho MQTT client.
  if ((rc = MQTTClient_create(
           &mqtt_client,
           mqtt_endpoint_buffer,
           mqtt_client_id_buffer,
           MQTTCLIENT_PERSISTENCE_NONE,
           NULL))
      != MQTTCLIENT_SUCCESS)
  {
    LOG_ERROR("Failed to create MQTT client: MQTTClient return code %d.", rc);
    exit(rc);
  }
}

static void connect_mqtt_client_to_iot_hub(void)
{
  int rc;

  // Get the MQTT client username.
  if (az_failed(
          rc = az_iot_hub_client_get_user_name(
              &hub_client, mqtt_client_username_buffer, sizeof(mqtt_client_username_buffer), NULL)))
  {
    LOG_ERROR("Failed to get MQTT client username: az_result return code 0x%04x.", rc);
    exit(rc);
  }

  // Set MQTT connection options.
  MQTTClient_connectOptions mqtt_connect_options = MQTTClient_connectOptions_initializer;
  mqtt_connect_options.username = mqtt_client_username_buffer;
  mqtt_connect_options.password = NULL; // This sample uses x509 authentication.
  mqtt_connect_options.cleansession = false; // Set to false so can receive any pending messages.
  mqtt_connect_options.keepAliveInterval = AZ_IOT_DEFAULT_MQTT_CONNECT_KEEPALIVE_SECONDS;

  MQTTClient_SSLOptions mqtt_ssl_options = MQTTClient_SSLOptions_initializer;
  mqtt_ssl_options.keyStore = (char*)az_span_ptr(env_vars.x509_cert_pem_file_path);
  if (*az_span_ptr(env_vars.x509_trust_pem_file_path)
      != '\0') // Should only be set if required by OS.
  {
    mqtt_ssl_options.trustStore = (char*)az_span_ptr(env_vars.x509_trust_pem_file_path);
  }
  mqtt_connect_options.ssl = &mqtt_ssl_options;

  // Connect MQTT client to the Azure IoT Hub.
  if ((rc = MQTTClient_connect(mqtt_client, &mqtt_connect_options)) != MQTTCLIENT_SUCCESS)
  {
    LOG_ERROR(
        "Failed to connect: MQTTClient return code %d.\n"
        "If on Windows, confirm the AZ_IOT_DEVICE_X509_TRUST_PEM_FILE_PATH environment variable is "
        "set correctly.",
        rc);
    exit(rc);
  }
}

static void subscribe_mqtt_client_to_iot_hub_topics(void)
{
  int rc;

  // Messages received on the Twin Patch topic will be updates to the desired properties.
  if ((rc = MQTTClient_subscribe(mqtt_client, AZ_IOT_HUB_CLIENT_TWIN_PATCH_SUBSCRIBE_TOPIC, 1))
      != MQTTCLIENT_SUCCESS)
  {
    LOG_ERROR("Failed to subscribe to the Twin Patch topic: MQTTClient return code %d.", rc);
    exit(rc);
  }

  // Messages received on Response topic will be response statuses from the server.
  if ((rc = MQTTClient_subscribe(mqtt_client, AZ_IOT_HUB_CLIENT_TWIN_RESPONSE_SUBSCRIBE_TOPIC, 1))
      != MQTTCLIENT_SUCCESS)
  {
    LOG_ERROR("Failed to subscribe to the Twin Response topic: MQTTClient return code %d.", rc);
    exit(rc);
  }
}

static void get_device_twin_document(void)
{
  int rc;

  LOG("Client requesting twin document from service.");

  // Get the Twin Document topic to publish the twin document request.
  char twin_document_topic[128];
  if (az_failed(
          rc = az_iot_hub_client_twin_document_get_publish_topic(
              &hub_client,
              twin_document_topic_request_id,
              twin_document_topic,
              sizeof(twin_document_topic),
              NULL)))
  {
    LOG_ERROR("Failed to get Twin Document publish topic: az_result return code 0x%04x.", rc);
    exit(rc);
  }

  // Publish the twin document request.
  if ((rc = MQTTClient_publish(mqtt_client, twin_document_topic, 0, NULL, 0, 0, NULL))
      != MQTTCLIENT_SUCCESS)
  {
    LOG_ERROR("Failed to publish twin document request: MQTTClient return code %d.", rc);
    exit(rc);
  }

  // Receive the twin document message from the server.
  receive_device_twin_message();
}

static void send_reported_property(void)
{
  int rc;

  LOG("Client sending reported property to service.");

  // Get the Twin Patch topic to send a reported property update.
  char twin_patch_topic_buffer[128];
  if (az_failed(
          rc = az_iot_hub_client_twin_patch_get_publish_topic(
              &hub_client,
              twin_patch_topic_request_id,
              twin_patch_topic_buffer,
              sizeof(twin_patch_topic_buffer),
              NULL)))
  {
    LOG_ERROR("Failed to get Twin Patch publish topic: az_result return code 0x%04x.", rc);
    exit(rc);
  }

  // Build the updated reported property message.
<<<<<<< HEAD
  char reported_property_payload_buffer[128];
  az_span reported_property_payload = AZ_SPAN_FROM_BUFFER(reported_property_payload_buffer);
  if (az_failed(rc = build_reported_property(&reported_property_payload)))
=======
  az_span reported_property_payload = AZ_SPAN_FROM_BUFFER(reported_property_buffer);
  if (az_failed(rc = build_reported_property(reported_property_payload, &reported_property_payload)))
>>>>>>> 1708dbaf
  {
    LOG_ERROR("Failed to build reported property payload: az_result return code 0x%04x.", rc);
    exit(rc);
  }

  // Publish the reported property update.
  if ((rc = MQTTClient_publish(
           mqtt_client,
           twin_patch_topic_buffer,
           az_span_size(reported_property_payload),
           az_span_ptr(reported_property_payload),
           0,
           0,
           NULL))
      != MQTTCLIENT_SUCCESS)
  {
    LOG_ERROR("Failed to publish reported property update: MQTTClient return code %d.", rc);
    exit(rc);
  }
  LOG_SUCCESS("Client sent reported property message.");
  LOG_AZ_SPAN("Payload:", reported_property_payload);

  // Receive the server resonse.
  receive_device_twin_message();
}

static void receive_desired_property(void)
{
  // Continue until max # messages received or timeout expires.
  for (uint8_t message_count = 0; message_count < MAX_TWIN_MESSAGE_COUNT; message_count++)
  {
    receive_device_twin_message();
    send_reported_property();
  }
}

static void disconnect_mqtt_client_from_iot_hub(void)
{
  int rc;

  if ((rc = MQTTClient_disconnect(mqtt_client, TIMEOUT_MQTT_DISCONNECT_MS)) != MQTTCLIENT_SUCCESS)
  {
    LOG_ERROR("Failed to disconnect MQTT client: MQTTClient return code %d.", rc);
    exit(rc);
  }

  MQTTClient_destroy(&mqtt_client);
}

static void receive_device_twin_message(void)
{
  int rc;
  char* topic = NULL;
  int topic_len = 0;
  MQTTClient_message* message = NULL;

  LOG("Waiting for device twin message.");

  if (((rc = MQTTClient_receive(mqtt_client, &topic, &topic_len, &message, TIMEOUT_MQTT_RECEIVE_MS))
       != MQTTCLIENT_SUCCESS)
      && (rc != MQTTCLIENT_TOPICNAME_TRUNCATED))
  {
    LOG_ERROR("Failed to receive message: MQTTClient return code %d.", rc);
    exit(rc);
  }
  else if (message == NULL)
  {
    LOG_ERROR("Timeout expired: MQTTClient return code %d.", rc);
    exit(rc);
  }
  else if (rc == MQTTCLIENT_TOPICNAME_TRUNCATED)
  {
    topic_len = (int)strlen(topic);
  }
  LOG_SUCCESS("Client received device twin message from the service.");

  // Parse device twin message.
  az_iot_hub_client_twin_response twin_response;
  parse_device_twin_message(topic, topic_len, message, &twin_response);
  LOG_SUCCESS("Client parsed device twin message.");

  LOG(" "); // Formatting

  MQTTClient_freeMessage(&message);
  MQTTClient_free(topic);
}

static void parse_device_twin_message(
    char* topic,
    int topic_len,
    const MQTTClient_message* message,
    az_iot_hub_client_twin_response* twin_response)
{
  int rc;
  az_span topic_span = az_span_create((uint8_t*)topic, topic_len);
  az_span message_span = az_span_create((uint8_t*)message->payload, message->payloadlen);

  // Parse message and retrieve twin_response info.
  if (az_failed(
          rc = az_iot_hub_client_twin_parse_received_topic(&hub_client, topic_span, twin_response)))
  {
    LOG_ERROR("Message from unknown topic: az_result return code 0x%04x.", rc);
    LOG_AZ_SPAN("Topic:", topic_span);
    exit(rc);
  }
  LOG_SUCCESS("Client received a valid topic response:");
  LOG_AZ_SPAN("Topic:", topic_span);
  LOG_AZ_SPAN("Payload:", message_span);
  LOG("Status: %d", twin_response->status);

  // Invoke appropriate action per response type (3 Types only).
  switch (twin_response->response_type)
  {
    case AZ_IOT_CLIENT_TWIN_RESPONSE_TYPE_GET:
      LOG("Type: GET");
      break;

    case AZ_IOT_CLIENT_TWIN_RESPONSE_TYPE_REPORTED_PROPERTIES:
      LOG("Type: Reported Properties");
      break;

    case AZ_IOT_CLIENT_TWIN_RESPONSE_TYPE_DESIRED_PROPERTIES:
      LOG("Type: Desired Properties");

      if (az_failed(rc = update_property(message_span)))
      {
        LOG_ERROR("Failed to update property locally: az_result return code 0x%04x.", rc);
        exit(rc);
      }
      break;
  }
}

static az_result build_reported_property(az_span destination, az_span* json_out)
{
  az_json_writer json_writer;

  AZ_RETURN_IF_FAILED(az_json_writer_init(&json_writer, destination, NULL));
  AZ_RETURN_IF_FAILED(az_json_writer_append_begin_object(&json_writer));
  AZ_RETURN_IF_FAILED(az_json_writer_append_property_name(&json_writer, reported_property_name));
  AZ_RETURN_IF_FAILED(az_json_writer_append_int32(&json_writer, reported_property_value));
  AZ_RETURN_IF_FAILED(az_json_writer_append_end_object(&json_writer));

  *json_out = az_json_writer_get_bytes_used_in_destination(&json_writer);

  return AZ_OK;
}

static az_result update_property(az_span desired_payload)
{
  // Parse desired property payload.
  az_json_reader json_reader;
  AZ_RETURN_IF_FAILED(az_json_reader_init(&json_reader, desired_payload, NULL));

  AZ_RETURN_IF_FAILED(az_json_reader_next_token(&json_reader));
  if (json_reader.token.kind != AZ_JSON_TOKEN_BEGIN_OBJECT)
  {
    return AZ_ERROR_UNEXPECTED_CHAR;
  }

  AZ_RETURN_IF_FAILED(az_json_reader_next_token(&json_reader));

  // Update property locally if found.
  while (json_reader.token.kind != AZ_JSON_TOKEN_END_OBJECT)
  {
    if (az_json_token_is_text_equal(&json_reader.token, reported_property_name))
    {
      // Move to the value token and store value.
      AZ_RETURN_IF_FAILED(az_json_reader_next_token(&json_reader));
      AZ_RETURN_IF_FAILED(az_json_token_get_int32(&json_reader.token, &reported_property_value));
      LOG_SUCCESS(
          "Client updated \"%.*s\" locally to %d.",
          az_span_size(reported_property_name),
          az_span_ptr(reported_property_name),
          reported_property_value);

      return AZ_OK;
    }
    else if (az_json_token_is_text_equal(&json_reader.token, version_name))
    {
      break; // Desired property not found in payload.
    }
    else
    {
      AZ_RETURN_IF_FAILED(az_json_reader_skip_children(&json_reader)); // Ignore children tokens.
    }

    AZ_RETURN_IF_FAILED(az_json_reader_next_token(&json_reader)); // Check next sibling token.
  }

  LOG("Did not find \"%.*s\" in desired property payload. Nothing to update.",
      az_span_size(reported_property_name),
      az_span_ptr(reported_property_name));

  return AZ_OK;
}<|MERGE_RESOLUTION|>--- conflicted
+++ resolved
@@ -279,14 +279,9 @@
   }
 
   // Build the updated reported property message.
-<<<<<<< HEAD
   char reported_property_payload_buffer[128];
   az_span reported_property_payload = AZ_SPAN_FROM_BUFFER(reported_property_payload_buffer);
-  if (az_failed(rc = build_reported_property(&reported_property_payload)))
-=======
-  az_span reported_property_payload = AZ_SPAN_FROM_BUFFER(reported_property_buffer);
   if (az_failed(rc = build_reported_property(reported_property_payload, &reported_property_payload)))
->>>>>>> 1708dbaf
   {
     LOG_ERROR("Failed to build reported property payload: az_result return code 0x%04x.", rc);
     exit(rc);
