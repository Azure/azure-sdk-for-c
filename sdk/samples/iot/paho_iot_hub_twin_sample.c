--- conflicted
+++ resolved
@@ -40,15 +40,16 @@
     az_iot_hub_client_twin_response* twin_response);
 
 /*
- * This sample utilizes the Azure IoT Hub to get the twin document, send a reported property message,
- * and receive up to 5 desired property messages. If a timeout occurs while waiting for a message from
- * the Azure IoT Hub, the sample will exit. Upon receiving a desired property message, the sample will
- * update the property locally and send a reported property message back to the service.
- * X509 self-certification is used.
+ * This sample utilizes the Azure IoT Hub to get the twin document, send a reported property
+ * message, and receive up to 5 desired property messages. If a timeout occurs while waiting for a
+ * message from the Azure IoT Hub, the sample will exit. Upon receiving a desired property message,
+ * the sample will update the property locally and send a reported property message back to the
+ * service. X509 self-certification is used.
  *
- * A property named `device_count` is supported for this sample. To send a device twin desired property
- * message, select your device's Device Twin tab in your Azure IoT Hub. Add the property `device_count`
- * along with a corresponding value to the `desired` section of the JSON. Select Save to send the message.
+ * A property named `device_count` is supported for this sample. To send a device twin desired
+ * property message, select your device's Device Twin tab in your Azure IoT Hub. Add the property
+ * `device_count` along with a corresponding value to the `desired` section of the JSON. Select Save
+ * to send the message.
  *
  * {
  *   "properties": {
@@ -58,8 +59,8 @@
  *   }
  * }
  *
- * No other property names sent in a desired property message are supported. If any are sent, the log
- * will report there is nothing to update.
+ * No other property names sent in a desired property message are supported. If any are sent, the
+ * log will report there is nothing to update.
  */
 int main()
 {
@@ -103,19 +104,11 @@
   // Build an MQTT endpoint c-string.
   char mqtt_endpoint_buffer[128];
   if (az_failed(
-          rc = create_mqtt_endpoint(
-              SAMPLE_TYPE, mqtt_endpoint_buffer, sizeof(mqtt_endpoint_buffer))))
-  {
-<<<<<<< HEAD
+          rc
+          = create_mqtt_endpoint(SAMPLE_TYPE, mqtt_endpoint_buffer, sizeof(mqtt_endpoint_buffer))))
+  {
     LOG_ERROR("Failed to create MQTT endpoint: az_result return code 0x%04x.", rc);
     exit(rc);
-=======
-    printf("%s\n", hide_value ? "***" : env_value);
-    az_span env_span = az_span_create_from_str(env_value);
-    AZ_RETURN_IF_NOT_ENOUGH_SIZE(buffer, az_span_size(env_span));
-    az_span_copy(buffer, env_span);
-    *out_value = az_span_slice(buffer, 0, az_span_size(env_span));
->>>>>>> 1215f728
   }
 
   // Initialize the hub client with the default connection options.
@@ -137,7 +130,6 @@
     exit(rc);
   }
 
-<<<<<<< HEAD
   // Create the Paho MQTT client.
   if ((rc = MQTTClient_create(
            &mqtt_client,
@@ -150,13 +142,6 @@
     LOG_ERROR("Failed to create MQTT client: MQTTClient return code %d.", rc);
     exit(rc);
   }
-=======
-  az_span destination_span = az_span_create((uint8_t*)destination, destination_size);
-  az_span remainder = az_span_copy(destination_span, mqtt_url_prefix);
-  remainder = az_span_copy(remainder, az_span_slice(iot_hub, 0, iot_hub_length));
-  remainder = az_span_copy(remainder, mqtt_url_suffix);
-  az_span_copy_u8(remainder, null_terminator);
->>>>>>> 1215f728
 
   return;
 }
@@ -183,7 +168,8 @@
 
   MQTTClient_SSLOptions mqtt_ssl_options = MQTTClient_SSLOptions_initializer;
   mqtt_ssl_options.keyStore = (char*)x509_cert_pem_file_path_buffer;
-  if (*az_span_ptr(env_vars.x509_trust_pem_file_path) != '\0') // Should only be set if required by OS.
+  if (*az_span_ptr(env_vars.x509_trust_pem_file_path)
+      != '\0') // Should only be set if required by OS.
   {
     mqtt_ssl_options.trustStore = (char*)x509_trust_pem_file_path_buffer;
   }
@@ -236,7 +222,11 @@
   char twin_document_topic[128];
   if (az_failed(
           rc = az_iot_hub_client_twin_document_get_publish_topic(
-              &hub_client, twin_document_topic_request_id, twin_document_topic, sizeof(twin_document_topic), NULL)))
+              &hub_client,
+              twin_document_topic_request_id,
+              twin_document_topic,
+              sizeof(twin_document_topic),
+              NULL)))
   {
     LOG_ERROR("Failed to get Twin Document publish topic: az_result return code %04x", rc);
     exit(rc);
@@ -250,7 +240,7 @@
     exit(rc);
   }
 
-  //Receive the twin document message from the server.
+  // Receive the twin document message from the server.
   receive_message();
 
   return;
@@ -301,7 +291,7 @@
   LOG_SUCCESS("Client sent reported property message:");
   LOG_AZ_SPAN("Payload:", reported_property_payload);
 
-  //Receive the server resonse.
+  // Receive the server resonse.
   receive_message();
 
   return;
@@ -431,8 +421,7 @@
 
   az_json_writer json_writer;
 
-  AZ_RETURN_IF_FAILED(
-      az_json_writer_init(&json_writer, *reported_property_payload, NULL));
+  AZ_RETURN_IF_FAILED(az_json_writer_init(&json_writer, *reported_property_payload, NULL));
   AZ_RETURN_IF_FAILED(az_json_writer_append_begin_object(&json_writer));
   AZ_RETURN_IF_FAILED(az_json_writer_append_property_name(&json_writer, reported_property_name));
   AZ_RETURN_IF_FAILED(az_json_writer_append_int32(&json_writer, reported_property_value));
