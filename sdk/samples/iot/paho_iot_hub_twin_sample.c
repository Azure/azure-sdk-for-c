// Copyright (c) Microsoft Corporation. All rights reserved.
// SPDX-License-Identifier: MIT

#ifdef _MSC_VER
#pragma warning(push)
// warning C4201: nonstandard extension used: nameless struct/union
#pragma warning(disable : 4201)
#endif
#include <paho-mqtt/MQTTClient.h>
#ifdef _MSC_VER
#pragma warning(pop)
#endif

#include "iot_sample_common.h"

#include <stdbool.h>
#include <stddef.h>
#include <stdint.h>
#include <stdlib.h>
#include <string.h>

#include <azure/core/az_json.h>
#include <azure/core/az_result.h>
#include <azure/core/az_span.h>
#include <azure/iot/az_iot_hub_client.h>

#define SAMPLE_TYPE PAHO_IOT_HUB
#define SAMPLE_NAME PAHO_IOT_HUB_TWIN_SAMPLE

#define MAX_TWIN_MESSAGE_COUNT 5
#define MQTT_TIMEOUT_RECEIVE_MS (60 * 1000)
#define MQTT_TIMEOUT_DISCONNECT_MS (10 * 1000)

static az_span const twin_document_topic_request_id = AZ_SPAN_LITERAL_FROM_STR("get_twin");
static az_span const twin_patch_topic_request_id = AZ_SPAN_LITERAL_FROM_STR("reported_prop");
static az_span const version_name = AZ_SPAN_LITERAL_FROM_STR("$version");
static az_span const reported_property_name = AZ_SPAN_LITERAL_FROM_STR("device_count");
static int32_t reported_property_value = 0;

static iot_sample_environment_variables env_vars;
static az_iot_hub_client hub_client;
static MQTTClient mqtt_client;
static char mqtt_client_username_buffer[128];

// Functions
static void create_and_configure_mqtt_client(void);
static void connect_mqtt_client_to_iot_hub(void);
static void subscribe_mqtt_client_to_iot_hub_topics(void);
static void send_and_receive_device_twin_messages(void);
static void disconnect_mqtt_client_from_iot_hub(void);

static void get_device_twin_document(void);
static void send_reported_property(void);
static bool receive_device_twin_message(void);
static void parse_device_twin_message(
    char* topic,
    int topic_len,
    MQTTClient_message const* message,
    az_iot_hub_client_twin_response* out_twin_response);
static void handle_device_twin_message(
    MQTTClient_message const* message,
    az_iot_hub_client_twin_response const* twin_response);
static az_result build_reported_property(
    az_span reported_property_payload,
    az_span* out_reported_property_payload);
static az_result update_local_property(az_span desired_payload, bool* out_property_found);

/*
 * This sample utilizes the Azure IoT Hub to get the device twin document, send a reported property
 * message, and receive up to 5 desired property messages. If a timeout occurs while waiting for a
 * message from the Azure IoT Hub, the sample will exit. Upon receiving a desired property message,
 * the sample will update the twin property locally and send a reported property message back to the
 * service. X509 self-certification is used.
 *
 * A property named `device_count` is supported for this sample. To send a device twin desired
 * property message, select your device's Device Twin tab in the Azure Portal of your IoT Hub. Add
 * the property `device_count` along with a corresponding value to the `desired` section of the
 * JSON. Select Save to udate the twin document and send the twin message to the device.
 *
 * {
 *   "properties": {
 *     "desired": {
 *       "device_count": 42,
 *     }
 *   }
 * }
 *
 * No other property names sent in a desired property message are supported. If any are sent, the
 * IOT_SAMPLE_LOG will report there is nothing to update.
 */
int main(void)
{
  create_and_configure_mqtt_client();
  IOT_SAMPLE_LOG_SUCCESS("Client created and configured.");

  connect_mqtt_client_to_iot_hub();
  IOT_SAMPLE_LOG_SUCCESS("Client connected to IoT Hub.");

  subscribe_mqtt_client_to_iot_hub_topics();
  IOT_SAMPLE_LOG_SUCCESS("Client subscribed to IoT Hub topics.");

  send_and_receive_device_twin_messages();

  disconnect_mqtt_client_from_iot_hub();
  IOT_SAMPLE_LOG_SUCCESS("Client disconnected from IoT Hub.");

  return 0;
}

static void create_and_configure_mqtt_client(void)
{
  int rc;

  // Reads in environment variables set by user for purposes of running sample.
<<<<<<< HEAD
  if (az_result_failed(rc = read_environment_variables(SAMPLE_TYPE, SAMPLE_NAME, &env_vars)))
=======
  if (az_failed(rc = iot_sample_read_environment_variables(SAMPLE_TYPE, SAMPLE_NAME, &env_vars)))
>>>>>>> f3a74661
  {
    IOT_SAMPLE_LOG_ERROR(
        "Failed to read configuration from environment variables: az_result return code 0x%08x.",
        rc);
    exit(rc);
  }

  // Build an MQTT endpoint c-string.
  char mqtt_endpoint_buffer[128];
<<<<<<< HEAD
  if (az_result_failed(
          rc = create_mqtt_endpoint(
=======
  if (az_failed(
          rc = iot_sample_create_mqtt_endpoint(
>>>>>>> f3a74661
              SAMPLE_TYPE, &env_vars, mqtt_endpoint_buffer, sizeof(mqtt_endpoint_buffer))))
  {
    IOT_SAMPLE_LOG_ERROR("Failed to create MQTT endpoint: az_result return code 0x%08x.", rc);
    exit(rc);
  }

  // Initialize the hub client with the default connection options.
  if (az_result_failed(
          rc = az_iot_hub_client_init(
              &hub_client, env_vars.hub_hostname, env_vars.hub_device_id, NULL)))
  {
    IOT_SAMPLE_LOG_ERROR("Failed to initialize hub client: az_result return code 0x%08x.", rc);
    exit(rc);
  }

  // Get the MQTT client id used for the MQTT connection.
  char mqtt_client_id_buffer[128];
  if (az_result_failed(
          rc = az_iot_hub_client_get_client_id(
              &hub_client, mqtt_client_id_buffer, sizeof(mqtt_client_id_buffer), NULL)))
  {
    IOT_SAMPLE_LOG_ERROR("Failed to get MQTT client id: az_result return code 0x%08x.", rc);
    exit(rc);
  }

  // Create the Paho MQTT client.
  if ((rc = MQTTClient_create(
           &mqtt_client,
           mqtt_endpoint_buffer,
           mqtt_client_id_buffer,
           MQTTCLIENT_PERSISTENCE_NONE,
           NULL))
      != MQTTCLIENT_SUCCESS)
  {
    IOT_SAMPLE_LOG_ERROR("Failed to create MQTT client: MQTTClient return code %d.", rc);
    exit(rc);
  }
}

static void connect_mqtt_client_to_iot_hub(void)
{
  int rc;

  // Get the MQTT client username.
  if (az_result_failed(
          rc = az_iot_hub_client_get_user_name(
              &hub_client, mqtt_client_username_buffer, sizeof(mqtt_client_username_buffer), NULL)))
  {
    IOT_SAMPLE_LOG_ERROR("Failed to get MQTT client username: az_result return code 0x%08x.", rc);
    exit(rc);
  }

  // Set MQTT connection options.
  MQTTClient_connectOptions mqtt_connect_options = MQTTClient_connectOptions_initializer;
  mqtt_connect_options.username = mqtt_client_username_buffer;
  mqtt_connect_options.password = NULL; // This sample uses x509 authentication.
  mqtt_connect_options.cleansession = false; // Set to false so can receive any pending messages.
  mqtt_connect_options.keepAliveInterval = AZ_IOT_DEFAULT_MQTT_CONNECT_KEEPALIVE_SECONDS;

  MQTTClient_SSLOptions mqtt_ssl_options = MQTTClient_SSLOptions_initializer;
  mqtt_ssl_options.keyStore = (char*)az_span_ptr(env_vars.x509_cert_pem_file_path);
  if (az_span_size(env_vars.x509_trust_pem_file_path) != 0) // Is only set if required by OS.
  {
    mqtt_ssl_options.trustStore = (char*)az_span_ptr(env_vars.x509_trust_pem_file_path);
  }
  mqtt_connect_options.ssl = &mqtt_ssl_options;

  // Connect MQTT client to the Azure IoT Hub.
  if ((rc = MQTTClient_connect(mqtt_client, &mqtt_connect_options)) != MQTTCLIENT_SUCCESS)
  {
    IOT_SAMPLE_LOG_ERROR(
        "Failed to connect: MQTTClient return code %d.\n"
        "If on Windows, confirm the AZ_IOT_DEVICE_X509_TRUST_PEM_FILE_PATH environment variable is "
        "set correctly.",
        rc);
    exit(rc);
  }
}

static void subscribe_mqtt_client_to_iot_hub_topics(void)
{
  int rc;

  // Messages received on the Twin Patch topic will be updates to the desired properties.
  if ((rc = MQTTClient_subscribe(mqtt_client, AZ_IOT_HUB_CLIENT_TWIN_PATCH_SUBSCRIBE_TOPIC, 1))
      != MQTTCLIENT_SUCCESS)
  {
    IOT_SAMPLE_LOG_ERROR(
        "Failed to subscribe to the Twin Patch topic: MQTTClient return code %d.", rc);
    exit(rc);
  }

  // Messages received on Twin Response topic will be response statuses from the server.
  if ((rc = MQTTClient_subscribe(mqtt_client, AZ_IOT_HUB_CLIENT_TWIN_RESPONSE_SUBSCRIBE_TOPIC, 1))
      != MQTTCLIENT_SUCCESS)
  {
    IOT_SAMPLE_LOG_ERROR(
        "Failed to subscribe to the Twin Response topic: MQTTClient return code %d.", rc);
    exit(rc);
  }
}

static void send_and_receive_device_twin_messages(void)
{
  get_device_twin_document();
  (void)receive_device_twin_message();
  IOT_SAMPLE_LOG(" "); // Formatting.

  send_reported_property();
  (void)receive_device_twin_message();

  // Continue until max # messages received or timeout occurs.
  for (uint8_t message_count = 0; message_count < MAX_TWIN_MESSAGE_COUNT; message_count++)
  {
    if (!receive_device_twin_message())
    {
      return;
    }
  }

  IOT_SAMPLE_LOG_SUCCESS("Client received messages.");
}

static void disconnect_mqtt_client_from_iot_hub(void)
{
  int rc;

  if ((rc = MQTTClient_disconnect(mqtt_client, MQTT_TIMEOUT_DISCONNECT_MS)) != MQTTCLIENT_SUCCESS)
  {
    IOT_SAMPLE_LOG_ERROR("Failed to disconnect MQTT client: MQTTClient return code %d.", rc);
    exit(rc);
  }

  MQTTClient_destroy(&mqtt_client);
}

static void get_device_twin_document(void)
{
  int rc;

  IOT_SAMPLE_LOG("Client requesting device twin document from service.");

  // Get the Twin Document topic to publish the twin document request.
  char twin_document_topic_buffer[128];
  if (az_result_failed(
          rc = az_iot_hub_client_twin_document_get_publish_topic(
              &hub_client,
              twin_document_topic_request_id,
              twin_document_topic_buffer,
              sizeof(twin_document_topic_buffer),
              NULL)))
  {
    IOT_SAMPLE_LOG_ERROR(
        "Failed to get the Twin Document topic: az_result return code 0x%08x.", rc);
    exit(rc);
  }

  // Publish the twin document request.
  if ((rc = MQTTClient_publish(mqtt_client, twin_document_topic_buffer, 0, NULL, 0, 0, NULL))
      != MQTTCLIENT_SUCCESS)
  {
    IOT_SAMPLE_LOG_ERROR(
        "Failed to publish the Twin Document request: MQTTClient return code %d.", rc);
    exit(rc);
  }
}

static void send_reported_property(void)
{
  int rc;

  IOT_SAMPLE_LOG("Client sending reported property to service.");

  // Get the Twin Patch topic to publish a reported property update.
  char twin_patch_topic_buffer[128];
  if (az_result_failed(
          rc = az_iot_hub_client_twin_patch_get_publish_topic(
              &hub_client,
              twin_patch_topic_request_id,
              twin_patch_topic_buffer,
              sizeof(twin_patch_topic_buffer),
              NULL)))
  {
    IOT_SAMPLE_LOG_ERROR("Failed to get the Twin Patch topic: az_result return code 0x%08x.", rc);
    exit(rc);
  }

  // Build the updated reported property message.
  char reported_property_payload_buffer[128];
  az_span reported_property_payload = AZ_SPAN_FROM_BUFFER(reported_property_payload_buffer);
  if (az_result_failed(
          rc = build_reported_property(reported_property_payload, &reported_property_payload)))
  {
    IOT_SAMPLE_LOG_ERROR(
        "Failed to build reported property payload: az_result return code 0x%08x.", rc);
    exit(rc);
  }

  // Publish the reported property update.
  if ((rc = MQTTClient_publish(
           mqtt_client,
           twin_patch_topic_buffer,
           az_span_size(reported_property_payload),
           az_span_ptr(reported_property_payload),
           0,
           0,
           NULL))
      != MQTTCLIENT_SUCCESS)
  {
    IOT_SAMPLE_LOG_ERROR(
        "Failed to publish the Twin Patch reported property update: MQTTClient return code %d.",
        rc);
    exit(rc);
  }
  IOT_SAMPLE_LOG_SUCCESS("Client published the Twin Patch reported property message.");
  IOT_SAMPLE_LOG_AZ_SPAN("Payload:", reported_property_payload);
}

static bool receive_device_twin_message(void)
{
  int rc;
  char* topic = NULL;
  int topic_len = 0;
  MQTTClient_message* message = NULL;
  bool message_received = true;

  IOT_SAMPLE_LOG(" "); // Formatting
  IOT_SAMPLE_LOG("Waiting for device twin message.\n");

  if (((rc = MQTTClient_receive(mqtt_client, &topic, &topic_len, &message, MQTT_TIMEOUT_RECEIVE_MS))
       != MQTTCLIENT_SUCCESS)
      && (rc != MQTTCLIENT_TOPICNAME_TRUNCATED))
  {
    IOT_SAMPLE_LOG_ERROR("Failed to receive message: MQTTClient return code %d.", rc);
    exit(rc);
  }
  else if (message == NULL)
  {
    IOT_SAMPLE_LOG("Receive message timeout expired.");
    return !message_received;
  }
  else if (rc == MQTTCLIENT_TOPICNAME_TRUNCATED)
  {
    topic_len = (int)strlen(topic);
  }
  IOT_SAMPLE_LOG_SUCCESS("Client received a device twin message from the service.");

  // Parse device twin message.
  az_iot_hub_client_twin_response twin_response;
  parse_device_twin_message(topic, topic_len, message, &twin_response);
  IOT_SAMPLE_LOG_SUCCESS("Client parsed device twin message.");

  handle_device_twin_message(message, &twin_response);

  MQTTClient_freeMessage(&message);
  MQTTClient_free(topic);

  return message_received;
}

static void parse_device_twin_message(
    char* topic,
    int topic_len,
    MQTTClient_message const* message,
    az_iot_hub_client_twin_response* out_twin_response)
{
  az_result rc;
  az_span const topic_span = az_span_create((uint8_t*)topic, topic_len);
  az_span const message_span = az_span_create((uint8_t*)message->payload, message->payloadlen);

  // Parse message and retrieve twin_response info.
<<<<<<< HEAD
  if (az_result_failed(
          rc = az_iot_hub_client_twin_parse_received_topic(&hub_client, topic_span, twin_response)))
=======
  if (az_failed(
          rc = az_iot_hub_client_twin_parse_received_topic(
              &hub_client, topic_span, out_twin_response)))
>>>>>>> f3a74661
  {
    IOT_SAMPLE_LOG_ERROR("Message from unknown topic: az_result return code 0x%08x.", rc);
    IOT_SAMPLE_LOG_AZ_SPAN("Topic:", topic_span);
    exit(rc);
  }
  IOT_SAMPLE_LOG_SUCCESS("Client received a valid topic response.");
  IOT_SAMPLE_LOG_AZ_SPAN("Topic:", topic_span);
  IOT_SAMPLE_LOG_AZ_SPAN("Payload:", message_span);
  IOT_SAMPLE_LOG("Status: %d", out_twin_response->status);
}

static void handle_device_twin_message(
    MQTTClient_message const* message,
    az_iot_hub_client_twin_response const* twin_response)
{
  az_result rc;
  az_span const message_span = az_span_create((uint8_t*)message->payload, message->payloadlen);

  // Invoke appropriate action per response type (3 types only).
  switch (twin_response->response_type)
  {
    case AZ_IOT_CLIENT_TWIN_RESPONSE_TYPE_GET:
      IOT_SAMPLE_LOG("Message Type: GET");
      break;

    case AZ_IOT_CLIENT_TWIN_RESPONSE_TYPE_REPORTED_PROPERTIES:
      IOT_SAMPLE_LOG("Message Type: Reported Properties");
      break;

    case AZ_IOT_CLIENT_TWIN_RESPONSE_TYPE_DESIRED_PROPERTIES:
      IOT_SAMPLE_LOG("Message Type: Desired Properties");

<<<<<<< HEAD
      if (az_result_failed(rc = update_property(message_span)))
=======
      bool property_found;
      if (az_failed(rc = update_local_property(message_span, &property_found)))
>>>>>>> f3a74661
      {
        IOT_SAMPLE_LOG_ERROR(
            "Failed to update property locally: az_result return code 0x%08x.", rc);
        exit(rc);
      }

      if (property_found)
      {
        IOT_SAMPLE_LOG(" "); // Formatting.
        send_reported_property();
        receive_device_twin_message();
      }
      break;
  }
}

static az_result build_reported_property(
    az_span reported_property_payload,
    az_span* out_reported_property_payload)
{
  az_json_writer json_writer;

  AZ_RETURN_IF_FAILED(az_json_writer_init(&json_writer, reported_property_payload, NULL));
  AZ_RETURN_IF_FAILED(az_json_writer_append_begin_object(&json_writer));
  AZ_RETURN_IF_FAILED(az_json_writer_append_property_name(&json_writer, reported_property_name));
  AZ_RETURN_IF_FAILED(az_json_writer_append_int32(&json_writer, reported_property_value));
  AZ_RETURN_IF_FAILED(az_json_writer_append_end_object(&json_writer));

  *out_reported_property_payload = az_json_writer_get_bytes_used_in_destination(&json_writer);

  return AZ_OK;
}

static az_result update_local_property(az_span desired_payload, bool* out_property_found)
{
  *out_property_found = false;

  // Parse desired property payload.
  az_json_reader json_reader;
  AZ_RETURN_IF_FAILED(az_json_reader_init(&json_reader, desired_payload, NULL));

  AZ_RETURN_IF_FAILED(az_json_reader_next_token(&json_reader));
  if (json_reader.token.kind != AZ_JSON_TOKEN_BEGIN_OBJECT)
  {
    return AZ_ERROR_UNEXPECTED_CHAR;
  }

  AZ_RETURN_IF_FAILED(az_json_reader_next_token(&json_reader));

  // Update property locally if found.
  while (json_reader.token.kind != AZ_JSON_TOKEN_END_OBJECT)
  {
    if (az_json_token_is_text_equal(&json_reader.token, reported_property_name))
    {
      // Move to the value token and store value.
      AZ_RETURN_IF_FAILED(az_json_reader_next_token(&json_reader));
      AZ_RETURN_IF_FAILED(az_json_token_get_int32(&json_reader.token, &reported_property_value));
      IOT_SAMPLE_LOG_SUCCESS(
          "Client updated \"%.*s\" locally to %d.",
          az_span_size(reported_property_name),
          az_span_ptr(reported_property_name),
          reported_property_value);
      *out_property_found = true;

      return AZ_OK;
    }
    else if (az_json_token_is_text_equal(&json_reader.token, version_name))
    {
      break; // Desired property not found in payload.
    }
    else
    {
      AZ_RETURN_IF_FAILED(az_json_reader_skip_children(&json_reader)); // Ignore children tokens.
    }

    AZ_RETURN_IF_FAILED(az_json_reader_next_token(&json_reader)); // Check next sibling token.
  }

  IOT_SAMPLE_LOG(
      "Did not find \"%.*s\" in desired property payload. Nothing to update.",
      az_span_size(reported_property_name),
      az_span_ptr(reported_property_name));

  return AZ_OK;
}<|MERGE_RESOLUTION|>--- conflicted
+++ resolved
@@ -112,11 +112,7 @@
   int rc;
 
   // Reads in environment variables set by user for purposes of running sample.
-<<<<<<< HEAD
-  if (az_result_failed(rc = read_environment_variables(SAMPLE_TYPE, SAMPLE_NAME, &env_vars)))
-=======
   if (az_failed(rc = iot_sample_read_environment_variables(SAMPLE_TYPE, SAMPLE_NAME, &env_vars)))
->>>>>>> f3a74661
   {
     IOT_SAMPLE_LOG_ERROR(
         "Failed to read configuration from environment variables: az_result return code 0x%08x.",
@@ -126,13 +122,8 @@
 
   // Build an MQTT endpoint c-string.
   char mqtt_endpoint_buffer[128];
-<<<<<<< HEAD
-  if (az_result_failed(
-          rc = create_mqtt_endpoint(
-=======
   if (az_failed(
           rc = iot_sample_create_mqtt_endpoint(
->>>>>>> f3a74661
               SAMPLE_TYPE, &env_vars, mqtt_endpoint_buffer, sizeof(mqtt_endpoint_buffer))))
   {
     IOT_SAMPLE_LOG_ERROR("Failed to create MQTT endpoint: az_result return code 0x%08x.", rc);
@@ -404,14 +395,9 @@
   az_span const message_span = az_span_create((uint8_t*)message->payload, message->payloadlen);
 
   // Parse message and retrieve twin_response info.
-<<<<<<< HEAD
-  if (az_result_failed(
-          rc = az_iot_hub_client_twin_parse_received_topic(&hub_client, topic_span, twin_response)))
-=======
   if (az_failed(
           rc = az_iot_hub_client_twin_parse_received_topic(
               &hub_client, topic_span, out_twin_response)))
->>>>>>> f3a74661
   {
     IOT_SAMPLE_LOG_ERROR("Message from unknown topic: az_result return code 0x%08x.", rc);
     IOT_SAMPLE_LOG_AZ_SPAN("Topic:", topic_span);
@@ -444,12 +430,8 @@
     case AZ_IOT_CLIENT_TWIN_RESPONSE_TYPE_DESIRED_PROPERTIES:
       IOT_SAMPLE_LOG("Message Type: Desired Properties");
 
-<<<<<<< HEAD
-      if (az_result_failed(rc = update_property(message_span)))
-=======
       bool property_found;
       if (az_failed(rc = update_local_property(message_span, &property_found)))
->>>>>>> f3a74661
       {
         IOT_SAMPLE_LOG_ERROR(
             "Failed to update property locally: az_result return code 0x%08x.", rc);
