--- conflicted
+++ resolved
@@ -62,15 +62,11 @@
 
 1. Create an Arduino library for the Azure SDK for Embedded C.
 
-    On Windows: Use the PowerShell commands below. 
+    On Windows: Use the PowerShell commands below.
 
     ```powershell
     PS C:\> Invoke-WebRequest -Uri https://raw.githubusercontent.com/Azure/azure-sdk-for-c/master/sdk/samples/iot/aziot_esp8266/New-ArduinoZipLibrary.ps1 -OutFile New-ArduinoZipLibrary.ps1
-<<<<<<< HEAD
-
-    PS C:\> New-ArduinoZipLibrary.ps1
-=======
-    
+
     PS C:\> .\New-ArduinoZipLibrary.ps1
     ```
 
@@ -79,12 +75,11 @@
     ```powershell
     Set-ExecutionPolicy Unrestricted
     ```
-    
+
     In this case, don't forget to move the security settings back once you complete the setup if you wish:
 
     ```powershell
     Set-ExecutionPolicy Restricted
->>>>>>> 016f99b2
     ```
 
     On Linux:
