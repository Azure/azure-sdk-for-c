# How to Setup and Run Azure SDK for Embedded C IoT Hub Certificate Samples on Linux

- [How to Setup and Run Azure SDK for Embedded C IoT Hub Certificate Samples on Linux](#how-to-setup-and-run-azure-sdk-for-embedded-c-iot-hub-certificate-samples-on-linux)
  - [Introduction](#introduction)
    - [What is Covered](#what-is-covered)
  - [Prerequisites](#prerequisites)
  - [Setup Instructions](#setup-instructions)
  - [Configure and Run the Samples](#configure-and-run-the-samples)
  - [Sample Instructions](#sample-instructions)
    - [IoT Hub C2D Sample](#iot-hub-c2d-sample)
    - [IoT Hub Methods Sample](#iot-hub-methods-sample)
    - [IoT Hub Telemetry Sample](#iot-hub-telemetry-sample)
    - [IoT Hub Twin Sample](#iot-hub-twin-sample)
  - [Troubleshooting](#troubleshooting)
  - [Contributing](#contributing)
    - [License](#license)

## Introduction

This is a step-by-step guide of how to start from scratch and get the Azure SDK for Embedded C IoT Hub Certificate Samples running on Linux.

Samples are designed to highlight the function calls required to connect with the Azure IoT Hub. These calls illustrate the happy path of the [mqtt state machine](https://github.com/Azure/azure-sdk-for-c/blob/master/sdk/docs/iot/mqtt_state_machine.md). As a result, **these samples are NOT designed to be used as production-level code**. Production code needs to incorporate other elements, such as connection retries and more extensive error-handling, which these samples do not include.

For Linux, the command line examples are tailored to Debian/Ubuntu environments. While Linux devices are not likely to be considered constrained, these samples enable one to test the Azure SDK for Embedded C libraries, debug, and step through the code, even without a real device. We understand not everyone will have a real device to test and that sometimes these devices won't have debugging capabilities.

NOTE: For simplicity in this instruction set, all repository downloads will be performed at the `\` root. Please feel free to use your preferred location.

**WARNING: Samples are generic and should not be used in any production-level code.**

<<<<<<< HEAD
- Have an [Azure account](https://azure.microsoft.com/) created.
- Have an [Azure IoT Hub](https://docs.microsoft.com/azure/iot-hub/iot-hub-create-through-portal) created.
- Have [PowerShell Core](https://github.com/PowerShell/PowerShell/tree/v7.0.3#get-powershell) installed. This is required to run the certificate generation script `generate_certificate.ps1`.
- Have `make` and `gcc` installed. Have tools and `libssl-dev` installed:
    <details><summary> Click for further information:</summary>
    <p>
=======
### What is Covered
>>>>>>> 183b7932

- Setup instructions for the Azure SDK for Embedded C suite.
- Configuration, build, and run instructions for the IoT Hub Client Certificate Samples.

_The following was run on an Ubuntu Desktop 18.04 environment, but it also works on WSL 1 and 2 (Windows Subsystem for Linux)._

## Prerequisites

To run the samples, ensure you have the following programs and tools installed on your system:

- Have an [Azure account](https://azure.microsoft.com/en-us/) created.
- Have an [Azure IoT Hub](https://docs.microsoft.com/en-us/azure/iot-hub/iot-hub-create-through-portal) created.
- Have the following setup: build environment, tools, [Git](https://git-scm.com/download/linux), and OpenSSL.  These commands can be run from any directory.

    ```bash
    sudo apt-get update
    sudo apt-get install build-essential # make and gcc
    sudo apt-get install curl unzip tar pkg-config
    sudo apt-get install git
    sudo apt-get install openssl libssl-dev
    ```

## Setup Instructions

1. Install Microsoft [vcpkg](https://github.com/microsoft/vcpkg) package manager and [Eclipse Paho MQTT C client](https://www.eclipse.org/paho/). This installation may take an extended amount of time (~20-30 minutes).

    ```bash
    cd / # Run this command from any directory to go to the root.
    /$ sudo git clone https://github.com/Microsoft/vcpkg.git
    /$ cd vcpkg
    /vcpkg$ sudo ./bootstrap-vcpkg.sh
    /vcpkg$ sudo ./vcpkg install --triplet x64-linux curl cmocka paho-mqtt
    /vcpkg$ cd ..
    ```

2. Set the vcpkg environment variables.

    ```bash
    /$ export VCPKG_DEFAULT_TRIPLET=x64-linux
    /$ export VCPKG_ROOT=/vcpkg
    ```

    NOTE: Please keep in mind, **every time a new terminal is opened, the environment variables will have to be reset**.

3. Install the latest version of [CMake](https://cmake.org/download).  In this sample, it is `cmake-3.18.2.tar.gz`. This installation may also take an extended amount of time (~20-30 minutes).

    Move the downloaded tar file to the root directory. Then run the following commands:

    ```bash
    /$ sudo apt-get purge cmake
    /$ sudo tar -xvzf cmake-3.18.2.tar.gz # Use latest version
    /$ cd cmake-3.18.2
    /cmake-3.18.2$ sudo ./bootstrap && sudo make && sudo make install
    /cmake-3.18.2$ cd ..
    ```

4. Clone the Azure SDK for Embedded C IoT repository.

    ```bash
    /$ sudo git clone https://github.com/Azure/azure-sdk-for-c.git
    /$ sudo chmod -R 777 azure-sdk-for-c/ # Update permissions since the repo was cloned into the root directory.
    ```

## Configure and Run the Samples

1. Generate a self-signed device certificate.

    For the certificate samples, x509 authentication is used to connect to Azure IoT Hub.

    **WARNING: Certificates created by these commands MUST NOT be used in production-level code on Windows or macOS.** These certificates expire after 365 days and are provided ONLY to help you easily understand CA Certificates. When productizing against CA Certificates, you will need to use your own security best practices for certificate creation and lifetime management.

    The resulting thumbprint will be placed in `fingerprint.txt` and the generated pem file is named `device_ec_cert.pem`.

    Run the following commands:

    ```bash
    /$ cd azure-sdk-for-c/sdk/samples/iot/

    /azure-sdk-for-c/sdk/samples/iot$ openssl ecparam -out device_ec_key.pem -name prime256v1 -genkey
    /azure-sdk-for-c/sdk/samples/iot$ openssl req -new -days 365 -nodes -x509 -key device_ec_key.pem -out device_ec_cert.pem -config x509_config.cfg -subj "/CN=paho-sample-device1"
    /azure-sdk-for-c/sdk/samples/iot$ openssl x509 -noout -text -in device_ec_cert.pem
    ```

    The output will look similar to:

    ```bash
    Certificate:
    Data:
        Version: 1 (0x0)
        Serial Number:
            40:1a:fa:d2:fd:a5:b2:b7:e7:59:b8:0d:17:4d:9a:10:19:6f:56:0b
        Signature Algorithm: ecdsa-with-SHA256
        Issuer: CN = paho-sample-device1
        Validity
            Not Before: Sep 17 22:10:12 2020 GMT
            Not After : Sep 17 22:10:12 2021 GMT
        Subject: CN = paho-sample-device1
        Subject Public Key Info:
            Public Key Algorithm: id-ecPublicKey
                Public-Key: (256 bit)
                pub:
                    04:d0:23:f4:71:8a:5b:d2:2b:e3:95:94:0f:62:1b:
                    03:52:f2:e3:99:50:e8:23:84:26:ac:aa:88:e5:28:
                    44:ba:56:5c:80:0d:4f:3b:e2:a3:28:60:87:a4:d1:
                    e5:13:49:45:cd:e0:e6:ad:f1:39:e6:47:47:7d:d5:
                    55:1b:fd:53:3e
                ASN1 OID: prime256v1
                NIST CURVE: P-256
    Signature Algorithm: ecdsa-with-SHA256
         30:46:02:21:00:a6:c6:63:16:97:e6:19:ec:a2:f5:c2:20:da:
         91:73:5e:c1:a3:9a:02:76:c7:89:ab:65:c7:22:8b:ea:21:2e:
         cf:02:21:00:9a:c9:15:c7:b3:ac:c0:ef:38:9b:ed:3b:ff:3d:
         62:88:71:29:56:ce:3f:d7:39:fb:0f:54:a3:78:65:c6:be:2f
    ```

    Continue with the following commands:

    ```bash
    /azure-sdk-for-c/sdk/samples/iot$ rm -f device_cert_store.pem
    /azure-sdk-for-c/sdk/samples/iot$ cat device_ec_cert.pem device_ec_key.pem > device_cert_store.pem
    /azure-sdk-for-c/sdk/samples/iot$ openssl x509 -noout -fingerprint -in device_ec_cert.pem | sed 's/://g'| sed 's/\(SHA1 Fingerprint=\)//g' | tee fingerprint.txt
    ```

    The output will be the fingerprint (also stored in `fingerprint.txt`) and will look similar to:

    ```bash
    87B4BAEE5F21CE235A887D703C66FD054AD96701
    ```

    Complete with the following command to set the cert pem file path environment variable:

    ```bash
    /azure-sdk-for-c/sdk/samples/iot$ export AZ_IOT_DEVICE_X509_CERT_PEM_FILE_PATH=$(pwd)/device_cert_store.pem
    ```

2. Create a logical device.

    In your Azure IoT Hub, add a new device using a self-signed certificate. See [here](https://docs.microsoft.com/en-us/azure/iot-hub/iot-hub-security-x509-get-started#create-an-x509-device-for-your-iot-hub) to get started, but use the values below:

    - **Device ID**: testdevice-x509
    - **Authentication type**: X.509 Self-Signed
    - **Primary and Secondary Thumbprint**: Use the recently generated fingerprint, which has been placed in the file `fingerprint.txt`.

<<<<<<< HEAD
    In your Azure IoT Hub, add a new device using a self-signed certificate.  See [here](https://docs.microsoft.com/azure/iot-hub/iot-hub-security-x509-get-started#create-an-x509-device-for-your-iot-hub) for further instruction, with one exception--**DO NOT** select X.509 CA Signed as the authentication type. Select **X.509 Self-Signed**.
=======
    Select "Save".
>>>>>>> 183b7932

3. Set the remaining environment variables needed for the samples.

    - `AZ_IOT_HUB_DEVICE_ID`: Select your device from the IoT Devices page and copy its Device Id.
    - `AZ_IOT_HUB_HOSTNAME`: Copy the Hostname from the Overview tab in your Azure IoT Hub.

    Run the following commands:

    ```bash
    export AZ_IOT_HUB_DEVICE_ID=testdevice-x509
    export AZ_IOT_HUB_HOSTNAME=myiothub.azure-devices.net # Use the your hostname instead.
    ```

4. Build the Azure SDK for Embedded C directory structure.

    ```bash
    /azure-sdk-for-c/sdk/samples/iot$ cd ../../..
    /azure-sdk-for-c$ mkdir build
    /azure-sdk-for-c$ cd build
    /azure-sdk-for-c/build$ cmake -DTRANSPORT_PAHO=ON ..
    ```

5. Compile and run your sample of choice from within the `build` directory,

    ```bash
    /azure-sdk-for-c/build$ cmake --build .
    /azure-sdk-for-c/build$ ./sdk/samples/iot/paho_iot_hub_telemetry_sample  # Use the executable of your choice.
    ```

## Sample Instructions

### IoT Hub C2D Sample

- *Executable:* `paho_iot_hub_c2d_sample`

For the sample description and interaction instructions, please go [here](https://github.com/momuno/azure-sdk-for-c/blob/master/sdk/samples/iot/README.md#iot-hub-c2d-sample).

### IoT Hub Methods Sample

- *Executable:* `paho_iot_hub_methods_sample`

For the sample description and interaction instructions, please go [here](https://github.com/momuno/azure-sdk-for-c/blob/master/sdk/samples/iot/README.md#iot-hub-methods-sample).

### IoT Hub Telemetry Sample

- *Executable:* `paho_iot_hub_telemetry_sample`

For the sample description and interaction instructions, please go [here](https://github.com/momuno/azure-sdk-for-c/blob/master/sdk/samples/iot/README.md#iot-hub-telemetry-sample).

### IoT Hub Twin Sample

- *Executable:* `paho_iot_hub_twin_sample`

For the sample description and interaction instructions, please go [here](https://github.com/momuno/azure-sdk-for-c/blob/master/sdk/samples/iot/README.md#iot-hub-twin-sample).

## Troubleshooting

- The error policy for the Embedded C SDK client library is documented [here](https://github.com/Azure/azure-sdk-for-c/blob/master/sdk/docs/iot/mqtt_state_machine.md#error-policy).
- File an issue via [Github Issues](https://github.com/Azure/azure-sdk-for-c/issues/new/choose).
- Check [previous questions](https://stackoverflow.com/questions/tagged/azure+c) or ask new ones on StackOverflow using the `azure` and `c` tags.

## Contributing

This project welcomes contributions and suggestions. Find more contributing details [here](https://github.com/Azure/azure-sdk-for-c/blob/master/CONTRIBUTING.md).

### License

Azure SDK for Embedded C is licensed under the [MIT](https://github.com/Azure/azure-sdk-for-c/blob/master/LICENSE) license.<|MERGE_RESOLUTION|>--- conflicted
+++ resolved
@@ -27,16 +27,7 @@
 
 **WARNING: Samples are generic and should not be used in any production-level code.**
 
-<<<<<<< HEAD
-- Have an [Azure account](https://azure.microsoft.com/) created.
-- Have an [Azure IoT Hub](https://docs.microsoft.com/azure/iot-hub/iot-hub-create-through-portal) created.
-- Have [PowerShell Core](https://github.com/PowerShell/PowerShell/tree/v7.0.3#get-powershell) installed. This is required to run the certificate generation script `generate_certificate.ps1`.
-- Have `make` and `gcc` installed. Have tools and `libssl-dev` installed:
-    <details><summary> Click for further information:</summary>
-    <p>
-=======
 ### What is Covered
->>>>>>> 183b7932
 
 - Setup instructions for the Azure SDK for Embedded C suite.
 - Configuration, build, and run instructions for the IoT Hub Client Certificate Samples.
@@ -179,12 +170,8 @@
     - **Device ID**: testdevice-x509
     - **Authentication type**: X.509 Self-Signed
     - **Primary and Secondary Thumbprint**: Use the recently generated fingerprint, which has been placed in the file `fingerprint.txt`.
-
-<<<<<<< HEAD
-    In your Azure IoT Hub, add a new device using a self-signed certificate.  See [here](https://docs.microsoft.com/azure/iot-hub/iot-hub-security-x509-get-started#create-an-x509-device-for-your-iot-hub) for further instruction, with one exception--**DO NOT** select X.509 CA Signed as the authentication type. Select **X.509 Self-Signed**.
-=======
+    
     Select "Save".
->>>>>>> 183b7932
 
 3. Set the remaining environment variables needed for the samples.
 
