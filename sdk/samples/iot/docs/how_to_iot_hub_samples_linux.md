--- conflicted
+++ resolved
@@ -33,19 +33,11 @@
 - Configuration, build, and run instructions for the IoT Hub Client Certificate Samples.
 
 _The following was run on an Ubuntu Desktop 18.04 environment, but it also works on WSL 1 and 2 (Windows Subsystem for Linux)._
-<<<<<<< HEAD
 
 ## Prerequisites
 
 To run the samples, ensure you have the following programs and tools installed on your system:
 
-=======
-
-## Prerequisites
-
-To run the samples, ensure you have the following programs and tools installed on your system:
-
->>>>>>> 183b7932
 - Have an [Azure account](https://azure.microsoft.com/en-us/) created.
 - Have an [Azure IoT Hub](https://docs.microsoft.com/en-us/azure/iot-hub/iot-hub-create-through-portal) created.
 - Have the following setup: build environment, tools, [Git](https://git-scm.com/download/linux), and OpenSSL.  These commands can be run from any directory.
@@ -101,11 +93,7 @@
 
 ## Configure and Run the Samples
 
-<<<<<<< HEAD
-1. Generate a self-signed certificate.
-=======
 1. Generate a self-signed device certificate.
->>>>>>> 183b7932
 
     For the certificate samples, x509 authentication is used to connect to Azure IoT Hub.
 
@@ -176,7 +164,6 @@
     ```
 
 2. Create a logical device.
-<<<<<<< HEAD
 
     In your Azure IoT Hub, add a new device using a self-signed certificate. See [here](https://docs.microsoft.com/en-us/azure/iot-hub/iot-hub-security-x509-get-started#create-an-x509-device-for-your-iot-hub) to get started, but use the values below:
 
@@ -193,34 +180,12 @@
 
     Run the following commands:
 
-=======
-
-    In your Azure IoT Hub, add a new device using a self-signed certificate. See [here](https://docs.microsoft.com/en-us/azure/iot-hub/iot-hub-security-x509-get-started#create-an-x509-device-for-your-iot-hub) to get started, but use the values below:
-
-    - **Device ID**: testdevice-x509
-    - **Authentication type**: X.509 Self-Signed
-    - **Primary and Secondary Thumbprint**: Use the recently generated fingerprint, which has been placed in the file `fingerprint.txt`.
-
-    Select "Save".
-
-3. Set the remaining environment variables needed for the samples.
-
-    - `AZ_IOT_HUB_DEVICE_ID`: Select your device from the IoT Devices page and copy its Device Id.
-    - `AZ_IOT_HUB_HOSTNAME`: Copy the Hostname from the Overview tab in your Azure IoT Hub.
-
-    Run the following commands:
-
->>>>>>> 183b7932
     ```bash
     export AZ_IOT_HUB_DEVICE_ID=testdevice-x509
     export AZ_IOT_HUB_HOSTNAME=myiothub.azure-devices.net # Use the your hostname instead.
     ```
 
-<<<<<<< HEAD
-4. Build the Azure SDK for Embedded C directory structure:
-=======
 4. Build the Azure SDK for Embedded C directory structure.
->>>>>>> 183b7932
 
     ```bash
     /azure-sdk-for-c/sdk/samples/iot$ cd ../../..
@@ -229,17 +194,10 @@
     /azure-sdk-for-c/build$ cmake -DTRANSPORT_PAHO=ON ..
     ```
 
-<<<<<<< HEAD
-5. Compile and run your sample of choice from within the `build` directory:
-
-    ```bash
-    /azure-sdk-for-c/build$ make
-=======
-5. Compile and run your sample of choice from within the `build` directory,
+5. Compile and run your sample of choice from within the `build` directory.
 
     ```bash
     /azure-sdk-for-c/build$ cmake --build .
->>>>>>> 183b7932
     /azure-sdk-for-c/build$ ./sdk/samples/iot/paho_iot_hub_telemetry_sample  # Use the executable of your choice.
     ```
 
