# How to Setup and Run Azure SDK for Embedded C IoT Hub Certificate Samples on Microsoft Windows

- [How to Setup and Run Azure SDK for Embedded C IoT Hub Certificate Samples on Microsoft Windows](#how-to-setup-and-run-azure-sdk-for-embedded-c-iot-hub-certificate-samples-on-microsoft-windows)
  - [Introduction](#introduction)
    - [What is Covered](#what-is-covered)
  - [Prerequisites](#prerequisites)
  - [Setup Instructions](#setup-instructions)
  - [Configure and Run the Samples](#configure-and-run-the-samples)
  - [Sample Instructions](#sample-instructions)
    - [IoT Hub C2D Sample](#iot-hub-c2d-sample)
    - [IoT Hub Methods Sample](#iot-hub-methods-sample)
    - [IoT Hub Telemetry Sample](#iot-hub-telemetry-sample)
    - [IoT Hub Twin Sample](#iot-hub-twin-sample)
  - [Troubleshooting](#troubleshooting)
  - [Contributing](#contributing)
    - [License](#license)

## Introduction

This is a step-by-step guide of how to start from scratch and get the Azure SDK for Embedded C IoT Hub Certificate Samples running on Microsoft Windows.

Samples are designed to highlight the function calls required to connect with the Azure IoT Hub. These calls illustrate the happy path of the [mqtt state machine](https://github.com/Azure/azure-sdk-for-c/blob/master/sdk/docs/iot/mqtt_state_machine.md). As a result, **these samples are NOT designed to be used as production-level code**. Production code needs to incorporate other elements, such as connection retries and more extensive error-handling, which these samples do not include. These samples also utilize OpenSSL, which is **NOT recommended to use in production-level code on Windows or macOS**.

For Windows, the command line examples are based on PowerShell. While Windows devices are not likely to be considered constrained, these samples enable one to test the Azure SDK for Embedded C libraries, debug, and step through the code, even without a real device. We understand not everyone will have a real device to test and that sometimes these devices won't have debugging capabilities.

NOTE: For simplicity in this instruction set, all repository downloads will be performed at the `C:\` root. Please feel free to use your preferred location.

**WARNING: Samples are generic and should not be used in any production-level code.**

### What is Covered

- Setup instructions for the Azure SDK for Embedded C suite.
- Configuration, build, and run instructions for the IoT Hub Client Certificate Samples.

    _The following was run on Microsoft Windows 10.0.18363.836._

## Prerequisites
<<<<<<< HEAD

To run the samples, ensure you have the following programs and tools installed on your system:

- Have an [Azure account](https://azure.microsoft.com/en-us/) created.
- Have an [Azure IoT Hub](https://docs.microsoft.com/en-us/azure/iot-hub/iot-hub-create-through-portal) created.
- Have [Microsoft Visual Studio 2019](https://visualstudio.microsoft.com/downloads/) installed with [C and C++ support](https://docs.microsoft.com/en-us/cpp/build/vscpp-step-0-installation?view=vs-2019).
- Have [Git](https://git-scm.com/download/win) for Windows installed.
- Have the latest version of [CMake](https://cmake.org/download) installed.

## Setup Instructions

=======

To run the samples, ensure you have the following programs and tools installed on your system:

- Have an [Azure account](https://azure.microsoft.com/en-us/) created.
- Have an [Azure IoT Hub](https://docs.microsoft.com/en-us/azure/iot-hub/iot-hub-create-through-portal) created.
- Have [Microsoft Visual Studio 2019](https://visualstudio.microsoft.com/downloads/) installed with [C and C++ support](https://docs.microsoft.com/en-us/cpp/build/vscpp-step-0-installation?view=vs-2019).
- Have [Git](https://git-scm.com/download/win) for Windows installed.
- Have the latest version of [CMake](https://cmake.org/download) installed.

## Setup Instructions

>>>>>>> 183b7932
1. Install Microsoft [vcpkg](https://github.com/microsoft/vcpkg) package manager and [Eclipse Paho MQTT C client](https://www.eclipse.org/paho/).

    ```powershell
    PS C:\> git clone https://github.com/Microsoft/vcpkg.git
    PS C:\> cd vcpkg
    PS C:\vcpkg> .\bootstrap-vcpkg.bat
    PS C:\vcpkg> .\vcpkg.exe install --triplet x64-windows-static curl[winssl] cmocka paho-mqtt # Update triplet per your system.
    PS C:\vcpkg> cd ..
    ```

2. Set the vcpkg environment variables.

    ```powershell
    PS C:\> $env:VCPKG_DEFAULT_TRIPLET='x64-windows-static'
    PS C:\> $env:VCPKG_ROOT='C:\vcpkg'
    ```

    NOTE: Please keep in mind, **every time a new terminal is opened, the environment variables will have to be reset**.
<<<<<<< HEAD

3. Add OpenSSL to PATH.

=======

3. Add OpenSSL to PATH.

>>>>>>> 183b7932
    OpenSSL will be installed by vcpkg as a dependency for Eclipse Paho. **WARNING: It is NOT recommended to use OpenSSL in production-level code on Windows or macOS.**

    ```powershell
    # NOT RECOMMENDED to use for production-level code.
    PS C:\> $env:PATH=$env:PATH + ';C:\vcpkg\installed\x64-windows-static\tools\openssl' # Update complete path as needed.
    ```

4. Clone the Azure SDK for Embedded C IoT repository.

    ```powershell
    PS C:\> git clone https://github.com/Azure/azure-sdk-for-c.git
    ```

    NOTE: Due to the length of the repository filepaths, always clone near the `C:\` root.

5. Set the trust pem filepath.

    Download [BaltimoreCyberTrustRoot.crt.pem](https://cacerts.digicert.com/BaltimoreCyberTrustRoot.crt.pem) to `C:\azure-sdk-for-c\sdk\samples\iot\`. Confirm the downloaded certificate uses the correct file name and file extension.

    Run the following command:

    ```powershell
    PS C:\> $env:AZ_IOT_DEVICE_X509_TRUST_PEM_FILE_PATH='C:\azure-sdk-for-c\sdk\samples\iot\BaltimoreCyberTrustRoot.crt.pem'
    ```

## Configure and Run the Samples

<<<<<<< HEAD
1. Generate a self-signed certificate.
=======
1. Generate a self-signed device certificate.
>>>>>>> 183b7932

    For the certificate samples, x509 authentication is used to connect to Azure IoT Hub.

    **WARNING: Certificates created by these commands MUST NOT be used in production-level code on Windows or macOS.** These certificates expire after 365 days and are provided ONLY to help you easily understand CA Certificates. When productizing against CA Certificates, you will need to use your own security best practices for certificate creation and lifetime management.

    The resulting thumbprint will be placed in `fingerprint.txt` and the generated pem file is named `device_ec_cert.pem`.

    Run the following commands:

    Enter the directory `azure-sdk-for-c\sdk\samples\iot\`.

    ```powershell
    PS C:\> cd .\azure-sdk-for-c\sdk\samples\iot\

    PS C:\azure-sdk-for-c\sdk\samples\iot> openssl ecparam -out device_ec_key.pem -name prime256v1 -genkey
    PS C:\azure-sdk-for-c\sdk\samples\iot> openssl req -new -days 365 -nodes -x509 -key device_ec_key.pem -out device_ec_cert.pem -config x509_config.cfg -subj "/CN=paho-sample-device1"
    PS C:\azure-sdk-for-c\sdk\samples\iot> openssl x509 -noout -text -in device_ec_cert.pem
    ```

    The output will look similar to:

    ```bash
    Certificate:
    Data:
        Version: 1 (0x0)
        Serial Number:
            40:1a:fa:d2:fd:a5:b2:b7:e7:59:b8:0d:17:4d:9a:10:19:6f:56:0b
        Signature Algorithm: ecdsa-with-SHA256
        Issuer: CN = paho-sample-device1
        Validity
            Not Before: Sep 17 22:10:12 2020 GMT
            Not After : Sep 17 22:10:12 2021 GMT
        Subject: CN = paho-sample-device1
        Subject Public Key Info:
            Public Key Algorithm: id-ecPublicKey
                Public-Key: (256 bit)
                pub:
                    04:d0:23:f4:71:8a:5b:d2:2b:e3:95:94:0f:62:1b:
                    03:52:f2:e3:99:50:e8:23:84:26:ac:aa:88:e5:28:
                    44:ba:56:5c:80:0d:4f:3b:e2:a3:28:60:87:a4:d1:
                    e5:13:49:45:cd:e0:e6:ad:f1:39:e6:47:47:7d:d5:
                    55:1b:fd:53:3e
                ASN1 OID: prime256v1
                NIST CURVE: P-256
    Signature Algorithm: ecdsa-with-SHA256
         30:46:02:21:00:a6:c6:63:16:97:e6:19:ec:a2:f5:c2:20:da:
         91:73:5e:c1:a3:9a:02:76:c7:89:ab:65:c7:22:8b:ea:21:2e:
         cf:02:21:00:9a:c9:15:c7:b3:ac:c0:ef:38:9b:ed:3b:ff:3d:
         62:88:71:29:56:ce:3f:d7:39:fb:0f:54:a3:78:65:c6:be:2f
    ```

    Continue with the following commands:

    ```powershell
    PS C:\azure-sdk-for-c\sdk\samples\iot> Get-Content device_ec_cert.pem, device_ec_key.pem | Set-Content device_cert_store.pem
    PS C:\azure-sdk-for-c\sdk\samples\iot> openssl x509 -noout -fingerprint -in device_ec_cert.pem | % {$_.replace(":", "")} | % {$_.replace("SHA1 Fingerprint=", "")} | Tee-Object fingerprint.txt
    ```

    The output will be the fingerprint (also stored in `fingerprint.txt`) and will look similar to:

    ```powershell
    87B4BAEE5F21CE235A887D703C66FD054AD96701
    ```

    Complete with the following command to set the cert pem file path environment variable:

    ```powershell
    PS C:\azure-sdk-for-c\sdk\samples\iot> $env:AZ_IOT_DEVICE_X509_CERT_PEM_FILE_PATH=$(Resolve-Path device_cert_store.pem)
    ```

2. Create a logical device.

    In your Azure IoT Hub, add a new device using a self-signed certificate. See [here](https://docs.microsoft.com/en-us/azure/iot-hub/iot-hub-security-x509-get-started#create-an-x509-device-for-your-iot-hub) to get started, but use the values below:

    - **Device ID**: paho-sample-device1
    - **Authentication type**: X.509 Self-Signed
    - **Primary and Secondary Thumbprint**: Use the recently generated fingerprint, which has been placed in the file `fingerprint.txt`.

    Select "Save".

3. Set the remaining environment variables needed for the samples.

    - `AZ_IOT_HUB_DEVICE_ID`: Select your device from the IoT Devices page and copy its Device Id.
    - `AZ_IOT_HUB_HOSTNAME`: Copy the Hostname from the Overview tab in your Azure IoT Hub.

    Run the following commands:

    ```powershell
    PS C:\azure-sdk-for-c\sdk\samples\iot> $env:AZ_IOT_HUB_DEVICE_ID='paho-sample-device1'
    PS C:\azure-sdk-for-c\sdk\samples\iot> $env:AZ_IOT_HUB_HOSTNAME='myiothub.azure-devices.net' # Use the your hostname instead.
    ```

<<<<<<< HEAD
4. Build the Azure SDK for Embedded C directory structure:
=======
4. Build the Azure SDK for Embedded C directory structure.
>>>>>>> 183b7932

    ```powershell
    PS C:\azure-sdk-for-c\sdk\samples\iot> cd ../../..
    PS C:\azure-sdk-for-c> mkdir build
    PS C:\azure-sdk-for-c> cd build
    PS C:\azure-sdk-for-c\build> cmake -DTRANSPORT_PAHO=ON ..
    ```

<<<<<<< HEAD
 1. Compile and run your sample of choice from within the `build` directory:
=======
5. Compile and run your sample projects in Visual Studio.
>>>>>>> 183b7932

    ```powershell
    PS C:\azure-sdk-for-c\build> .\az.sln
    ```

    Once the Windows solution opens in Visual Studio:
    - Navigate on the "Solution Explorer" panel to the sample project you would like to run.
    - Right-click on the sample project, then click on "Set as Startup Project". (This makes it the default startup project.)
    - Build and run the project (`F5` on most installations).

## Sample Instructions

### IoT Hub C2D Sample

- *Executable:* `paho_iot_hub_c2d_sample`

For the sample description and interaction instructions, please go [here](https://github.com/momuno/azure-sdk-for-c/blob/master/sdk/samples/iot/README.md#iot-hub-c2d-sample).

### IoT Hub Methods Sample

- *Executable:* `paho_iot_hub_methods_sample`

For the sample description and interaction instructions, please go [here](https://github.com/momuno/azure-sdk-for-c/blob/master/sdk/samples/iot/README.md#iot-hub-methods-sample).

### IoT Hub Telemetry Sample

- *Executable:* `paho_iot_hub_telemetry_sample`

For the sample description and interaction instructions, please go [here](https://github.com/momuno/azure-sdk-for-c/blob/master/sdk/samples/iot/README.md#iot-hub-telemetry-sample).

### IoT Hub Twin Sample

- *Executable:* `paho_iot_hub_twin_sample`

For the sample description and interaction instructions, please go [here](https://github.com/momuno/azure-sdk-for-c/blob/master/sdk/samples/iot/README.md#iot-hub-twin-sample).

## Troubleshooting

- The error policy for the Embedded C SDK client library is documented [here](https://github.com/Azure/azure-sdk-for-c/blob/master/sdk/docs/iot/mqtt_state_machine.md#error-policy).
- File an issue via [Github Issues](https://github.com/Azure/azure-sdk-for-c/issues/new/choose).
- Check [previous questions](https://stackoverflow.com/questions/tagged/azure+c) or ask new ones on StackOverflow using the `azure` and `c` tags.

## Contributing

This project welcomes contributions and suggestions. Find more contributing details [here](https://github.com/Azure/azure-sdk-for-c/blob/master/CONTRIBUTING.md).

### License

Azure SDK for Embedded C is licensed under the [MIT](https://github.com/Azure/azure-sdk-for-c/blob/master/LICENSE) license.<|MERGE_RESOLUTION|>--- conflicted
+++ resolved
@@ -35,7 +35,6 @@
     _The following was run on Microsoft Windows 10.0.18363.836._
 
 ## Prerequisites
-<<<<<<< HEAD
 
 To run the samples, ensure you have the following programs and tools installed on your system:
 
@@ -47,19 +46,6 @@
 
 ## Setup Instructions
 
-=======
-
-To run the samples, ensure you have the following programs and tools installed on your system:
-
-- Have an [Azure account](https://azure.microsoft.com/en-us/) created.
-- Have an [Azure IoT Hub](https://docs.microsoft.com/en-us/azure/iot-hub/iot-hub-create-through-portal) created.
-- Have [Microsoft Visual Studio 2019](https://visualstudio.microsoft.com/downloads/) installed with [C and C++ support](https://docs.microsoft.com/en-us/cpp/build/vscpp-step-0-installation?view=vs-2019).
-- Have [Git](https://git-scm.com/download/win) for Windows installed.
-- Have the latest version of [CMake](https://cmake.org/download) installed.
-
-## Setup Instructions
-
->>>>>>> 183b7932
 1. Install Microsoft [vcpkg](https://github.com/microsoft/vcpkg) package manager and [Eclipse Paho MQTT C client](https://www.eclipse.org/paho/).
 
     ```powershell
@@ -78,15 +64,9 @@
     ```
 
     NOTE: Please keep in mind, **every time a new terminal is opened, the environment variables will have to be reset**.
-<<<<<<< HEAD
 
 3. Add OpenSSL to PATH.
 
-=======
-
-3. Add OpenSSL to PATH.
-
->>>>>>> 183b7932
     OpenSSL will be installed by vcpkg as a dependency for Eclipse Paho. **WARNING: It is NOT recommended to use OpenSSL in production-level code on Windows or macOS.**
 
     ```powershell
@@ -114,11 +94,7 @@
 
 ## Configure and Run the Samples
 
-<<<<<<< HEAD
-1. Generate a self-signed certificate.
-=======
 1. Generate a self-signed device certificate.
->>>>>>> 183b7932
 
     For the certificate samples, x509 authentication is used to connect to Azure IoT Hub.
 
@@ -211,11 +187,7 @@
     PS C:\azure-sdk-for-c\sdk\samples\iot> $env:AZ_IOT_HUB_HOSTNAME='myiothub.azure-devices.net' # Use the your hostname instead.
     ```
 
-<<<<<<< HEAD
-4. Build the Azure SDK for Embedded C directory structure:
-=======
 4. Build the Azure SDK for Embedded C directory structure.
->>>>>>> 183b7932
 
     ```powershell
     PS C:\azure-sdk-for-c\sdk\samples\iot> cd ../../..
@@ -224,11 +196,7 @@
     PS C:\azure-sdk-for-c\build> cmake -DTRANSPORT_PAHO=ON ..
     ```
 
-<<<<<<< HEAD
- 1. Compile and run your sample of choice from within the `build` directory:
-=======
 5. Compile and run your sample projects in Visual Studio.
->>>>>>> 183b7932
 
     ```powershell
     PS C:\azure-sdk-for-c\build> .\az.sln
