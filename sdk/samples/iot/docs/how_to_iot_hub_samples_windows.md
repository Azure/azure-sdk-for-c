# How to Setup and Run Azure SDK for Embedded C IoT Hub Certificate Samples on Microsoft Windows

- [How to Setup and Run Azure SDK for Embedded C IoT Hub Certificate Samples on Microsoft Windows](#how-to-setup-and-run-azure-sdk-for-embedded-c-iot-hub-certificate-samples-on-microsoft-windows)
  - [Introduction](#introduction)
    - [What is Covered](#what-is-covered)
  - [Prerequisites](#prerequisites)
  - [Setup Instructions](#setup-instructions)
  - [Configure and Run the Samples](#configure-and-run-the-samples)
  - [Sample Instructions](#sample-instructions)
    - [IoT Hub C2D Sample](#iot-hub-c2d-sample)
    - [IoT Hub Methods Sample](#iot-hub-methods-sample)
    - [IoT Hub Telemetry Sample](#iot-hub-telemetry-sample)
    - [IoT Hub Twin Sample](#iot-hub-twin-sample)
  - [Troubleshooting](#troubleshooting)
  - [Contributing](#contributing)
    - [License](#license)

## Introduction

This is a step-by-step guide of how to start from scratch and get the Azure SDK for Embedded C IoT Hub Certificate Samples running on Microsoft Windows.

Samples are designed to highlight the function calls required to connect with the Azure IoT Hub. These calls illustrate the happy path of the [mqtt state machine](https://github.com/Azure/azure-sdk-for-c/blob/master/sdk/docs/iot/mqtt_state_machine.md). As a result, **these samples are NOT designed to be used as production-level code**. Production code needs to incorporate other elements, such as connection retries and more extensive error-handling, which these samples do not include. These samples also utilize OpenSSL, which is **NOT recommended to use in production-level code on Windows or macOS**.

For Windows, the command line examples are based on PowerShell. While Windows devices are not likely to be considered constrained, these samples enable one to test the Azure SDK for Embedded C libraries, debug, and step through the code, even without a real device. We understand not everyone will have a real device to test and that sometimes these devices won't have debugging capabilities.

NOTE: For simplicity in this instruction set, all repository downloads will be performed at the `C:\` root. Please feel free to use your preferred location.

<<<<<<< HEAD
### Prerequisites

- Have an [Azure account](https://azure.microsoft.com/) created.
- Have an [Azure IoT Hub](https://docs.microsoft.com/azure/iot-hub/iot-hub-create-through-portal) created.
- Have [PowerShell Core](https://github.com/PowerShell/PowerShell/tree/v7.0.3#get-powershell) installed. This is required to run the certificate generation script `generate_certificate.ps1`.
- Have [Microsoft Visual Studio 2019](https://visualstudio.microsoft.com/downloads/) installed with [C and C++ support](https://docs.microsoft.com/cpp/build/vscpp-step-0-installation?view=vs-2019).
- Have [Git](https://git-scm.com/download/win) for Windows installed.
- Have the latest version of [CMake](https://cmake.org/download) installed.
=======
**WARNING: Samples are generic and should not be used in any production-level code.**
>>>>>>> 183b7932

### What is Covered

- Setup instructions for the Azure SDK for Embedded C suite.
- Configuration, build, and run instructions for the IoT Hub Client Certificate Samples.

    _The following was run on Microsoft Windows 10.0.18363.836._

## Prerequisites

To run the samples, ensure you have the following programs and tools installed on your system:

- Have an [Azure account](https://azure.microsoft.com/en-us/) created.
- Have an [Azure IoT Hub](https://docs.microsoft.com/en-us/azure/iot-hub/iot-hub-create-through-portal) created.
- Have [Microsoft Visual Studio 2019](https://visualstudio.microsoft.com/downloads/) installed with [C and C++ support](https://docs.microsoft.com/en-us/cpp/build/vscpp-step-0-installation?view=vs-2019).
- Have [Git](https://git-scm.com/download/win) for Windows installed.
- Have the latest version of [CMake](https://cmake.org/download) installed.

## Setup Instructions

1. Install Microsoft [vcpkg](https://github.com/microsoft/vcpkg) package manager and [Eclipse Paho MQTT C client](https://www.eclipse.org/paho/).

    ```powershell
    PS C:\> git clone https://github.com/Microsoft/vcpkg.git
    PS C:\> cd vcpkg
    PS C:\vcpkg> .\bootstrap-vcpkg.bat
    PS C:\vcpkg> .\vcpkg.exe install --triplet x64-windows-static curl[winssl] cmocka paho-mqtt # Update triplet per your system.
    PS C:\vcpkg> cd ..
    ```

2. Set the vcpkg environment variables.

    ```powershell
    PS C:\> $env:VCPKG_DEFAULT_TRIPLET='x64-windows-static'
    PS C:\> $env:VCPKG_ROOT='C:\vcpkg'
    ```

    NOTE: Please keep in mind, **every time a new terminal is opened, the environment variables will have to be reset**.

3. Add OpenSSL to PATH.

    OpenSSL will be installed by vcpkg as a dependency for Eclipse Paho. **WARNING: It is NOT recommended to use OpenSSL in production-level code on Windows or macOS.**

    ```powershell
    # NOT RECOMMENDED to use for production-level code.
    PS C:\> $env:PATH=$env:PATH + ';C:\vcpkg\installed\x64-windows-static\tools\openssl' # Update complete path as needed.
    ```

4. Clone the Azure SDK for Embedded C IoT repository.

    ```powershell
    PS C:\> git clone https://github.com/Azure/azure-sdk-for-c.git
    ```

    NOTE: Due to the length of the repository filepaths, always clone near the `C:\` root.

5. Set the trust pem filepath.

    Download [BaltimoreCyberTrustRoot.crt.pem](https://cacerts.digicert.com/BaltimoreCyberTrustRoot.crt.pem) to `C:\azure-sdk-for-c\sdk\samples\iot\`. Confirm the downloaded certificate uses the correct file name and file extension.

    Run the following command:

    ```powershell
    PS C:\> $env:AZ_IOT_DEVICE_X509_TRUST_PEM_FILE_PATH='C:\azure-sdk-for-c\sdk\samples\iot\BaltimoreCyberTrustRoot.crt.pem'
    ```

## Configure and Run the Samples

1. Generate a self-signed device certificate.

    For the certificate samples, x509 authentication is used to connect to Azure IoT Hub.

<<<<<<< HEAD
    WARNING: IMPORTANT:
    WARNING: It is NOT recommended to use OpenSSL on Windows or OSX. Recommended TLS stacks are:
    WARNING: Microsoft Windows Schannel: https://docs.microsoft.com/windows/win32/com/schannel
    WARNING: OR
    WARNING: Apple Secure Transport : https://developer.apple.com/documentation/security/secure_transport
    WARNING: If using OpenSSL, it is recommended to use the OpenSSL Trusted CA store configured on your system.
=======
    **WARNING: Certificates created by these commands MUST NOT be used in production-level code on Windows or macOS.** These certificates expire after 365 days and are provided ONLY to help you easily understand CA Certificates. When productizing against CA Certificates, you will need to use your own security best practices for certificate creation and lifetime management.
>>>>>>> 183b7932

    The resulting thumbprint will be placed in `fingerprint.txt` and the generated pem file is named `device_ec_cert.pem`.

    Run the following commands:

    Enter the directory `azure-sdk-for-c\sdk\samples\iot\`.

    ```powershell
    PS C:\> cd .\azure-sdk-for-c\sdk\samples\iot\

    PS C:\azure-sdk-for-c\sdk\samples\iot> openssl ecparam -out device_ec_key.pem -name prime256v1 -genkey
    PS C:\azure-sdk-for-c\sdk\samples\iot> openssl req -new -days 365 -nodes -x509 -key device_ec_key.pem -out device_ec_cert.pem -config x509_config.cfg -subj "/CN=paho-sample-device1"
    PS C:\azure-sdk-for-c\sdk\samples\iot> openssl x509 -noout -text -in device_ec_cert.pem
    ```

    The output will look similar to:

    ```bash
    Certificate:
    Data:
        Version: 1 (0x0)
        Serial Number:
            40:1a:fa:d2:fd:a5:b2:b7:e7:59:b8:0d:17:4d:9a:10:19:6f:56:0b
        Signature Algorithm: ecdsa-with-SHA256
        Issuer: CN = paho-sample-device1
        Validity
            Not Before: Sep 17 22:10:12 2020 GMT
            Not After : Sep 17 22:10:12 2021 GMT
        Subject: CN = paho-sample-device1
        Subject Public Key Info:
            Public Key Algorithm: id-ecPublicKey
                Public-Key: (256 bit)
                pub:
                    04:d0:23:f4:71:8a:5b:d2:2b:e3:95:94:0f:62:1b:
                    03:52:f2:e3:99:50:e8:23:84:26:ac:aa:88:e5:28:
                    44:ba:56:5c:80:0d:4f:3b:e2:a3:28:60:87:a4:d1:
                    e5:13:49:45:cd:e0:e6:ad:f1:39:e6:47:47:7d:d5:
                    55:1b:fd:53:3e
                ASN1 OID: prime256v1
                NIST CURVE: P-256
    Signature Algorithm: ecdsa-with-SHA256
         30:46:02:21:00:a6:c6:63:16:97:e6:19:ec:a2:f5:c2:20:da:
         91:73:5e:c1:a3:9a:02:76:c7:89:ab:65:c7:22:8b:ea:21:2e:
         cf:02:21:00:9a:c9:15:c7:b3:ac:c0:ef:38:9b:ed:3b:ff:3d:
         62:88:71:29:56:ce:3f:d7:39:fb:0f:54:a3:78:65:c6:be:2f
    ```

    Continue with the following commands:

    ```powershell
    PS C:\azure-sdk-for-c\sdk\samples\iot> Get-Content device_ec_cert.pem, device_ec_key.pem | Set-Content device_cert_store.pem
    PS C:\azure-sdk-for-c\sdk\samples\iot> openssl x509 -noout -fingerprint -in device_ec_cert.pem | % {$_.replace(":", "")} | % {$_.replace("SHA1 Fingerprint=", "")} | Tee-Object fingerprint.txt
    ```

    The output will be the fingerprint (also stored in `fingerprint.txt`) and will look similar to:

    ```powershell
    87B4BAEE5F21CE235A887D703C66FD054AD96701
    ```

    Complete with the following command to set the cert pem file path environment variable:

    ```powershell
    PS C:\azure-sdk-for-c\sdk\samples\iot> $env:AZ_IOT_DEVICE_X509_CERT_PEM_FILE_PATH=$(Resolve-Path device_cert_store.pem)
    ```

2. Create a logical device.

<<<<<<< HEAD
    In your Azure IoT Hub, add a new device using a self-signed certificate.  See [here](https://docs.microsoft.com/azure/iot-hub/iot-hub-security-x509-get-started#create-an-x509-device-for-your-iot-hub) for further instruction, with one exception--**DO NOT** select X.509 CA Signed as the authentication type. Select **X.509 Self-Signed**.
=======
    In your Azure IoT Hub, add a new device using a self-signed certificate. See [here](https://docs.microsoft.com/en-us/azure/iot-hub/iot-hub-security-x509-get-started#create-an-x509-device-for-your-iot-hub) to get started, but use the values below:
>>>>>>> 183b7932

    - **Device ID**: paho-sample-device1
    - **Authentication type**: X.509 Self-Signed
    - **Primary and Secondary Thumbprint**: Use the recently generated fingerprint, which has been placed in the file `fingerprint.txt`.

    Select "Save".

3. Set the remaining environment variables needed for the samples.

    - `AZ_IOT_HUB_DEVICE_ID`: Select your device from the IoT Devices page and copy its Device Id.
    - `AZ_IOT_HUB_HOSTNAME`: Copy the Hostname from the Overview tab in your Azure IoT Hub.

    Run the following commands:

    ```powershell
    PS C:\azure-sdk-for-c\sdk\samples\iot> $env:AZ_IOT_HUB_DEVICE_ID='paho-sample-device1'
    PS C:\azure-sdk-for-c\sdk\samples\iot> $env:AZ_IOT_HUB_HOSTNAME='myiothub.azure-devices.net' # Use the your hostname instead.
    ```

4. Build the Azure SDK for Embedded C directory structure.

    ```powershell
    PS C:\azure-sdk-for-c\sdk\samples\iot> cd ../../..
    PS C:\azure-sdk-for-c> mkdir build
    PS C:\azure-sdk-for-c> cd build
    PS C:\azure-sdk-for-c\build> cmake -DTRANSPORT_PAHO=ON ..
    ```

5. Compile and run your sample projects in Visual Studio.

    ```powershell
    PS C:\azure-sdk-for-c\build> .\az.sln
    ```

    Once the Windows solution opens in Visual Studio:
    - Navigate on the "Solution Explorer" panel to the sample project you would like to run.
    - Right-click on the sample project, then click on "Set as Startup Project". (This makes it the default startup project.)
    - Build and run the project (`F5` on most installations).

## Sample Instructions

### IoT Hub C2D Sample

- *Executable:* `paho_iot_hub_c2d_sample`

For the sample description and interaction instructions, please go [here](https://github.com/momuno/azure-sdk-for-c/blob/master/sdk/samples/iot/README.md#iot-hub-c2d-sample).

### IoT Hub Methods Sample

- *Executable:* `paho_iot_hub_methods_sample`

For the sample description and interaction instructions, please go [here](https://github.com/momuno/azure-sdk-for-c/blob/master/sdk/samples/iot/README.md#iot-hub-methods-sample).

### IoT Hub Telemetry Sample

- *Executable:* `paho_iot_hub_telemetry_sample`

For the sample description and interaction instructions, please go [here](https://github.com/momuno/azure-sdk-for-c/blob/master/sdk/samples/iot/README.md#iot-hub-telemetry-sample).

### IoT Hub Twin Sample

- *Executable:* `paho_iot_hub_twin_sample`

For the sample description and interaction instructions, please go [here](https://github.com/momuno/azure-sdk-for-c/blob/master/sdk/samples/iot/README.md#iot-hub-twin-sample).

## Troubleshooting

- The error policy for the Embedded C SDK client library is documented [here](https://github.com/Azure/azure-sdk-for-c/blob/master/sdk/docs/iot/mqtt_state_machine.md#error-policy).
- File an issue via [Github Issues](https://github.com/Azure/azure-sdk-for-c/issues/new/choose).
- Check [previous questions](https://stackoverflow.com/questions/tagged/azure+c) or ask new ones on StackOverflow using the `azure` and `c` tags.

## Contributing

This project welcomes contributions and suggestions. Find more contributing details [here](https://github.com/Azure/azure-sdk-for-c/blob/master/CONTRIBUTING.md).

### License

Azure SDK for Embedded C is licensed under the [MIT](https://github.com/Azure/azure-sdk-for-c/blob/master/LICENSE) license.<|MERGE_RESOLUTION|>--- conflicted
+++ resolved
@@ -25,18 +25,7 @@
 
 NOTE: For simplicity in this instruction set, all repository downloads will be performed at the `C:\` root. Please feel free to use your preferred location.
 
-<<<<<<< HEAD
-### Prerequisites
-
-- Have an [Azure account](https://azure.microsoft.com/) created.
-- Have an [Azure IoT Hub](https://docs.microsoft.com/azure/iot-hub/iot-hub-create-through-portal) created.
-- Have [PowerShell Core](https://github.com/PowerShell/PowerShell/tree/v7.0.3#get-powershell) installed. This is required to run the certificate generation script `generate_certificate.ps1`.
-- Have [Microsoft Visual Studio 2019](https://visualstudio.microsoft.com/downloads/) installed with [C and C++ support](https://docs.microsoft.com/cpp/build/vscpp-step-0-installation?view=vs-2019).
-- Have [Git](https://git-scm.com/download/win) for Windows installed.
-- Have the latest version of [CMake](https://cmake.org/download) installed.
-=======
 **WARNING: Samples are generic and should not be used in any production-level code.**
->>>>>>> 183b7932
 
 ### What is Covered
 
@@ -109,16 +98,7 @@
 
     For the certificate samples, x509 authentication is used to connect to Azure IoT Hub.
 
-<<<<<<< HEAD
-    WARNING: IMPORTANT:
-    WARNING: It is NOT recommended to use OpenSSL on Windows or OSX. Recommended TLS stacks are:
-    WARNING: Microsoft Windows Schannel: https://docs.microsoft.com/windows/win32/com/schannel
-    WARNING: OR
-    WARNING: Apple Secure Transport : https://developer.apple.com/documentation/security/secure_transport
-    WARNING: If using OpenSSL, it is recommended to use the OpenSSL Trusted CA store configured on your system.
-=======
     **WARNING: Certificates created by these commands MUST NOT be used in production-level code on Windows or macOS.** These certificates expire after 365 days and are provided ONLY to help you easily understand CA Certificates. When productizing against CA Certificates, you will need to use your own security best practices for certificate creation and lifetime management.
->>>>>>> 183b7932
 
     The resulting thumbprint will be placed in `fingerprint.txt` and the generated pem file is named `device_ec_cert.pem`.
 
@@ -187,11 +167,7 @@
 
 2. Create a logical device.
 
-<<<<<<< HEAD
-    In your Azure IoT Hub, add a new device using a self-signed certificate.  See [here](https://docs.microsoft.com/azure/iot-hub/iot-hub-security-x509-get-started#create-an-x509-device-for-your-iot-hub) for further instruction, with one exception--**DO NOT** select X.509 CA Signed as the authentication type. Select **X.509 Self-Signed**.
-=======
-    In your Azure IoT Hub, add a new device using a self-signed certificate. See [here](https://docs.microsoft.com/en-us/azure/iot-hub/iot-hub-security-x509-get-started#create-an-x509-device-for-your-iot-hub) to get started, but use the values below:
->>>>>>> 183b7932
+    In your Azure IoT Hub, add a new device using a self-signed certificate. See [here](https://docs.microsoft.com/azure/iot-hub/iot-hub-security-x509-get-started#create-an-x509-device-for-your-iot-hub) to get started, but use the values below:
 
     - **Device ID**: paho-sample-device1
     - **Authentication type**: X.509 Self-Signed
