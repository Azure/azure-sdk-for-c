--- conflicted
+++ resolved
@@ -39,9 +39,9 @@
 
 /*
  * This sample receives incoming method commands invoked from the the Azure IoT Hub.
- * It will successfully receive up to MAX_METHOD_MESSAGE_COUNT method commands sent from the service.
- * If a timeout occurs of TIMEOUT_MQTT_RECEIVE_MS while waiting for a message, the sample will exit.
- * X509 self-certification is used.
+ * It will successfully receive up to MAX_METHOD_MESSAGE_COUNT method commands sent from the
+ * service. If a timeout occurs of TIMEOUT_MQTT_RECEIVE_MS while waiting for a message, the sample
+ * will exit. X509 self-certification is used.
  *
  * To send a method command, select your device's Direct Method tab in your Azure IoT Hub.
  * Enter a method name and select Invoke Method. A method named `ping` is supported, which if
@@ -49,8 +49,8 @@
  *
  *  {"response": "pong"}
  *
- * No other method commands are supported. If any are attempted to be invoked, the log will report the
- * method is not found.
+ * No other method commands are supported. If any are attempted to be invoked, the log will report
+ * the method is not found.
  */
 int main()
 {
@@ -88,19 +88,11 @@
   // Build an MQTT endpoint c-string.
   char mqtt_endpoint_buffer[128];
   if (az_failed(
-          rc = create_mqtt_endpoint(
-              SAMPLE_TYPE, mqtt_endpoint_buffer, sizeof(mqtt_endpoint_buffer))))
-  {
-<<<<<<< HEAD
+          rc
+          = create_mqtt_endpoint(SAMPLE_TYPE, mqtt_endpoint_buffer, sizeof(mqtt_endpoint_buffer))))
+  {
     LOG_ERROR("Failed to create MQTT endpoint: az_result return code 0x%04x.", rc);
     exit(rc);
-=======
-    printf("%s\n", hide_value ? "***" : env_value);
-    az_span env_span = az_span_create_from_str(env_value);
-    AZ_RETURN_IF_NOT_ENOUGH_SIZE(buffer, az_span_size(env_span));
-    az_span_copy(buffer, env_span);
-    *out_value = az_span_slice(buffer, 0, az_span_size(env_span));
->>>>>>> 1215f728
   }
 
   // Initialize the hub client with the default connection options.
@@ -122,7 +114,6 @@
     exit(rc);
   }
 
-<<<<<<< HEAD
   // Create the Paho MQTT client
   if ((rc = MQTTClient_create(
            &mqtt_client,
@@ -135,13 +126,6 @@
     LOG_ERROR("Failed to create MQTT client: MQTTClient return code %d.", rc);
     exit(rc);
   }
-=======
-  az_span destination_span = az_span_create((uint8_t*)destination, destination_size);
-  az_span remainder = az_span_copy(destination_span, mqtt_url_prefix);
-  remainder = az_span_copy(remainder, az_span_slice(iot_hub, 0, iot_hub_length));
-  remainder = az_span_copy(remainder, mqtt_url_suffix);
-  az_span_copy_u8(remainder, null_terminator);
->>>>>>> 1215f728
 
   return;
 }
@@ -168,7 +152,7 @@
 
   MQTTClient_SSLOptions mqtt_ssl_options = MQTTClient_SSLOptions_initializer;
   mqtt_ssl_options.keyStore = (char*)x509_cert_pem_file_path_buffer;
-  if (*az_span_ptr(env_vars.x509_trust_pem_file_path) != '\0') // Should only be set if required by OS.
+  if (*az_span_ptr(env_vars.x509_trust_pem_file_path) != '\0') // Is only set if required by OS.
   {
     mqtt_ssl_options.trustStore = (char*)x509_trust_pem_file_path_buffer;
   }
@@ -210,13 +194,8 @@
   int topic_len = 0;
   MQTTClient_message* message = NULL;
 
-<<<<<<< HEAD
   // Continue until max # messages received or timeout expires to receive a single message.
-  for(uint8_t message_count = 0; message_count < MAX_METHOD_MESSAGE_COUNT; message_count++)
-=======
-  // Wait until max # messages received or timeout to receive a single message expires.
-  for (uint8_t message_count = 0; message_count < MAX_MESSAGE_COUNT; message_count++)
->>>>>>> 1215f728
+  for (uint8_t message_count = 0; message_count < MAX_METHOD_MESSAGE_COUNT; message_count++)
   {
     LOG("Waiting for message.");
 
@@ -246,7 +225,6 @@
 
     invoke_method(&method_request);
     LOG(" "); // formatting
-<<<<<<< HEAD
 
     MQTTClient_freeMessage(&message);
     MQTTClient_free(topic);
@@ -263,8 +241,6 @@
   {
     LOG_ERROR("Failed to disconnect MQTT client: MQTTClient return code %d.", rc);
     exit(rc);
-=======
->>>>>>> 1215f728
   }
 
   MQTTClient_destroy(&mqtt_client);
@@ -286,13 +262,10 @@
   az_span topic_span = az_span_create((uint8_t*)topic, topic_len);
   az_span message_span = az_span_create((uint8_t*)message->payload, message->payloadlen);
 
-<<<<<<< HEAD
   // Parse message and retrieve method_request info.
-  if (az_failed(rc = az_iot_hub_client_methods_parse_received_topic(&hub_client, topic_span, method_request)))
-=======
-  if (az_failed(
-          rc = az_iot_hub_client_methods_parse_received_topic(&client, topic_span, method_request)))
->>>>>>> 1215f728
+  if (az_failed(
+          rc = az_iot_hub_client_methods_parse_received_topic(
+              &hub_client, topic_span, method_request)))
   {
     LOG_ERROR("Message from unknown topic: az_result return code 0x%04x.", rc);
     LOG_AZ_SPAN("Topic:", topic_span);
