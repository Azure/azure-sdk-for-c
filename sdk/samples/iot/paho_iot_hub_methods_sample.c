// Copyright (c) Microsoft Corporation. All rights reserved.
// SPDX-License-Identifier: MIT

#ifdef _MSC_VER
// warning C4201: nonstandard extension used: nameless struct/union
#pragma warning(disable : 4201)
#endif
#include <paho-mqtt/MQTTClient.h>
#ifdef _MSC_VER
#pragma warning(default : 4201)
#endif

#include "iot_samples_common.h"

#include <stdbool.h>
#include <stddef.h>
#include <stdint.h>
#include <stdlib.h>
#include <string.h>

#include <azure/core/az_result.h>
#include <azure/core/az_span.h>
#include <azure/iot/az_iot_hub_client.h>

#define SAMPLE_TYPE PAHO_IOT_HUB
#define SAMPLE_NAME PAHO_IOT_HUB_METHODS_SAMPLE

#define MAX_METHOD_MESSAGE_COUNT 5
#define TIMEOUT_MQTT_RECEIVE_MS (60 * 1000)
#define TIMEOUT_MQTT_DISCONNECT_MS (10 * 1000)

static const az_span ping_method_name = AZ_SPAN_LITERAL_FROM_STR("ping");
static const az_span ping_response = AZ_SPAN_LITERAL_FROM_STR("{\"response\": \"pong\"}");
static const az_span report_error_payload = AZ_SPAN_LITERAL_FROM_STR("{}");

static iot_sample_environment_variables env_vars;
static az_iot_hub_client hub_client;
static MQTTClient mqtt_client;
static char mqtt_client_username_buffer[128];

// Functions
static void create_and_configure_mqtt_client(void);
static void connect_mqtt_client_to_iot_hub(void);
static void subscribe_mqtt_client_to_iot_hub_topics(void);
static void receive_method_messages(void);
static void disconnect_mqtt_client_from_iot_hub(void);

static void parse_method_message(
    char* topic,
    int topic_len,
    const MQTTClient_message* message,
    az_iot_hub_client_method_request* method_request);
static void invoke_method(const az_iot_hub_client_method_request* method_request);
static az_span ping_method(void);
static void send_method_response(
    const az_iot_hub_client_method_request* request,
    uint16_t status,
    az_span response);

/*
 * This sample receives incoming method commands invoked from the the Azure IoT Hub to the device.
 * It will successfully receive up to MAX_METHOD_MESSAGE_COUNT method commands sent from the
 * service. If a timeout occurs of TIMEOUT_MQTT_RECEIVE_MS while waiting for a message, the sample
 * will exit. X509 self-certification is used.
 *
 * To send a method command, select your device's Direct Method tab in the Azure Portal for your IoT
 * Hub. Enter a method name and select Invoke Method. A method named `ping` is only supported, which
 * if successful will return a JSON payload of the following:
 *
 *  {"response": "pong"}
 *
 * No other method commands are supported. If any other methods are attempted to be invoked, the log
 * will report the method is not found.
 */
int main(void)
{
  create_and_configure_mqtt_client();
  LOG_SUCCESS("Client created and configured.");

  connect_mqtt_client_to_iot_hub();
  LOG_SUCCESS("Client connected to IoT Hub.");

  subscribe_mqtt_client_to_iot_hub_topics();
  LOG_SUCCESS("Client subscribed to IoT Hub topics and is ready to receive Methods messages.");

  receive_method_messages();
  LOG_SUCCESS("Client received messages.")

  disconnect_mqtt_client_from_iot_hub();
  LOG_SUCCESS("Client disconnected from IoT Hub.");

  return 0;
}

static void create_and_configure_mqtt_client(void)
{
  int rc;

  // Reads in environment variables set by user for purposes of running sample.
  if (az_failed(rc = read_environment_variables(SAMPLE_TYPE, SAMPLE_NAME, &env_vars)))
  {
    LOG_ERROR(
        "Failed to read configuration from environment variables: az_result return code 0x%04x.",
        rc);
    exit(rc);
  }

  // Build an MQTT endpoint c-string.
  char mqtt_endpoint_buffer[128];
  if (az_failed(
          rc = create_mqtt_endpoint(
              SAMPLE_TYPE, &env_vars, mqtt_endpoint_buffer, sizeof(mqtt_endpoint_buffer))))
  {
    LOG_ERROR("Failed to create MQTT endpoint: az_result return code 0x%04x.", rc);
    exit(rc);
  }

  // Initialize the hub client with the default connection options.
  if (az_failed(
          rc = az_iot_hub_client_init(
              &hub_client, env_vars.hub_hostname, env_vars.hub_device_id, NULL)))
  {
    LOG_ERROR("Failed to initialize hub client: az_result return code 0x%04x.", rc);
    exit(rc);
  }

  // Get the MQTT client id used for the MQTT connection.
  char mqtt_client_id_buffer[128];
  if (az_failed(
          rc = az_iot_hub_client_get_client_id(
              &hub_client, mqtt_client_id_buffer, sizeof(mqtt_client_id_buffer), NULL)))
  {
    LOG_ERROR("Failed to get MQTT client id: az_result return code 0x%04x.", rc);
    exit(rc);
  }

  // Create the Paho MQTT client
  if ((rc = MQTTClient_create(
           &mqtt_client,
           mqtt_endpoint_buffer,
           mqtt_client_id_buffer,
           MQTTCLIENT_PERSISTENCE_NONE,
           NULL))
      != MQTTCLIENT_SUCCESS)
  {
    LOG_ERROR("Failed to create MQTT client: MQTTClient return code %d.", rc);
    exit(rc);
  }
}

static void connect_mqtt_client_to_iot_hub(void)
{
  int rc;

  // Get the MQTT client username.
  if (az_failed(
          rc = az_iot_hub_client_get_user_name(
              &hub_client, mqtt_client_username_buffer, sizeof(mqtt_client_username_buffer), NULL)))
  {
    LOG_ERROR("Failed to get MQTT client username: az_result return code 0x%04x.", rc);
    exit(rc);
  }

  // Set MQTT connection options.
  MQTTClient_connectOptions mqtt_connect_options = MQTTClient_connectOptions_initializer;
  mqtt_connect_options.username = mqtt_client_username_buffer;
  mqtt_connect_options.password = NULL; // This sample uses x509 authentication.
  mqtt_connect_options.cleansession = false; // Set to false so can receive any pending messages.
  mqtt_connect_options.keepAliveInterval = AZ_IOT_DEFAULT_MQTT_CONNECT_KEEPALIVE_SECONDS;

  MQTTClient_SSLOptions mqtt_ssl_options = MQTTClient_SSLOptions_initializer;
  mqtt_ssl_options.keyStore = (char*)az_span_ptr(env_vars.x509_cert_pem_file_path);
  if (*az_span_ptr(env_vars.x509_trust_pem_file_path) != '\0') // Is only set if required by OS.
  {
    mqtt_ssl_options.trustStore = (char*)az_span_ptr(env_vars.x509_trust_pem_file_path);
  }
  mqtt_connect_options.ssl = &mqtt_ssl_options;

  // Connect MQTT client to the Azure IoT Hub.
  if ((rc = MQTTClient_connect(mqtt_client, &mqtt_connect_options)) != MQTTCLIENT_SUCCESS)
  {
    LOG_ERROR(
        "Failed to connect: MQTTClient return code %d.\n"
        "If on Windows, confirm the AZ_IOT_DEVICE_X509_TRUST_PEM_FILE_PATH environment variable is "
        "set correctly.",
        rc);
    exit(rc);
  }
}

static void subscribe_mqtt_client_to_iot_hub_topics(void)
{
  int rc;

  // Messages received on the Methods topic will be method commands to be invoked.
  if ((rc = MQTTClient_subscribe(mqtt_client, AZ_IOT_HUB_CLIENT_METHODS_SUBSCRIBE_TOPIC, 1))
      != MQTTCLIENT_SUCCESS)
  {
    LOG_ERROR("Failed to subscribe to the Methods topic: MQTTClient return code %d.", rc);
    exit(rc);
  }
}

static void receive_method_messages(void)
{
  int rc;
  char* topic = NULL;
  int topic_len = 0;
  MQTTClient_message* message = NULL;

  // Continue until max # messages received or timeout expires.
  for (uint8_t message_count = 0; message_count < MAX_METHOD_MESSAGE_COUNT; message_count++)
  {
    LOG("Waiting for Method message.");

    if (((rc
          = MQTTClient_receive(mqtt_client, &topic, &topic_len, &message, TIMEOUT_MQTT_RECEIVE_MS))
         != MQTTCLIENT_SUCCESS)
        && (rc != MQTTCLIENT_TOPICNAME_TRUNCATED))
    {
      LOG_ERROR("Failed to receive message: MQTTClient return code %d.", rc);
      exit(rc);
    }
    else if (message == NULL)
    {
      LOG_ERROR("Timeout expired: MQTTClient return code %d.", rc);
      exit(rc);
    }
    else if (rc == MQTTCLIENT_TOPICNAME_TRUNCATED)
    {
      topic_len = (int)strlen(topic);
    }
    LOG_SUCCESS("Message #%d: Client received message from the service.", message_count + 1);

    // Parse method message and invoke method.
    az_iot_hub_client_method_request method_request;
    parse_method_message(topic, topic_len, message, &method_request);
    LOG_SUCCESS("Client parsed message.");

    invoke_method(&method_request);
    LOG(" "); // formatting

    MQTTClient_freeMessage(&message);
    MQTTClient_free(topic);
  }
}

static void disconnect_mqtt_client_from_iot_hub(void)
{
  int rc;

  if ((rc = MQTTClient_disconnect(mqtt_client, TIMEOUT_MQTT_DISCONNECT_MS)) != MQTTCLIENT_SUCCESS)
  {
    LOG_ERROR("Failed to disconnect MQTT client: MQTTClient return code %d.", rc);
    exit(rc);
  }

  MQTTClient_destroy(&mqtt_client);
}

static void parse_method_message(
    char* topic,
    int topic_len,
    const MQTTClient_message* message,
    az_iot_hub_client_method_request* method_request)
{
  int rc;
  az_span topic_span = az_span_create((uint8_t*)topic, topic_len);
  az_span message_span = az_span_create((uint8_t*)message->payload, message->payloadlen);

  // Parse message and retrieve method_request info.
  if (az_failed(
          rc = az_iot_hub_client_methods_parse_received_topic(
              &hub_client, topic_span, method_request)))
  {
    LOG_ERROR("Message from unknown topic: az_result return code 0x%04x.", rc);
    LOG_AZ_SPAN("Topic:", topic_span);
    exit(rc);
  }
  LOG_SUCCESS("Client received a valid topic response:");
  LOG_AZ_SPAN("Topic:", topic_span);
  LOG_AZ_SPAN("Payload:", message_span);
}

static void invoke_method(const az_iot_hub_client_method_request* method_request)
{
  if (az_span_is_content_equal(ping_method_name, method_request->name))
  {
    az_span response = ping_method();
    LOG_SUCCESS("Client invoked 'ping' method.");

    send_method_response(method_request, AZ_IOT_STATUS_OK, response);
  }
  else
  {
<<<<<<< HEAD
    LOG_AZ_SPAN("Method not supported:", method_request->name);
    send_method_response(method_request, AZ_IOT_STATUS_NOT_FOUND, &report_error_payload);
=======
    LOG_AZ_SPAN("Method not found:", method_request->name);
    send_method_response(method_request, AZ_IOT_STATUS_NOT_FOUND, method_fail_response);
>>>>>>> 1708dbaf
  }
}

static az_span ping_method(void)
{
  LOG("PING!");
  return ping_response;
}

static void send_method_response(
    const az_iot_hub_client_method_request* method_request,
    uint16_t status,
    az_span response)
{
  int rc;

  // Get the Methods response topic to publish the method response.
  char methods_response_topic_buffer[128];
  if (az_failed(
          rc = az_iot_hub_client_methods_response_get_publish_topic(
              &hub_client,
              method_request->request_id,
              status,
              methods_response_topic_buffer,
              sizeof(methods_response_topic_buffer),
              NULL)))
  {
    LOG_ERROR("Failed to get Methods response publish topic: az_result return code 0x%04x.", rc);
    exit(rc);
  }

  // Publish the method response.
  if ((rc = MQTTClient_publish(
           mqtt_client,
           methods_response_topic_buffer,
           az_span_size(response),
           az_span_ptr(response),
           0,
           0,
           NULL))
      != MQTTCLIENT_SUCCESS)
  {
    LOG_ERROR("Failed to publish method response: MQTTClient return code %d.", rc);
    exit(rc);
  }
  LOG_SUCCESS("Client published method response:");
  LOG("Status: %u", status);
  LOG_AZ_SPAN("Payload:", response);
}<|MERGE_RESOLUTION|>--- conflicted
+++ resolved
@@ -293,13 +293,8 @@
   }
   else
   {
-<<<<<<< HEAD
     LOG_AZ_SPAN("Method not supported:", method_request->name);
-    send_method_response(method_request, AZ_IOT_STATUS_NOT_FOUND, &report_error_payload);
-=======
-    LOG_AZ_SPAN("Method not found:", method_request->name);
-    send_method_response(method_request, AZ_IOT_STATUS_NOT_FOUND, method_fail_response);
->>>>>>> 1708dbaf
+    send_method_response(method_request, AZ_IOT_STATUS_NOT_FOUND, report_error_payload);
   }
 }
 
