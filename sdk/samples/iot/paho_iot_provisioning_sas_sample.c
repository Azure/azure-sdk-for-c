--- conflicted
+++ resolved
@@ -32,8 +32,7 @@
     const MQTTClient_message* message,
     az_iot_provisioning_client_register_response* response,
     az_iot_provisioning_client_operation_status* operation_status);
-void send_operation_query_message(
-    const az_iot_provisioning_client_register_response* response);
+void send_operation_query_message(const az_iot_provisioning_client_register_response* response);
 void generate_sas_key();
 
 /*
@@ -80,10 +79,8 @@
   // Build an MQTT endpoint c-string.
   char mqtt_endpoint_buffer[256];
   if (az_failed(
-          rc = create_mqtt_endpoint(
-              SAMPLE_TYPE,
-              mqtt_endpoint_buffer,
-              sizeof(mqtt_endpoint_buffer))))
+          rc
+          = create_mqtt_endpoint(SAMPLE_TYPE, mqtt_endpoint_buffer, sizeof(mqtt_endpoint_buffer))))
   {
     LOG_ERROR("Failed to create MQTT endpoint: az_result return code 0x%04x.", rc);
     exit(rc);
@@ -127,159 +124,6 @@
 
   generate_sas_key();
   LOG_SUCCESS("Client generated SAS Key.");
-<<<<<<< HEAD
-=======
-}
-
-static az_result read_environment_variables(
-    az_span* global_provisioning_endpoint,
-    az_span* id_scope,
-    az_span* registration_id)
-{
-  // Connection variables
-  *global_provisioning_endpoint = AZ_SPAN_FROM_BUFFER(global_provisioning_endpoint_buffer);
-  AZ_RETURN_IF_FAILED(read_configuration_entry(
-      ENV_GLOBAL_PROVISIONING_ENDPOINT,
-      ENV_GLOBAL_PROVISIONING_ENDPOINT_DEFAULT,
-      false,
-      *global_provisioning_endpoint,
-      global_provisioning_endpoint));
-
-  *id_scope = AZ_SPAN_FROM_BUFFER(id_scope_buffer);
-  AZ_RETURN_IF_FAILED(read_configuration_entry(ENV_ID_SCOPE, NULL, false, *id_scope, id_scope));
-
-  *registration_id = AZ_SPAN_FROM_BUFFER(registration_id_buffer);
-  AZ_RETURN_IF_FAILED(read_configuration_entry(
-      ENV_REGISTRATION_ID_SAS, NULL, false, *registration_id, registration_id));
-
-  // SAS and Certification variables
-  iot_provisioning_sas_key = AZ_SPAN_FROM_BUFFER(iot_provisioning_sas_key_buffer);
-  AZ_RETURN_IF_FAILED(read_configuration_entry(
-      ENV_IOT_PROVISIONING_SAS_KEY,
-      NULL,
-      true,
-      iot_provisioning_sas_key,
-      &iot_provisioning_sas_key));
-
-  char duration_buffer[SAS_KEY_DURATION_TIME_DIGITS];
-  az_span duration = AZ_SPAN_FROM_BUFFER(duration_buffer);
-  AZ_RETURN_IF_FAILED(read_configuration_entry(
-      ENV_IOT_PROVISIONING_SAS_KEY_DURATION_MINUTES, "120", false, duration, &duration));
-  AZ_RETURN_IF_FAILED(az_span_atou32(duration, &iot_provisioning_sas_key_duration));
-
-  az_span x509_trust_pem_file_path = AZ_SPAN_FROM_BUFFER(x509_trust_pem_file_path_buffer);
-  AZ_RETURN_IF_FAILED(read_configuration_entry(
-      ENV_DEVICE_X509_TRUST_PEM_FILE_PATH,
-      "",
-      false,
-      x509_trust_pem_file_path,
-      &x509_trust_pem_file_path));
-
-  LOG(" "); // Log formatting
-  return AZ_OK;
-}
-
-static az_result read_configuration_entry(
-    const char* env_name,
-    char* default_value,
-    bool hide_value,
-    az_span buffer,
-    az_span* out_value)
-{
-  char* env_value = getenv(env_name);
-
-  if (env_value == NULL && default_value != NULL)
-  {
-    env_value = default_value;
-  }
-
-  if (env_value != NULL)
-  {
-    (void)printf("%s = %s\n", env_name, hide_value ? "***" : env_value);
-    az_span env_span = az_span_create_from_str(env_value);
-    AZ_RETURN_IF_NOT_ENOUGH_SIZE(buffer, az_span_size(env_span));
-    az_span_copy(buffer, env_span);
-    *out_value = az_span_slice(buffer, 0, az_span_size(env_span));
-  }
-  else
-  {
-    LOG_ERROR("(missing) Please set the %s environment variable", env_name);
-    return AZ_ERROR_ARG;
-  }
-
-  return AZ_OK;
-}
-
-static void generate_sas_key()
-{
-  int rc;
-
-  // Create the POSIX expiration time from input hours
-  uint32_t sas_duration = get_epoch_expiration_time_from_hours(iot_provisioning_sas_key_duration);
-
-  // Get the signature which will be signed with the decoded key
-  az_span sas_signature = AZ_SPAN_FROM_BUFFER(sas_signature_buffer);
-  if (az_failed(
-          rc = az_iot_provisioning_client_sas_get_signature(
-              &provisioning_client, sas_duration, sas_signature, &sas_signature)))
-  {
-    LOG_ERROR("Could not get the signature for SAS key: az_result return code 0x%04x.", rc);
-    exit(rc);
-  }
-
-  // Decode the base64 encoded SAS key to use for HMAC signing
-  az_span sas_b64_decoded_key = AZ_SPAN_FROM_BUFFER(sas_b64_decoded_key_buffer);
-  if (az_failed(
-          rc = sample_base64_decode(
-              iot_provisioning_sas_key, sas_b64_decoded_key, &sas_b64_decoded_key)))
-  {
-    LOG_ERROR("Could not decode the SAS key: az_result return code 0x%04x.", rc);
-    exit(rc);
-  }
-
-  // HMAC-SHA256 sign the signature with the decoded key
-  az_span sas_encoded_hmac256_signed_signature
-      = AZ_SPAN_FROM_BUFFER(sas_encoded_hmac256_signed_signature_buffer);
-  if (az_failed(
-          rc = sample_hmac_sha256_sign(
-              sas_b64_decoded_key,
-              sas_signature,
-              sas_encoded_hmac256_signed_signature,
-              &sas_encoded_hmac256_signed_signature)))
-  {
-    LOG_ERROR("Could not sign the signature: az_result return code 0x%04x.", rc);
-    exit(rc);
-  }
-
-  // base64 encode the result of the HMAC signing
-  az_span sas_b64_encoded_hmac256_signed_signature
-      = AZ_SPAN_FROM_BUFFER(sas_b64_encoded_hmac256_signed_signature_buffer);
-  if (az_failed(
-          rc = sample_base64_encode(
-              sas_encoded_hmac256_signed_signature,
-              sas_b64_encoded_hmac256_signed_signature,
-              &sas_b64_encoded_hmac256_signed_signature)))
-  {
-    LOG_ERROR("Could not base64 encode the password: az_result return code 0x%04x.", rc);
-    exit(rc);
-  }
-
-  // Get the resulting password, passing the base64 encoded, HMAC signed bytes
-  size_t mqtt_password_length;
-  if (az_failed(
-          rc = az_iot_provisioning_client_sas_get_password(
-              &provisioning_client,
-              sas_b64_encoded_hmac256_signed_signature,
-              sas_duration,
-              AZ_SPAN_NULL,
-              mqtt_password_buffer,
-              sizeof(mqtt_password_buffer),
-              &mqtt_password_length)))
-  {
-    LOG_ERROR("Could not get the password: az_result return code 0x%04x.", rc);
-    exit(rc);
-  }
->>>>>>> 1215f728
 
   return;
 }
@@ -308,7 +152,8 @@
   mqtt_connect_options.keepAliveInterval = AZ_IOT_DEFAULT_MQTT_CONNECT_KEEPALIVE_SECONDS;
 
   MQTTClient_SSLOptions mqtt_ssl_options = MQTTClient_SSLOptions_initializer;
-  if (*az_span_ptr(env_vars.x509_trust_pem_file_path) != '\0') // Should only be set if required by OS.
+  if (*az_span_ptr(env_vars.x509_trust_pem_file_path)
+      != '\0') // Should only be set if required by OS.
   {
     mqtt_ssl_options.trustStore = (char*)x509_trust_pem_file_path_buffer;
   }
@@ -352,10 +197,7 @@
   char register_topic_buffer[128];
   if (az_failed(
           rc = az_iot_provisioning_client_register_get_publish_topic(
-              &provisioning_client,
-              register_topic_buffer,
-              sizeof(register_topic_buffer),
-              NULL)))
+              &provisioning_client, register_topic_buffer, sizeof(register_topic_buffer), NULL)))
   {
     LOG_ERROR("Failed to get Register publish topic: az_result return code 0x%04x.", rc);
     exit(rc);
@@ -501,7 +343,9 @@
   LOG("Status: %d", register_response->status);
 
   // Retrieve operation_status.
-  if (az_failed(rc = az_iot_provisioning_client_parse_operation_status(register_response, operation_status)))
+  if (az_failed(
+          rc
+          = az_iot_provisioning_client_parse_operation_status(register_response, operation_status)))
   {
     LOG_ERROR("Failed to parse operation_status: az_result return code 0x%04x.", rc);
     exit(rc);
@@ -565,7 +409,8 @@
 
   // Generate the encoded, signed signature (b64 encoded, HMAC-SHA256 signing)
   az_span sas_encoded_signed_signature = AZ_SPAN_FROM_BUFFER(sas_encoded_signed_signature_buffer);
-  sas_generate_encoded_signed_signature(&(env_vars.provisioning_sas_key), &sas_signature, &sas_encoded_signed_signature);
+  sas_generate_encoded_signed_signature(
+      &(env_vars.provisioning_sas_key), &sas_signature, &sas_encoded_signed_signature);
 
   // Get the resulting password, passing the base64 encoded, HMAC signed bytes
   size_t mqtt_password_length;
