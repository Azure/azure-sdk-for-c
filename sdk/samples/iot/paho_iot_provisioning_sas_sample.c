// Copyright (c) Microsoft Corporation. All rights reserved.
// SPDX-License-Identifier: MIT

#ifdef _MSC_VER
#pragma warning(push)
// warning C4201: nonstandard extension used: nameless struct/union
#pragma warning(disable : 4201)
#endif
#include <paho-mqtt/MQTTClient.h>
#ifdef _MSC_VER
#pragma warning(pop)
#endif

#include "iot_sample_common.h"

#include <stdbool.h>
#include <stddef.h>
#include <stdint.h>
#include <stdlib.h>
#include <string.h>

#include <azure/core/az_result.h>
#include <azure/core/az_span.h>
#include <azure/iot/az_iot_provisioning_client.h>

#define SAMPLE_TYPE PAHO_IOT_PROVISIONING
#define SAMPLE_NAME PAHO_IOT_PROVISIONING_SAS_SAMPLE

#define MQTT_TIMEOUT_RECEIVE_MS (60 * 1000)
#define MQTT_TIMEOUT_DISCONNECT_MS (10 * 1000)

static iot_sample_environment_variables env_vars;
static az_iot_provisioning_client provisioning_client;
static MQTTClient mqtt_client;
static char mqtt_client_username_buffer[128];

// Generate SAS key variables
static char sas_signature_buffer[128];
static char sas_base64_encoded_signed_signature_buffer[128];
static char mqtt_password_buffer[256];

// Functions
static void create_and_configure_mqtt_client(void);
static void connect_mqtt_client_to_provisioning_service(void);
static void subscribe_mqtt_client_to_provisioning_service_topics(void);
static void register_device_with_provisioning_service(void);
static void receive_device_registration_status_message(void);
static void disconnect_mqtt_client_from_provisioning_service(void);

static void parse_device_registration_status_message(
    char* topic,
    int topic_len,
    MQTTClient_message const* message,
    az_iot_provisioning_client_register_response* out_register_response,
    az_iot_provisioning_client_operation_status* out_operation_status);
static void handle_device_registration_status_message(
    az_iot_provisioning_client_register_response const* register_response,
    az_iot_provisioning_client_operation_status const* operation_status,
    bool* ref_is_operation_complete);
static void send_operation_query_message(
    az_iot_provisioning_client_register_response const* response);
static void generate_sas_key(void);

/*
 * This sample registers a device with the Azure IoT Hub Device Provisioning Service.
 * It will wait to receive the registration status before disconnecting.
 * SAS certification is used.
 */
int main(void)
{
  create_and_configure_mqtt_client();
  IOT_SAMPLE_LOG_SUCCESS("Client created and configured.");

  connect_mqtt_client_to_provisioning_service();
  IOT_SAMPLE_LOG_SUCCESS("Client connected to provisioning service.");

  subscribe_mqtt_client_to_provisioning_service_topics();
  IOT_SAMPLE_LOG_SUCCESS("Client subscribed to provisioning service topics.");

  register_device_with_provisioning_service();
  IOT_SAMPLE_LOG_SUCCESS("Client registering with provisioning service.");

  receive_device_registration_status_message();
  IOT_SAMPLE_LOG_SUCCESS("Client received registration status message.");

  disconnect_mqtt_client_from_provisioning_service();
  IOT_SAMPLE_LOG_SUCCESS("Client disconnected from provisioning service.");

  return 0;
}

static void create_and_configure_mqtt_client(void)
{
  int rc;

  // Reads in environment variables set by user for purposes of running sample.
  if (az_result_failed(
          rc = iot_sample_read_environment_variables(SAMPLE_TYPE, SAMPLE_NAME, &env_vars)))
  {
    IOT_SAMPLE_LOG_ERROR(
        "Failed to read configuration from environment variables: az_result return code 0x%08x.",
        rc);
    exit(rc);
  }

  // Build an MQTT endpoint c-string.
  char mqtt_endpoint_buffer[256];
  if (az_result_failed(
          rc = iot_sample_create_mqtt_endpoint(
              SAMPLE_TYPE, &env_vars, mqtt_endpoint_buffer, sizeof(mqtt_endpoint_buffer))))
  {
    IOT_SAMPLE_LOG_ERROR("Failed to create MQTT endpoint: az_result return code 0x%08x.", rc);
    exit(rc);
  }

  // Initialize the provisioning client with the mqtt endpoint and the default connection options.
  if (az_result_failed(
          rc = az_iot_provisioning_client_init(
              &provisioning_client,
              az_span_create_from_str(mqtt_endpoint_buffer),
              env_vars.provisioning_id_scope,
              env_vars.provisioning_registration_id,
              NULL)))
  {
    IOT_SAMPLE_LOG_ERROR(
        "Failed to initialize provisioning client: az_result return code 0x%08x.", rc);
    exit(rc);
  }

  // Get the MQTT client id used for the MQTT connection.
  char mqtt_client_id_buffer[128];
  if (az_result_failed(
          rc = az_iot_provisioning_client_get_client_id(
              &provisioning_client, mqtt_client_id_buffer, sizeof(mqtt_client_id_buffer), NULL)))
  {
    IOT_SAMPLE_LOG_ERROR("Failed to get MQTT client id: az_result return code 0x%08x.", rc);
    exit(rc);
  }

  // Create the Paho MQTT client.
  if ((rc = MQTTClient_create(
           &mqtt_client,
           mqtt_endpoint_buffer,
           mqtt_client_id_buffer,
           MQTTCLIENT_PERSISTENCE_NONE,
           NULL))
      != MQTTCLIENT_SUCCESS)
  {
    IOT_SAMPLE_LOG_ERROR("Failed to create MQTT client: MQTTClient return code %d.", rc);
    exit(rc);
  }

  generate_sas_key();
  IOT_SAMPLE_LOG_SUCCESS("Client generated SAS Key.");
}

static void connect_mqtt_client_to_provisioning_service(void)
{
  int rc;

  // Get the MQTT client username.
  if (az_result_failed(
          rc = az_iot_provisioning_client_get_user_name(
              &provisioning_client,
              mqtt_client_username_buffer,
              sizeof(mqtt_client_username_buffer),
              NULL)))
  {
    IOT_SAMPLE_LOG_ERROR("Failed to get MQTT client username: az_result return code 0x%08x.", rc);
    exit(rc);
  }

  // Set MQTT connection options.
  MQTTClient_connectOptions mqtt_connect_options = MQTTClient_connectOptions_initializer;
  mqtt_connect_options.username = mqtt_client_username_buffer;
  mqtt_connect_options.password = mqtt_password_buffer;
  mqtt_connect_options.cleansession = false; // Set to false so can receive any pending messages.
  mqtt_connect_options.keepAliveInterval = AZ_IOT_DEFAULT_MQTT_CONNECT_KEEPALIVE_SECONDS;

  MQTTClient_SSLOptions mqtt_ssl_options = MQTTClient_SSLOptions_initializer;
  if (az_span_size(env_vars.x509_trust_pem_file_path) != 0) // Is only set if required by OS.
  {
    mqtt_ssl_options.trustStore = (char*)az_span_ptr(env_vars.x509_trust_pem_file_path);
  }
  mqtt_connect_options.ssl = &mqtt_ssl_options;

  // Connect MQTT client to the Azure IoT Device Provisioning Service.
  if ((rc = MQTTClient_connect(mqtt_client, &mqtt_connect_options)) != MQTTCLIENT_SUCCESS)
  {
    IOT_SAMPLE_LOG_ERROR(
        "Failed to connect: MQTTClient return code %d.\n"
        "If on Windows, confirm the AZ_IOT_DEVICE_X509_TRUST_PEM_FILE_PATH environment variable is "
        "set correctly.",
        rc);
    exit(rc);
  }
}

static void subscribe_mqtt_client_to_provisioning_service_topics(void)
{
  int rc;

  // Messages received on the Register topic will be registration responses from the server.
  if ((rc
       = MQTTClient_subscribe(mqtt_client, AZ_IOT_PROVISIONING_CLIENT_REGISTER_SUBSCRIBE_TOPIC, 1))
      != MQTTCLIENT_SUCCESS)
  {
    IOT_SAMPLE_LOG_ERROR(
        "Failed to subscribe to the register topic: MQTTClient return code %d.", rc);
    exit(rc);
  }
}

static void register_device_with_provisioning_service(void)
{
  int rc;

  // Get the Register topic to publish the register request.
  char register_topic_buffer[128];
  if (az_result_failed(
          rc = az_iot_provisioning_client_register_get_publish_topic(
              &provisioning_client, register_topic_buffer, sizeof(register_topic_buffer), NULL)))
  {
    IOT_SAMPLE_LOG_ERROR("Failed to get the Register topic: az_result return code 0x%08x.", rc);
    exit(rc);
  }

  // Set MQTT message options.
  MQTTClient_message pubmsg = MQTTClient_message_initializer;
  pubmsg.payload = NULL; // Empty payload
  pubmsg.payloadlen = 0;
  pubmsg.qos = 1;
  pubmsg.retained = 0;

  // Publish the register request.
  if ((rc = MQTTClient_publishMessage(mqtt_client, register_topic_buffer, &pubmsg, NULL))
      != MQTTCLIENT_SUCCESS)
  {
    IOT_SAMPLE_LOG_ERROR("Failed to publish Register request: MQTTClient return code %d.", rc);
    exit(rc);
  }
}

static void receive_device_registration_status_message(void)
{
  int rc;
  char* topic = NULL;
  int topic_len = 0;
  MQTTClient_message* message = NULL;
  bool is_operation_complete = false;

  // Continue to parse incoming responses from the provisioning service until the device
  // has been successfully provisioned or an error occurs.
  do
  {
    IOT_SAMPLE_LOG(" "); // Formatting
    IOT_SAMPLE_LOG("Waiting for registration status message.\n");

    if (((rc
          = MQTTClient_receive(mqtt_client, &topic, &topic_len, &message, MQTT_TIMEOUT_RECEIVE_MS))
         != MQTTCLIENT_SUCCESS)
        && (MQTTCLIENT_TOPICNAME_TRUNCATED != rc))
    {
      IOT_SAMPLE_LOG_ERROR("Failed to receive message: MQTTClient return code %d.", rc);
      exit(rc);
    }
    else if (NULL == message)
    {
      IOT_SAMPLE_LOG_ERROR("Receive message timeout expired: MQTTClient return code %d.", rc);
      exit(rc);
    }
    else if (MQTTCLIENT_TOPICNAME_TRUNCATED == rc)
    {
      topic_len = (int)strlen(topic);
    }
    IOT_SAMPLE_LOG_SUCCESS("Client received a message from the provisioning service.");

    // Parse registration message.
    az_iot_provisioning_client_register_response register_response;
    az_iot_provisioning_client_operation_status operation_status;
    parse_device_registration_status_message(
        topic, topic_len, message, &register_response, &operation_status);
    IOT_SAMPLE_LOG_SUCCESS("Client parsed registration status message.");

    handle_device_registration_status_message(
        &register_response, &operation_status, &is_operation_complete);

    MQTTClient_freeMessage(&message);
    MQTTClient_free(topic);

<<<<<<< HEAD
  } while (!is_operation_complete); // Will loop to receive new operation message.
=======
      MQTTClient_freeMessage(&message);
      MQTTClient_free(topic);
    }
  } while (!is_operation_complete);

  // Operation is complete.
  if (operation_status == AZ_IOT_PROVISIONING_STATUS_ASSIGNED) // Successful assignment
  {
    IOT_SAMPLE_LOG_SUCCESS("Device provisioned:");
    IOT_SAMPLE_LOG_AZ_SPAN(
        "Hub Hostname:", register_response.registration_result.assigned_hub_hostname);
    IOT_SAMPLE_LOG_AZ_SPAN("Device Id:", register_response.registration_result.device_id);
  }
  else // Unsuccessful assignment (unassigned, failed or disabled states)
  {
    IOT_SAMPLE_LOG_ERROR("Device provisioning failed:");
    IOT_SAMPLE_LOG_AZ_SPAN("Registration state:", register_response.operation_status);
    IOT_SAMPLE_LOG("Last operation status: %d", register_response.status);
    IOT_SAMPLE_LOG_AZ_SPAN("Operation ID:", register_response.operation_id);
    IOT_SAMPLE_LOG("Error code: %u", register_response.registration_result.extended_error_code);
    IOT_SAMPLE_LOG_AZ_SPAN("Error message:", register_response.registration_result.error_message);
    IOT_SAMPLE_LOG_AZ_SPAN(
        "Error timestamp:", register_response.registration_result.error_timestamp);
    IOT_SAMPLE_LOG_AZ_SPAN(
        "Error tracking ID:", register_response.registration_result.error_tracking_id);
    exit((int)register_response.registration_result.extended_error_code);
  }

  MQTTClient_freeMessage(&message);
  MQTTClient_free(topic);
>>>>>>> 1ab7de17
}

static void disconnect_mqtt_client_from_provisioning_service(void)
{
  int rc;

  if ((rc = MQTTClient_disconnect(mqtt_client, MQTT_TIMEOUT_DISCONNECT_MS)) != MQTTCLIENT_SUCCESS)
  {
    IOT_SAMPLE_LOG_ERROR("Failed to disconnect MQTT client: MQTTClient return code %d.", rc);
    exit(rc);
  }

  MQTTClient_destroy(&mqtt_client);
}

static void parse_device_registration_status_message(
    char* topic,
    int topic_len,
    MQTTClient_message const* message,
    az_iot_provisioning_client_register_response* out_register_response,
    az_iot_provisioning_client_operation_status* out_operation_status)
{
  az_result rc;
  az_span const topic_span = az_span_create((uint8_t*)topic, topic_len);
  az_span const message_span = az_span_create((uint8_t*)message->payload, message->payloadlen);

  // Parse message and retrieve register_response info.
  if (az_result_failed(
          rc = az_iot_provisioning_client_parse_received_topic_and_payload(
              &provisioning_client, topic_span, message_span, out_register_response)))
  {
    IOT_SAMPLE_LOG_ERROR("Message from unknown topic: az_result return code 0x%08x.", rc);
    IOT_SAMPLE_LOG_AZ_SPAN("Topic:", topic_span);
    exit(rc);
  }
  IOT_SAMPLE_LOG_SUCCESS("Client received a valid topic response:");
  IOT_SAMPLE_LOG_AZ_SPAN("Topic:", topic_span);
  IOT_SAMPLE_LOG_AZ_SPAN("Payload:", message_span);
  IOT_SAMPLE_LOG("Status: %d", out_register_response->status);

  // Retrieve operation_status.
<<<<<<< HEAD
  if (az_failed(
          rc = az_iot_provisioning_client_parse_operation_status(
              out_register_response, out_operation_status)))
=======
  if (az_result_failed(
          rc
          = az_iot_provisioning_client_parse_operation_status(register_response, operation_status)))
>>>>>>> 1ab7de17
  {
    IOT_SAMPLE_LOG_ERROR("Failed to parse operation_status: az_result return code 0x%08x.", rc);
    exit(rc);
  }
}

static void handle_device_registration_status_message(
    az_iot_provisioning_client_register_response const* register_response,
    az_iot_provisioning_client_operation_status const* operation_status,
    bool* ref_is_operation_complete)
{
  *ref_is_operation_complete = az_iot_provisioning_client_operation_complete(*operation_status);

  // If operation is not complete, send query. On return, will loop to receive new operation
  // message.
  if (!*ref_is_operation_complete)
  {
    IOT_SAMPLE_LOG("Operation is still pending.");

    send_operation_query_message(register_response);
    IOT_SAMPLE_LOG_SUCCESS("Client sent operation query message.");
  }
  else // Operation is complete.
  {
    if (AZ_IOT_PROVISIONING_STATUS_ASSIGNED == *operation_status) // Successful assignment
    {
      IOT_SAMPLE_LOG_SUCCESS("Device provisioned:");
      IOT_SAMPLE_LOG_AZ_SPAN(
          "Hub Hostname:", register_response->registration_result.assigned_hub_hostname);
      IOT_SAMPLE_LOG_AZ_SPAN("Device Id:", register_response->registration_result.device_id);
      IOT_SAMPLE_LOG(" "); // Formatting
    }
    else // Unsuccessful assignment (unassigned, failed or disabled states)
    {
      IOT_SAMPLE_LOG_ERROR("Device provisioning failed:");
      IOT_SAMPLE_LOG_AZ_SPAN("Registration state:", register_response->operation_status);
      IOT_SAMPLE_LOG("Last operation status: %d", register_response->status);
      IOT_SAMPLE_LOG_AZ_SPAN("Operation ID:", register_response->operation_id);
      IOT_SAMPLE_LOG("Error code: %u", register_response->registration_result.extended_error_code);
      IOT_SAMPLE_LOG_AZ_SPAN(
          "Error message:", register_response->registration_result.error_message);
      IOT_SAMPLE_LOG_AZ_SPAN(
          "Error timestamp:", register_response->registration_result.error_timestamp);
      IOT_SAMPLE_LOG_AZ_SPAN(
          "Error tracking ID:", register_response->registration_result.error_tracking_id);
      exit((int)register_response->registration_result.extended_error_code);
    }
  }
}

static void send_operation_query_message(
    const az_iot_provisioning_client_register_response* register_response)
{
  int rc;

  // Get the Query Status topic to publish the query status request.
  char query_status_topic_buffer[256];
  if (az_result_failed(
          rc = az_iot_provisioning_client_query_status_get_publish_topic(
              &provisioning_client,
              register_response,
              query_status_topic_buffer,
              sizeof(query_status_topic_buffer),
              NULL)))
  {
    IOT_SAMPLE_LOG_ERROR(
        "Unable to get query status publish topic: az_result return code 0x%08x.", rc);
    exit(rc);
  }

  // IMPORTANT: Wait the recommended retry-after number of seconds before query
  IOT_SAMPLE_LOG("Querying after %u seconds...", register_response->retry_after_seconds);
  iot_sample_sleep_for_seconds(register_response->retry_after_seconds);

  // Publish the query status request.
  if ((rc = MQTTClient_publish(mqtt_client, query_status_topic_buffer, 0, NULL, IOT_SAMPLE_MQTT_PUBLISH_QOS, 0, NULL))
      != MQTTCLIENT_SUCCESS)
  {
    IOT_SAMPLE_LOG_ERROR("Failed to publish query status request: MQTTClient return code %d.", rc);
    exit(rc);
  }
}

static void generate_sas_key(void)
{
  az_result rc;

  // Create the POSIX expiration time from input minutes.
  uint64_t sas_duration
      = iot_sample_get_epoch_expiration_time_from_minutes(env_vars.sas_key_duration_minutes);

  // Get the signature which will be signed with the decoded key.
  az_span sas_signature = AZ_SPAN_FROM_BUFFER(sas_signature_buffer);
  if (az_result_failed(
          rc = az_iot_provisioning_client_sas_get_signature(
              &provisioning_client, sas_duration, sas_signature, &sas_signature)))
  {
    IOT_SAMPLE_LOG_ERROR(
        "Could not get the signature for SAS key: az_result return code 0x%08x.", rc);
    exit(rc);
  }

  // Generate the encoded, signed signature (b64 encoded, HMAC-SHA256 signing)
  az_span sas_base64_encoded_signed_signature
      = AZ_SPAN_FROM_BUFFER(sas_base64_encoded_signed_signature_buffer);
  iot_sample_generate_sas_base64_encoded_signed_signature(
      env_vars.provisioning_sas_key,
      sas_signature,
      sas_base64_encoded_signed_signature,
      &sas_base64_encoded_signed_signature);

  // Get the resulting MQTT password, passing the base64 encoded, HMAC signed bytes
  size_t mqtt_password_length;
  rc = az_iot_provisioning_client_sas_get_password(
      &provisioning_client,
      sas_base64_encoded_signed_signature,
      sas_duration,
      AZ_SPAN_NULL,
      mqtt_password_buffer,
      sizeof(mqtt_password_buffer),
      &mqtt_password_length);
  if (az_result_failed(rc))
  {
    IOT_SAMPLE_LOG_ERROR("Could not get the password: az_result return code 0x%08x.", rc);
    exit(rc);
  }
}<|MERGE_RESOLUTION|>--- conflicted
+++ resolved
@@ -288,40 +288,7 @@
     MQTTClient_freeMessage(&message);
     MQTTClient_free(topic);
 
-<<<<<<< HEAD
   } while (!is_operation_complete); // Will loop to receive new operation message.
-=======
-      MQTTClient_freeMessage(&message);
-      MQTTClient_free(topic);
-    }
-  } while (!is_operation_complete);
-
-  // Operation is complete.
-  if (operation_status == AZ_IOT_PROVISIONING_STATUS_ASSIGNED) // Successful assignment
-  {
-    IOT_SAMPLE_LOG_SUCCESS("Device provisioned:");
-    IOT_SAMPLE_LOG_AZ_SPAN(
-        "Hub Hostname:", register_response.registration_result.assigned_hub_hostname);
-    IOT_SAMPLE_LOG_AZ_SPAN("Device Id:", register_response.registration_result.device_id);
-  }
-  else // Unsuccessful assignment (unassigned, failed or disabled states)
-  {
-    IOT_SAMPLE_LOG_ERROR("Device provisioning failed:");
-    IOT_SAMPLE_LOG_AZ_SPAN("Registration state:", register_response.operation_status);
-    IOT_SAMPLE_LOG("Last operation status: %d", register_response.status);
-    IOT_SAMPLE_LOG_AZ_SPAN("Operation ID:", register_response.operation_id);
-    IOT_SAMPLE_LOG("Error code: %u", register_response.registration_result.extended_error_code);
-    IOT_SAMPLE_LOG_AZ_SPAN("Error message:", register_response.registration_result.error_message);
-    IOT_SAMPLE_LOG_AZ_SPAN(
-        "Error timestamp:", register_response.registration_result.error_timestamp);
-    IOT_SAMPLE_LOG_AZ_SPAN(
-        "Error tracking ID:", register_response.registration_result.error_tracking_id);
-    exit((int)register_response.registration_result.extended_error_code);
-  }
-
-  MQTTClient_freeMessage(&message);
-  MQTTClient_free(topic);
->>>>>>> 1ab7de17
 }
 
 static void disconnect_mqtt_client_from_provisioning_service(void)
@@ -363,15 +330,7 @@
   IOT_SAMPLE_LOG("Status: %d", out_register_response->status);
 
   // Retrieve operation_status.
-<<<<<<< HEAD
-  if (az_failed(
-          rc = az_iot_provisioning_client_parse_operation_status(
-              out_register_response, out_operation_status)))
-=======
-  if (az_result_failed(
-          rc
-          = az_iot_provisioning_client_parse_operation_status(register_response, operation_status)))
->>>>>>> 1ab7de17
+  if (az_result_failed(rc = az_iot_provisioning_client_parse_operation_status(out_register_response, out_operation_status)))
   {
     IOT_SAMPLE_LOG_ERROR("Failed to parse operation_status: az_result return code 0x%08x.", rc);
     exit(rc);
