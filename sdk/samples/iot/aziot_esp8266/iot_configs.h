--- conflicted
+++ resolved
@@ -11,8 +11,4 @@
 #define IOT_CONFIG_DEVICE_KEY "Device Key"
 
 // Publish 1 message every 2 seconds
-<<<<<<< HEAD
-#define TELEMETRY_FREQUENCY_MILLISECS   2000
-=======
-#define TELEMETRY_FREQUENCY_MILLISECS 2000
->>>>>>> 283f8c80
+#define TELEMETRY_FREQUENCY_MILLISECS 2000