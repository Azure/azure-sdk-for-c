--- conflicted
+++ resolved
@@ -199,7 +199,6 @@
 - If running a Plug and Play sample: `paho_iot_hub_pnp_sample`, `paho_iot_hub_pnp_component_sample`
   - Have the most recent version of [Azure IoT Explorer](https://github.com/Azure/azure-iot-explorer/releases) installed and connected to your Azure IoT Hub. More instructions on can be found [here](https://docs.microsoft.com/azure/iot-pnp/howto-use-iot-explorer).
 
-<<<<<<< HEAD
 - If running a CBOR sample: `paho_iot_hub_twin_cbor_sample`
   - Have the [MIT licensed](https://github.com/intel/tinycbor/blob/master/LICENSE) intel/tinycbor library installed.
     <details><summary><i>Instructions:</i></summary>
@@ -237,8 +236,6 @@
 
     </p>
     </details>
-=======
->>>>>>> 8e4cbea5
 
 ## Getting Started
 
