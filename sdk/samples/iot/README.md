# Azure IoT Samples

## Table of Contents

- [Azure IoT Samples](#azure-iot-samples)
  - [Table of Contents](#table-of-contents)
  - [Introduction](#introduction)
  - [Github Codespaces](#github-codespaces)
  - [Prerequisites](#prerequisites)
  - [Getting Started](#getting-started)
    - [Create an Authenticated Device](#create-an-authenticated-device)
      - [Create a Device Using X.509 Self-Signed Certificate Authentication](#create-a-device-using-x509-self-signed-certificate-authentication)
      - [Create a Device Using Symmetric Key (SAS) Authentication](#create-a-device-using-symmetric-key-sas-authentication)
    - [Set Environment Variables](#set-environment-variables)
      - [All-Samples](#all-samples)
      - [IoT Hub X.509 Certificate Samples](#iot-hub-x509-certificate-samples)
      - [IoT Provisioning X.509 Certificate Sample](#iot-provisioning-x509-certificate-sample)
      - [IoT Hub Symetric Key (SAS) Sample](#iot-hub-symetric-key-sas-sample)
      - [IoT Provisioning Symmetric Key (SAS) Sample](#iot-provisioning-symmetric-key-sas-sample)
  - [Build and Run the Sample](#build-and-run-the-sample)
  - [Sample Descriptions](#sample-descriptions)
    - [IoT Hub C2D Sample](#iot-hub-c2d-sample)
    - [IoT Hub Methods Sample](#iot-hub-methods-sample)
    - [IoT Hub Telemetry Sample](#iot-hub-telemetry-sample)
    - [IoT Hub SAS Telemetry Sample](#iot-hub-sas-telemetry-sample)
    - [IoT Hub Twin Sample](#iot-hub-twin-sample)
    - [IoT Plug and Play Sample](#iot-plug-and-play-sample)
    - [IoT Plug and Play with Provisioning Sample](#iot-plug-and-play-with-provisioning-sample)
    - [IoT Plug and Play Multiple Component Sample](#iot-plug-and-play-multiple-component-sample)
    - [IoT Provisioning Certificate Sample](#iot-provisioning-certificate-sample)
    - [IoT Provisioning SAS Sample](#iot-provisioning-sas-sample)
  - [Using IoT Hub with an ECC Server Certificate Chain](#using-iot-hub-with-an-ecc-server-certificate-chain)
  - [Next Steps and Additional Documentation](#next-steps-and-additional-documentation)
  - [Troubleshooting](#troubleshooting)
  - [Contributing](#contributing)
    - [License](#license)

## Introduction

This document explains samples for the Azure Embedded C SDK IoT Hub Client and Device Provisioning Client.

Samples are designed to highlight the function calls required to connect with the Azure IoT Hub or the Azure IoT Hub Device Provisioning Service (DPS). These calls illustrate the happy path of the [mqtt state machine](https://github.com/Azure/azure-sdk-for-c/blob/main/sdk/docs/iot/mqtt_state_machine.md). As a result, **these samples are NOT designed to be used as production-level code**. Production code needs to incorporate other elements, such as connection retries and more extensive error-handling, which these samples do not include. These samples also utilize OpenSSL, which is **NOT recommended to use in production-level code on Windows or macOS**.

The samples' instructions include specifics for both Windows and Linux based systems. For Windows, the command line examples are based on PowerShell. The Linux examples are tailored to Debian/Ubuntu environments. Samples are also designed to work on macOS systems, but the instructions do not yet include specific command line examples for this environment. While Windows and Linux devices are not likely to be considered constrained, these samples enable developers to test the Azure SDK for Embedded C libraries, debug, and step through the code, even without a real device. We understand not everyone will have a real device to test and that sometimes these devices won't have debugging capabilities.

**WARNING: Samples are generic and should not be used in any production-level code.**

More detailed step-by-step guides on how to run an IoT Hub Client sample from scratch can be found below:

- Linux: [How to Setup and Run Azure SDK for Embedded C IoT Hub Certificate Samples on Linux](https://github.com/Azure/azure-sdk-for-c/blob/main/sdk/samples/iot/docs/how_to_iot_hub_samples_linux.md)

- Windows: [How to Setup and Run Azure SDK for Embedded C IoT Hub Certificate Samples on Microsoft Windows](https://github.com/Azure/azure-sdk-for-c/blob/main/sdk/samples/iot/docs/how_to_iot_hub_samples_windows.md)

- Realtek Ameba D: [How to Setup and Run Azure SDK for Embedded C IoT Hub Client on Realtek AmebaD](https://github.com/Azure/azure-sdk-for-c/blob/main/sdk/samples/iot/aziot_realtek_amebaD/readme.md)

- Espressif ESP8266: [How to Setup and Run Azure SDK for Embedded C IoT Hub Client on Esp8266 NodeMCU](https://github.com/Azure/azure-sdk-for-c/blob/main/sdk/samples/iot/aziot_esp8266/readme.md)

- Espressif ESP32: [How to Setup and Run Azure SDK for Embedded C IoT Hub Client on ESP32](https://github.com/Azure/azure-sdk-for-c/blob/main/sdk/samples/iot/aziot_esp32/readme.md)

To view scenario-focused examples using the API calls, please view the Azure IoT Client [introductory examples](https://github.com/Azure/azure-sdk-for-c/blob/main/sdk/docs/iot/README.md#examples). General [coding patterns](https://github.com/Azure/azure-sdk-for-c/blob/main/sdk/docs/iot/coding_patterns.md) that are MQTT stack agnostic are also available to view.

## Github Codespaces

You can use Github Codespaces to be up and running quickly! Here are the steps to follow (assuming you already have an IoT Hub set up).

1. Select the "Open with Codespaces" prompt on Github and then "New codespace".
    ![codespace](./docs/img/codespace.png)
1. Once the Codespace is open, all required build tools, extensions, and debugging tools will be setup for you.
1. Hit Control-Shift-B on your keyboard to build the SDK and samples.
1. Navigate to the `cert/` directory and find the fingerprint for the certificate that was generated for you.
1. In the Azure IoT Hub portal, add a device using Self-Signed Cert authentication. Paste the fingerprint in for Primary and Secondary. Add the device.
1. Back in the Codespace, navigate to the "Run" tab on the left side (arrow with a bug).
1. Select any of the samples and hit the green run button.
1. Paste you Device ID and IoT Hub Hostname in the prompts that pop up. Hit enter and the sample should be running!
1. Note you can use the device explorer to monitor/interact with the samples.

## Prerequisites

To run the samples, ensure you have the following programs and tools installed on your system:

- Have an [Azure account](https://azure.microsoft.com/) created.
- Have an [Azure IoT Hub](https://docs.microsoft.com/azure/iot-hub/iot-hub-create-through-portal) created.

- Have the following build environment setup:

    <details><summary><i>Instructions:</i></summary>
    <p>

    Linux:

    ```bash
    sudo apt-get update
    sudo apt-get install build-essential curl unzip tar pkg-config
    ```

    Windows (PowerShell):

    - Have [Microsoft Visual Studio 2019](https://visualstudio.microsoft.com/downloads/) installed with [C and C++ support](https://docs.microsoft.com/cpp/build/vscpp-step-0-installation?view=vs-2019).

    </p>
    </details>

- Have [Git](https://git-scm.com/download) installed.
- Have Microsoft [vcpkg](https://github.com/microsoft/vcpkg) package manager and [Eclipse Paho MQTT C client](https://www.eclipse.org/paho/) installed. This installation may take an extended amount of time (~15-20 minutes).

    <details><summary><i>Instructions:</i></summary>
    <p>

    NOTE: For the correct vcpkg commit, see [vcpkg-commit.txt](https://github.com/Azure/azure-sdk-for-c/blob/main/eng/vcpkg-commit.txt).

    Linux:

    ```bash
    git clone https://github.com/Microsoft/vcpkg.git
    cd vcpkg
    git checkout <vcpkg commit> # Checkout the vcpkg commit per vcpkg-commit.txt above.
    ./bootstrap-vcpkg.sh
    ./vcpkg install --triplet x64-linux curl cmocka paho-mqtt
    ```

    Windows (PowerShell):

    ```powershell
    git clone https://github.com/Microsoft/vcpkg.git
    cd vcpkg
    git checkout <vcpkg commit> # Checkout the vcpkg commit per vcpkg-commit.txt above.
    .\bootstrap-vcpkg.bat
    .\vcpkg.exe install --triplet x64-windows-static curl[winssl] cmocka paho-mqtt # Update triplet per your system.
    ```

    </p>
    </details>

- Have OpenSSL installed.

    <details><summary><i>Instructions:</i></summary>
    <p>

    Linux:

    ```bash
    sudo apt-get install openssl libssl-dev
    ```

    Windows (PowerShell):

    - OpenSSL will be installed by vcpkg as a dependency for Eclipse Paho.

      **WARNING: It is NOT recommended to use OpenSSL in production-level code on Windows or macOS.**

      ```powershell
      # NOT RECOMMENDED to use for production-level code.
      $env:PATH=$env:PATH + ';<FULL PATH to vcpkg>\installed\x64-windows-static\tools\openssl' # Update complete path as needed.
      ```

    </p>
    </details>

- Have CMake installed. The minimum required is 3.10.

    <details><summary><i>Instructions:</i></summary>
    <p>

    Linux:

    - Ubuntu 18.04 or 20.04:

      ```bash
      sudo apt-get install cmake
      ```

    - Ubuntu 16.04: Download the latest version of [CMake](https://cmake.org/files).

      ```bash
      wget https://cmake.org/files/v3.18/cmake-3.18.3-Linux-x86_64.sh # Use latest version.
      sudo ./cmake-3.18.3-Linux-x86_64.sh --prefix=/usr
      ```
        - When prompted to include the default subdirectory, enter `n` so to install in `/usr/local`.

    Windows (PowerShell): Download the latest version of [CMake](https://cmake.org/download).

    - Use the Windows installer.

    </p>
    </details>

- Have the Azure SDK for Embedded C IoT repository cloned.

    NOTE: On Windows, due to the length of the repository filepaths, clone near the `C:\` root.

    ```bash
    git clone https://github.com/Azure/azure-sdk-for-c.git
    ```

- *Executable:* `paho_iot_pnp_with_provisioning_sample`
- If running a DPS sample: `paho_iot_provisioning_sample`, `paho_iot_pnp_with_provisioning_sample`.
  - Have an [Azure IoT Hub Device Provisioning Service (DPS)](https://docs.microsoft.com/azure/iot-dps/quick-setup-auto-provision) created.

- If running an IoT Plug and Play sample: `paho_iot_pnp_sample`, `paho_iot_pnp_with_provisioning_sample`, `paho_iot_pnp_component_sample`.
  - Have the most recent version of [Azure IoT Explorer](https://github.com/Azure/azure-iot-explorer/releases) installed and connected to your Azure IoT Hub. More instructions on can be found [here](https://docs.microsoft.com/azure/iot-pnp/howto-use-iot-explorer).


## Getting Started

### Create an Authenticated Device

Next you must create and connect an authenticated device. You can authenticate in one of two ways: via X.509 Self-Signed Certificate Authentication or Symmetric Key (SAS). You also must choose how you want to connect the device, either via Azure IoT Hub or via Azure IoT Hub Device Provisioning Service (DPS).

#### Create a Device Using X.509 Self-Signed Certificate Authentication

This approach must be used for the following samples: `paho_iot_hub_c2d_sample`, `paho_iot_hub_methods_sample`, `paho_iot_hub_telemetry_sample`, `paho_iot_hub_twin_sample`, `paho_iot_pnp_sample`, `paho_iot_pnp_component_sample`, `paho_iot_pnp_with_provisioning_sample`, `paho_iot_provisioning_sample`

<details><summary><i>Instructions to create a device using X.509 Self-Signed Certificate Authentication:</i></summary>
<p>

1. Generate a certificate

   As a convenience, we provide a series of commands below for you to create a temporary certificate in order to run the samples. These certificates expire after 30 days and are provided ONLY to help you easily understand CA Certificates. When productizing against CA Certificates, you will need to use your own security best practices for certificate creation and lifetime management.

    **WARNING: Certificates created by these commands MUST NOT be used in production-level code.**

    <details><summary><i>Certificate Generation Commands:</i></summary>
    <p>

    <details><summary>Linux:</summary>
    <p>

    1. Enter the directory `azure-sdk-for-c/sdk/samples/iot/`.
    2. Run the following commands:

        ```bash
        openssl ecparam -out device_ec_key.pem -name prime256v1 -genkey
        openssl req -new -days 30 -nodes -x509 -key device_ec_key.pem -out device_ec_cert.pem -config x509_config.cfg -subj "/CN=paho-sample-device1"
        openssl x509 -noout -text -in device_ec_cert.pem

        rm -f device_cert_store.pem
        cat device_ec_cert.pem device_ec_key.pem > device_cert_store.pem

        openssl x509 -noout -fingerprint -in device_ec_cert.pem | sed 's/://g'| sed 's/\(SHA1 Fingerprint=\)//g' | tee fingerprint.txt

        export AZ_IOT_DEVICE_X509_CERT_PEM_FILE_PATH=$(pwd)/device_cert_store.pem
        ```

    3. The resulting thumbprint will be placed in `fingerprint.txt` and the generated pem file is named `device_ec_cert.pem`.

    </p>
    </details>

    <details><summary>Windows (PowerShell):</summary>
    <p>

    1. Enter the directory `azure-sdk-for-c\sdk\samples\iot\`.
    2. Run the following commands:

        ```powershell
        openssl ecparam -out device_ec_key.pem -name prime256v1 -genkey
        openssl req -new -days 30 -nodes -x509 -key device_ec_key.pem -out device_ec_cert.pem -config x509_config.cfg -subj "/CN=paho-sample-device1"
        openssl x509 -noout -text -in device_ec_cert.pem

        Get-Content device_ec_cert.pem, device_ec_key.pem | Set-Content device_cert_store.pem

        openssl x509 -noout -fingerprint -in device_ec_cert.pem | % {$_.replace(":", "")} | % {$_.replace("SHA1 Fingerprint=", "")} | Tee-Object fingerprint.txt

        $env:AZ_IOT_DEVICE_X509_CERT_PEM_FILE_PATH=$(Resolve-Path device_cert_store.pem)
        ```
    3. The resulting thumbprint will be placed in `fingerprint.txt` and the generated pem file is named `device_ec_cert.pem`.

    </p>
    </details>

    </p>
    </details>

2. Create a device

     - To add a new device via Azure IoT Hub, see instructions [here](https://docs.microsoft.com/azure/iot-hub/iot-hub-security-x509-get-started#create-an-x509-device-for-your-iot-hub). However, **DO NOT** select X.509 CA Signed as the authentication type. Select **X.509 Self-Signed**. For the Thumbprint, use the recently generated fingerprint, which has been placed in the file `fingerprint.txt`.
     - To add a new individual device enrollment via Azure IoT Hub DPS, see instructions [here](https://docs.microsoft.com/azure/iot-dps/quick-create-simulated-device-x509#create-a-device-enrollment-entry-in-the-portal). You will use the recently generated `device_ec_cert.pem` file. After creation, the Registration ID of your device should appear as `paho-sample-device1` in the Individual Enrollments tab.

</p>
</details>

#### Create a Device Using Symmetric Key (SAS) Authentication

This approach must be used for the following samples: `paho_iot_hub_sas_telemetry_sample`, `paho_iot_provisioning_sas_sample`,

<details><summary><i>Instructions to create a device using Symmetric Key Authentication:</i></summary>
<p>

- To add a new device via Azure IoT Hub, see instructions [here](https://docs.microsoft.com/azure/iot-hub/iot-hub-create-through-portal#register-a-new-device-in-the-iot-hub).
- To add a new individual device enrollment via Azure IoT Hub DPS, see instructions [here](https://docs.microsoft.com/azure/iot-dps/quick-create-simulated-device-symm-key#create-a-device-enrollment-entry-in-the-portal). After creation, the Registration ID of your device will appear in the Individual Enrollments tab.

</p>
</details>

<br/>

### Set Environment Variables

Samples use environment variables for a variety of purposes, including filepaths and connection parameters. Please keep in mind, **every time a new terminal is opened, the environment variables will have to be reset**. Setting a variable will take the following form:

  Linux:

  ```bash
  export ENV_VARIABLE_NAME=VALUE
  ```

  Windows (PowerShell):

  ```powershell
  $env:ENV_VARIABLE_NAME='VALUE'
  ```

#### All-Samples

Set the following environment variables for all samples:

  1. Set the vcpkg environment variables.

      Refer to these [directions](https://github.com/Azure/azure-sdk-for-c#development-environment) for more detail.

      Linux:

      ```bash
      export VCPKG_DEFAULT_TRIPLET=x64-linux
      export VCPKG_ROOT=<FULL PATH to vcpkg>
      ```

      Windows (PowerShell):

      ```powershell
      $env:VCPKG_DEFAULT_TRIPLET='x64-windows-static' # Update triplet to match what was used during vcpkg install.
      $env:VCPKG_ROOT='<FULL PATH to vcpkg>'
      ```

  2. Set the trust pem filepath. **Only when testing on Windows or OSX.**

      _Important:_ We recommend using a managed trusted store for production deployments. Paho/OpenSSL on Windows is meant for testing purposes only.

      Create a PEM certificate file based store by concatenating the following files:

      * RSA Certificate Authority Roots:

        - [Baltimore CyberTrust Root](https://cacerts.digicert.com/BaltimoreCyberTrustRoot.crt.pem)
        - [DigiCert Global Root G2](https://cacerts.digicert.com/DigiCertGlobalRootG2.crt.pem)
        - [Microsoft RSA Root Certificate Authority 2017](https://www.microsoft.com/pkiops/certs/Microsoft%20RSA%20Root%20Certificate%20Authority%202017.crt)

      * ECC Certificate Authority Roots
        - [DigiCert Global Root G3](https://cacerts.digicert.com/DigiCertGlobalRootG3.crt.pem)
        - [Microsoft ECC Root Certificate Authority 2017](https://www.microsoft.com/pkiops/certs/Microsoft%20ECC%20Root%20Certificate%20Authority%202017.crt)
<<<<<<< HEAD

=======
>>>>>>> 5ccf2457
      Make sure the files are in PEM format. If they are not, use `openssl x509 -inform DER -outform PEM -in my_certificate.crt -out my_certificate.pem` to convert them to PEM format. Concatenate all the files into CAStore.pem.
      Configure the AZ_IOT_DEVICE_X509_TRUST_PEM_FILE_PATH to point to this PEM file.

       Windows (PowerShell):

      ```powershell
      $env:AZ_IOT_DEVICE_X509_TRUST_PEM_FILE_PATH='<FULL PATH TO>\CAStore.pem'
      ```

#### IoT Hub X.509 Certificate Samples

Set the following environment variables if running any of these samples: `paho_iot_hub_c2d_sample`, `paho_iot_hub_methods_sample`, `paho_iot_hub_telemetry_sample`, `paho_iot_hub_twin_sample`, `paho_iot_pnp_sample`, `paho_iot_pnp_component_sample`

<details><summary><i>Instructions to set environment variables for IoT Hub X.509 Certificate samples:</i></summary>
<p>

1. Retrieve variable information:

    Access your Azure IoT Hub from either your Azure Portal or Azure IoT Explorer.

    - `AZ_IOT_HUB_DEVICE_ID`: From the IoT devices tab, select your device. Copy its Device Id.
    - `AZ_IOT_HUB_HOSTNAME`: From the Overiview tab, copy your Azure IoT hub Hostname.

2. Set the variables:

   Linux:

   ```bash
   export AZ_IOT_HUB_DEVICE_ID=<device-id>
   export AZ_IOT_HUB_HOSTNAME=<hostname>
   ```

   Windows (PowerShell):

   ```powershell
   $env:AZ_IOT_HUB_DEVICE_ID='<device-id>'
   $env:AZ_IOT_HUB_HOSTNAME='<hostname>'
   ```

</p>
</details>

#### IoT Provisioning X.509 Certificate Sample

Set the following environment variables if running the sample:  `paho_iot_pnp_with_provisioning_sample`, `paho_iot_provisioning_sample`

<details><summary><i>Instructions to set environment variables for DPS X.509 Certificate sample:</i></summary>
<p>

1. Retrieve variable information:

    Access your Azure IoT Hub Device Provisioning Service from your Azure Portal.

    - `AZ_IOT_PROVISIONING_REGISTRATION_ID`: Set this to `paho-sample-device1`.
    - `AZ_IOT_PROVISIONING_ID_SCOPE`: From the Overview tab, copy the Id Scope.

2. Set the variables:

    Linux:

    ```bash
    export AZ_IOT_PROVISIONING_REGISTRATION_ID=<registration-id>
    export AZ_IOT_PROVISIONING_ID_SCOPE=<id-scope>
    ```

    Windows (PowerShell):

    ```powershell
    $env:AZ_IOT_PROVISIONING_REGISTRATION_ID='<registration-id>'
    $env:AZ_IOT_PROVISIONING_ID_SCOPE='<id-scope>'
    ```

</p>
</details>

#### IoT Hub Symetric Key (SAS) Sample

Set the following environment variables if running the sample:  `paho_iot_hub_sas_telemetry_sample`

<details><summary><i>Instructions to set environment variables for IoT Hub Symmetric Key sample:</i></summary>
<p>

1. Retrieve variable information:

    Access your Azure IoT Hub from either your Azure Portal or Azure IoT Explorer.

    - `AZ_IOT_HUB_SAS_DEVICE_ID`: From the IoT devices tab, select your device. Copy its Device Id.
    - `AZ_IOT_HUB_SAS_KEY`: From the same page, copy its Primary Key.
    - `AZ_IOT_HUB_HOSTNAME`: From the Overiview tab, copy your Azure IoT hub Hostname.

2. Set the variables:

    Linux:

    ```bash
    export AZ_IOT_HUB_SAS_DEVICE_ID=<sas-device-id>
    export AZ_IOT_HUB_SAS_KEY=<sas-key>
    export AZ_IOT_HUB_HOSTNAME=<hostname>
    ```

    Windows (PowerShell):

    ```powershell
    $env:AZ_IOT_HUB_SAS_DEVICE_ID='<sas-device-id>'
    $env:AZ_IOT_HUB_SAS_KEY='<sas-key>'
    $env:AZ_IOT_HUB_HOSTNAME='<hostname>'
    ```

</p>
</details>

#### IoT Provisioning Symmetric Key (SAS) Sample

Set the following environment variables if running the sample: `paho_iot_provisioning_sas_sample`

<details><summary><i>Instructions to set environment variables for DPS Symmetric Key sample:</i></summary>
<p>

1. Retrieve variable information:

    Access your Azure IoT Hub Device Provisioning Service from your Azure Portal.

    - `AZ_IOT_PROVISIONING_SAS_REGISTRATION_ID`: From the Manage enrollments tab, under Individual Enrollments, copy the Registration Id of your SAS device.
    - `AZ_IOT_PROVISIONING_SAS_KEY`: Under Individual Enrollments, select your SAS device. Copy its Primary Key.
    - `AZ_IOT_PROVISIONING_ID_SCOPE`: From the Overview tab, copy the Id Scope.

2. Set the variables:

    Linux:

    ```bash
    export AZ_IOT_PROVISIONING_SAS_REGISTRATION_ID=<sas-registration-id>
    export AZ_IOT_PROVISIONING_SAS_KEY=<sas-key>
    export AZ_IOT_PROVISIONING_ID_SCOPE=<id-scope>
    ```

    Windows (PowerShell):

    ```powershell
    $env:AZ_IOT_PROVISIONING_SAS_REGISTRATION_ID='<sas-registration-id>'
    $env:AZ_IOT_PROVISIONING_SAS_KEY='<sas-key>'
    $env:AZ_IOT_PROVISIONING_ID_SCOPE='<id-scope>'
      ```

</p>
</details>

## Build and Run the Sample

1. Build the Azure SDK for Embedded C directory structure.

    From the root of the SDK directory `azure-sdk-for-c`:

    ```bash
    mkdir build
    cd build
    cmake -DTRANSPORT_PAHO=ON ..
    ```

2. Compile and run the sample.

    Linux:

    ```bash
    cmake --build .
    ./sdk/samples/iot/<sample executable here>
    ```

    Windows (PowerShell):

    ```powershell
    .\az.sln
    ```


    - Navigate to the "Solution Explorer" panel and find the sample project you would like to run.
    - Right-click on the sample project, then click on "Set as Startup Project". (This makes it the default startup project.)
    - Build and run the project (`F5` on most installations).

## Sample Descriptions

This section provides an overview of the different samples available to run and what to expect from each.

### IoT Hub C2D Sample

- *Executable:* `paho_iot_hub_c2d_sample`

  This [sample](https://github.com/Azure/azure-sdk-for-c/blob/main/sdk/samples/iot/paho_iot_hub_c2d_sample.c) receives incoming cloud-to-device (C2D) messages sent from the Azure IoT Hub to the device. It will successfully receive up to 5 messages sent from the service. If a timeout occurs while waiting for a message, the sample will exit. X509 authentication is used.

  <details><summary><i>How to interact with the C2D sample:</i></summary>
  <p>

  <b>To send a C2D message:</b> Select your device's "Message to Device" tab in the Azure Portal for your IoT Hub. Enter a message in the "Message Body" and select "Send Message".

  </p>
  </details>

### IoT Hub Methods Sample

- *Executable:* `paho_iot_hub_methods_sample`

  This [sample](https://github.com/Azure/azure-sdk-for-c/blob/main/sdk/samples/iot/paho_iot_hub_methods_sample.c) receives incoming method commands invoked from the the Azure IoT Hub to the device. It will successfully receive up to 5 method commands sent from the service. If a timeout occurs while waiting for a message, the sample will exit. X509 authentication is used.

  <details><summary><i>How to interact with the Methods sample:</i></summary>
  <p>

  A method named `ping` is supported for this sample.

  <b>To invoke a method:</b> Select your device's "Direct Method" tab in the Azure Portal for your IoT Hub. Enter a method name and select "Invoke Method". If successful, the sample will return a JSON payload of the following:

  ```json
  {"response": "pong"}
  ```

  No other method commands are supported. If any other methods are attempted to be invoked, the log will report the method is not found.

  </p>
  </details>

### IoT Hub Telemetry Sample

- *Executable:* `paho_iot_hub_telemetry_sample`

  This [sample](https://github.com/Azure/azure-sdk-for-c/blob/main/sdk/samples/iot/paho_iot_hub_telemetry_sample.c) sends five telemetry messages to the Azure IoT Hub. X509 authentication is used.

### IoT Hub SAS Telemetry Sample

- *Executable:* `paho_iot_hub_sas_telemetry_sample`

  This [sample](https://github.com/Azure/azure-sdk-for-c/blob/main/sdk/samples/iot/paho_iot_hub_sas_telemetry_sample.c) sends five telemetry messages to the Azure IoT Hub. SAS authentication is used.

### IoT Hub Twin Sample

- *Executable:* `paho_iot_hub_twin_sample`

  This [sample](https://github.com/Azure/azure-sdk-for-c/blob/main/sdk/samples/iot/paho_iot_hub_twin_sample.c) utilizes the Azure IoT Hub to get the device twin document, send a reported property message, and receive up to 5 desired property messages. If a timeout occurs while waiting for a message from the Azure IoT Hub, the sample will exit. Upon receiving a desired property message, the sample will update the twin property locally and send a reported property message back to the service. X509 authentication is used.

  <details><summary><i>How to interact with the Twin sample:</i></summary>
  <p>

  A desired property named `device_count` is supported for this sample.

  <b>To send a device twin desired property message:</b> Select your device's "Device Twin" tab in the Azure Portal of your IoT Hub. Add the property `device_count` along with a corresponding value to the `desired` section of the JSON. Select "Save" to update the twin document and send the twin message to the device.

  ```json
  "properties": {
      "desired": {
          "device_count": 42,
      }
  }
  ```

  No other property names sent in a desired property message are supported. If any are sent, the log will report there is nothing to update.

  </p>
  </details>

### IoT Plug and Play Sample

  This [sample](https://github.com/Azure/azure-sdk-for-c/blob/main/sdk/samples/iot/paho_iot_hub_pnp_sample.c) connects an IoT Plug and Play enabled device (a thermostat) with the Digital Twin Model ID (DTMI) detailed [here](https://github.com/Azure/opendigitaltwins-dtdl/blob/master/DTDL/v2/samples/Thermostat.json). If a timeout occurs while waiting for a message from the Azure IoT Explorer, the sample will continue. If 3 timeouts occur consecutively, the sample will disconnect. X509 authentication is used.

<<<<<<< HEAD
  This [sample](https://github.com/Azure/azure-sdk-for-c/blob/main/sdk/samples/iot/paho_iot_hub_pnp_sample.c) connects an IoT Plug and Play enabled device (a thermostat) with the Digital Twin Model ID (DTMI) detailed [here](https://github.com/Azure/opendigitaltwins-dtdl/blob/master/DTDL/v2/samples/Thermostat.json). If a timeout occurs while waiting for a message from the Azure IoT Explorer, the sample will continue. If 3 timeouts occur consecutively, the sample will disconnect. X509 authentication is used.
=======
  <details><summary><i>How to interact with the IoT Plug and Play sample:</i></summary>
>>>>>>> 5ccf2457

  The easiest way to interact with this sample from the service side is to use Azure IoT Explorer.  To use the sample:

  - Follow the initial setup instructions described above.
  - Install [Azure IoT Explorer](https://github.com/Azure/azure-iot-explorer/#plug-and-play).
  - Download [the Thermostat model](https://github.com/Azure/opendigitaltwins-dtdl/blob/master/DTDL/v2/samples/Thermostat.json) to a local directory.
  - Build and run `paho_iot_pnp_sample`.
  - Start Azure IoT Explorer and then:
    - [Configure your hub](https://github.com/Azure/azure-iot-explorer/#configure-an-iot-hub-connection).  Once you've created your thermostat device, you should see it listed in the UX.
    - Go to `IoT Plug and Play Settings` on the home screen, select `Local Folder` for the location of the model definitions, and point to the folder you downloaded the thermostat model.
    - Go to the devices list and select your thermostat device.  Now select `IoT Plug and Play components` and then `Default Component`.
    - You will now be able to interact with the IoT Plug and Play device.

  Additional instructions for Azure IoT Explorer, including screenshots, are available [here](https://github.com/Azure/azure-iot-explorer/#plug-and-play).

</details>
  
### IoT Plug and Play with Provisioning Sample

- *Executable:* `paho_iot_pnp_with_provisioning_sample`

  This [sample](https://github.com/Azure/azure-sdk-for-c/blob/main/sdk/samples/iot/paho_iot_pnp_with_provisioning_sample.c) has the same functionality as the `paho_iot_pnp_sample` but uses the Azure Device Provisioning Service for authentication. The same steps above should be followed for interacting with the sample in Azure IoT Explorer.

### IoT Plug and Play Multiple Component Sample

  This [sample](https://github.com/Azure/azure-sdk-for-c/blob/main/sdk/samples/iot/paho_iot_hub_pnp_component_sample.c) extends the IoT Hub Plug and Play Sample above to mimic a Temperature Controller and connects the IoT Plug and Play enabled device (the Temperature Controller) with the Digital Twin Model ID (DTMI) detailed [here](https://github.com/Azure/opendigitaltwins-dtdl/blob/master/DTDL/v2/samples/TemperatureController.json). If a timeout occurs while waiting for a message from the Azure IoT Explorer, the sample will continue. If 3 timeouts occur consecutively, the sample will disconnect. X509 authentication is used.

  This [sample](https://github.com/Azure/azure-sdk-for-c/blob/main/sdk/samples/iot/paho_iot_pnp_component_sample.c) connects an IoT Plug and Play enabled device simulating a temperature controller directly to Azure IoT Hub.  This device is described via the Digital Twin Model ID (DTMI) detailed [here](https://github.com/Azure/opendigitaltwins-dtdl/blob/master/DTDL/v2/samples/TemperatureController.json).  X509 authentication is used.
  
  This Temperature Controller is made up of multiple components.  These are implemented in the [./pnp](https://github.com/Azure/azure-sdk-for-c/blob/master/sdk/samples/iot/pnp) subdirectory.

  - [Device Info](https://devicemodels.azure.com/dtmi/azure/devicemanagement/deviceinformation-1.json)
  - [Temperature Sensor 1](https://github.com/Azure/opendigitaltwins-dtdl/blob/master/DTDL/v2/samples/Thermostat.json)
  - [Temperature Sensor 2](https://github.com/Azure/opendigitaltwins-dtdl/blob/master/DTDL/v2/samples/Thermostat.json)
  - The properties, commands, and telemetry of the Temperature Controller itself.

  <details><summary><i>How to interact with the IoT Plug and Play Multiple Component sample:</i></summary>

  The easiest way to interact with this sample from the service side is to use Azure IoT Explorer.  To use the sample:

  - Follow the initial setup instructions described above.
  - Install [Azure IoT Explorer](https://github.com/Azure/azure-iot-explorer/#plug-and-play).
  - Download [the Temperature Controller model](https://github.com/Azure/opendigitaltwins-dtdl/blob/master/DTDL/v2/samples/TemperatureController.json) to a local directory.
  - Build and run `paho_iot_pnp_component_sample`.
  - Start Azure IoT Explorer and then:
    - [Configure your hub](https://github.com/Azure/azure-iot-explorer/#configure-an-iot-hub-connection).  Once you've created your thermostat device, you should see it listed in the UX.
    - Go to `IoT Plug and Play Settings` on the home screen, select `Local Folder` for the location of the model definitions, and point to the folder you downloaded the thermostat model.
    - Go to the devices list and select your thermostat device.  Now select `IoT Plug and Play components` and then `Default Component`.
    - You will now be able to interact with the IoT Plug and Play device.

    Additional instructions for Azure IoT Explorer, including screenshots, are available [here](https://github.com/Azure/azure-iot-explorer/#plug-and-play).

  </details>

### IoT Provisioning Certificate Sample

- *Executable:* `paho_iot_provisioning_sample`

  This [sample](https://github.com/Azure/azure-sdk-for-c/blob/main/sdk/samples/iot/paho_iot_provisioning_sample.c) registers a device with the Azure IoT Device Provisioning Service. It will wait to receive the registration status before disconnecting. X509 authentication is used.

### IoT Provisioning SAS Sample

- *Executable:* `paho_iot_provisioning_sas_sample`

  This [sample](https://github.com/Azure/azure-sdk-for-c/blob/main/sdk/samples/iot/paho_iot_provisioning_sas_sample.c) registers a device with the Azure IoT Device Provisioning Service. It will wait to receive the registration status before disconnecting. SAS authentication is used.

## Using IoT Hub with an ECC Server Certificate Chain
To work with the new Azure Cloud ECC server certificate chain, the TLS stack must be configured to prevent RSA cipher-suites from being advertised, as described [here](https://docs.microsoft.com/azure/iot-hub/iot-hub-tls-support#elliptic-curve-cryptography-ecc-server-tls-certificate-preview).

When using Paho MQTT for C, modify the samples by adding the following TLS option:

<<<<<<< HEAD
  This [sample](https://github.com/Azure/azure-sdk-for-c/blob/main/sdk/samples/iot/paho_iot_provisioning_sample.c) registers a device with the Azure IoT Device Provisioning Service. It will wait to receive the registration status before disconnecting. X509 authentication is used.
=======
```C
mqtt_ssl_options.enabledCipherSuites = "ECDH+ECDSA+HIGH";
```
>>>>>>> 5ccf2457

## Using IoT Hub with an ECC Server Certificate Chain
To work with the new Azure Cloud ECC server certificate chain, the TLS stack must be configured to prevent RSA cipher-suites from being advertised, as described [here](https://docs.microsoft.com/azure/iot-hub/iot-hub-tls-support#elliptic-curve-cryptography-ecc-server-tls-certificate-preview).

When using Paho MQTT for C, modify the samples by adding the following TLS option:

<<<<<<< HEAD
  This [sample](https://github.com/Azure/azure-sdk-for-c/blob/main/sdk/samples/iot/paho_iot_provisioning_sas_sample.c) registers a device with the Azure IoT Device Provisioning Service. It will wait to receive the registration status before disconnecting. SAS authentication is used.

## Using IoT Hub with an ECC Server Certificate Chain
To work with the new Azure Cloud ECC server certificate chain, the TLS stack must be configured to prevent RSA cipher-suites from being advertised, as described [here](https://docs.microsoft.com/azure/iot-hub/iot-hub-tls-support#elliptic-curve-cryptography-ecc-server-tls-certificate-preview).

When using Paho MQTT for C, modify the samples by adding the following TLS option:

=======
>>>>>>> 5ccf2457
```C
mqtt_ssl_options.enabledCipherSuites = "ECDH+ECDSA+HIGH";
```

## Next Steps and Additional Documentation

Start using the Azure Embedded C SDK IoT Clients in your solutions!

- A general overview of the Embedded C SDK and additional background on running samples can be found in the [Azure SDK for Embedded C README](https://github.com/Azure/azure-sdk-for-c#azure-sdk-for-embedded-c).
- More SDK details pertaining to the Azure IoT Client library can be found in the [Azure IoT Client README](https://github.com/Azure/azure-sdk-for-c/tree/main/sdk/docs/iot#azure-iot-clients).
- The [Azure IoT Client MQTT State Machine](https://github.com/Azure/azure-sdk-for-c/blob/main/sdk/docs/iot/mqtt_state_machine.md) provides a high-level architecture and API information.
- For extensive documentation on Azure IoT Hub, see the [Microsoft API reference documentation](https://docs.microsoft.com/azure/iot-hub/about-iot-hub).
- For extensive documentation on Azure IoT Hub Device Provisioning Service, see the [Microsoft API reference documentation](https://docs.microsoft.com/azure/iot-dps/).

## Troubleshooting

- The error policy for the Embedded C SDK client library is documented [here](https://github.com/Azure/azure-sdk-for-c/blob/main/sdk/docs/iot/mqtt_state_machine.md#error-policy).
- File an issue via [Github Issues](https://github.com/Azure/azure-sdk-for-c/issues/new/choose).
- Check [previous questions](https://stackoverflow.com/questions/tagged/azure+c) or ask new ones on StackOverflow using the `azure` and `c` tags.

## Contributing

This project welcomes contributions and suggestions. Find more contributing details [here](https://github.com/Azure/azure-sdk-for-c/blob/main/CONTRIBUTING.md).

### License

Azure SDK for Embedded C is licensed under the [MIT](https://github.com/Azure/azure-sdk-for-c/blob/main/LICENSE) license.<|MERGE_RESOLUTION|>--- conflicted
+++ resolved
@@ -347,10 +347,6 @@
       * ECC Certificate Authority Roots
         - [DigiCert Global Root G3](https://cacerts.digicert.com/DigiCertGlobalRootG3.crt.pem)
         - [Microsoft ECC Root Certificate Authority 2017](https://www.microsoft.com/pkiops/certs/Microsoft%20ECC%20Root%20Certificate%20Authority%202017.crt)
-<<<<<<< HEAD
-
-=======
->>>>>>> 5ccf2457
       Make sure the files are in PEM format. If they are not, use `openssl x509 -inform DER -outform PEM -in my_certificate.crt -out my_certificate.pem` to convert them to PEM format. Concatenate all the files into CAStore.pem.
       Configure the AZ_IOT_DEVICE_X509_TRUST_PEM_FILE_PATH to point to this PEM file.
 
@@ -612,11 +608,7 @@
 
   This [sample](https://github.com/Azure/azure-sdk-for-c/blob/main/sdk/samples/iot/paho_iot_hub_pnp_sample.c) connects an IoT Plug and Play enabled device (a thermostat) with the Digital Twin Model ID (DTMI) detailed [here](https://github.com/Azure/opendigitaltwins-dtdl/blob/master/DTDL/v2/samples/Thermostat.json). If a timeout occurs while waiting for a message from the Azure IoT Explorer, the sample will continue. If 3 timeouts occur consecutively, the sample will disconnect. X509 authentication is used.
 
-<<<<<<< HEAD
-  This [sample](https://github.com/Azure/azure-sdk-for-c/blob/main/sdk/samples/iot/paho_iot_hub_pnp_sample.c) connects an IoT Plug and Play enabled device (a thermostat) with the Digital Twin Model ID (DTMI) detailed [here](https://github.com/Azure/opendigitaltwins-dtdl/blob/master/DTDL/v2/samples/Thermostat.json). If a timeout occurs while waiting for a message from the Azure IoT Explorer, the sample will continue. If 3 timeouts occur consecutively, the sample will disconnect. X509 authentication is used.
-=======
   <details><summary><i>How to interact with the IoT Plug and Play sample:</i></summary>
->>>>>>> 5ccf2457
 
   The easiest way to interact with this sample from the service side is to use Azure IoT Explorer.  To use the sample:
 
@@ -688,29 +680,15 @@
 
 When using Paho MQTT for C, modify the samples by adding the following TLS option:
 
-<<<<<<< HEAD
-  This [sample](https://github.com/Azure/azure-sdk-for-c/blob/main/sdk/samples/iot/paho_iot_provisioning_sample.c) registers a device with the Azure IoT Device Provisioning Service. It will wait to receive the registration status before disconnecting. X509 authentication is used.
-=======
 ```C
 mqtt_ssl_options.enabledCipherSuites = "ECDH+ECDSA+HIGH";
 ```
->>>>>>> 5ccf2457
 
 ## Using IoT Hub with an ECC Server Certificate Chain
 To work with the new Azure Cloud ECC server certificate chain, the TLS stack must be configured to prevent RSA cipher-suites from being advertised, as described [here](https://docs.microsoft.com/azure/iot-hub/iot-hub-tls-support#elliptic-curve-cryptography-ecc-server-tls-certificate-preview).
 
 When using Paho MQTT for C, modify the samples by adding the following TLS option:
 
-<<<<<<< HEAD
-  This [sample](https://github.com/Azure/azure-sdk-for-c/blob/main/sdk/samples/iot/paho_iot_provisioning_sas_sample.c) registers a device with the Azure IoT Device Provisioning Service. It will wait to receive the registration status before disconnecting. SAS authentication is used.
-
-## Using IoT Hub with an ECC Server Certificate Chain
-To work with the new Azure Cloud ECC server certificate chain, the TLS stack must be configured to prevent RSA cipher-suites from being advertised, as described [here](https://docs.microsoft.com/azure/iot-hub/iot-hub-tls-support#elliptic-curve-cryptography-ecc-server-tls-certificate-preview).
-
-When using Paho MQTT for C, modify the samples by adding the following TLS option:
-
-=======
->>>>>>> 5ccf2457
 ```C
 mqtt_ssl_options.enabledCipherSuites = "ECDH+ECDSA+HIGH";
 ```
