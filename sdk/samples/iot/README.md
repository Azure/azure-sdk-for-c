--- conflicted
+++ resolved
@@ -7,11 +7,7 @@
   - [Introduction](#introduction)
   - [Prerequisites](#prerequisites)
   - [Getting Started](#getting-started)
-<<<<<<< HEAD
     - [Create a Device Using X.509 Self-Signed Certificate Authentication](#create-a-device-using-x509-self-signed-certificate-authentication)
-=======
-    - [Create a Device Using X.509 Self-Signed Certification](#create-a-device-using-x509-self-signed-certification)
->>>>>>> 7149b1fb
     - [Create a Device Using Symmetric Key Authentication](#create-a-device-using-symmetric-key-authentication)
   - [Set Environment Variables](#set-environment-variables)
     - [All-Samples](#all-samples)
@@ -172,29 +168,17 @@
 
 ## Getting Started
 
-<<<<<<< HEAD
 Next you must create and connect a device. You can do this in one of two ways: via Azure IoT Hub or via Azure IoT Hub Device Provisioning Service (DPS). You also must choose how to authenticate the device, either via X.509 Self-Signed Certificate Authentication or Symmetric Key (SAS).
 
 ### Create a Device Using X.509 Self-Signed Certificate Authentication
-=======
-Next you must create and connect a device. You can do this in one of two ways: via Azure IoT Hub or via Azure IoT Hub Device Provisioning Service (DPS). You also must choose how to authenticate the device, either via X.509 Self-Signed Certification or Symmetric Key (SAS).
-
-### Create a Device Using X.509 Self-Signed Certification
->>>>>>> 7149b1fb
 
 This approach must be used for the following samples: `paho_iot_hub_c2d_sample`, `paho_iot_hub_methods_sample`, `paho_iot_hub_telemetry_sample`, `paho_iot_hub_twin_sample`, `paho_iot_hub_pnp_sample`, `paho_iot_hub_pnp_component_sample`, `paho_iot_provisioning_sample`
 
 1. Generate a certificate
 
-<<<<<<< HEAD
    As a convenience, we provide a series of commands below for you to create a temporary certificate in order to run the samples. These certificates expire after 30 days and are provided ONLY to help you easily understand CA Certificates. When productizing against CA Certificates, you will need to use your own security best practices for certificate creation and lifetime management.
 
     **WARNING: Certificates created by these commands MUST NOT be used in production-level code.**
-=======
-   As a convenience, we provide a series of commands below for you to create a temporary certificate in order to run the samples. These certificates expire after one day and are provided ONLY to help you easily understand CA Certificates. When productizing against CA Certificates, you will need to use your own security best practices for certificate creation and lifetime management.
-
-    **WARNING: Certificates created by these commands MUST NOT be used in production-level code on Windows or macOS.**
->>>>>>> 7149b1fb
 
     <details><summary><i>Certificate Generation Commands:</i></summary>
     <p>
@@ -207,11 +191,7 @@
 
         ```bash
         openssl ecparam -out device_ec_key.pem -name prime256v1 -genkey
-<<<<<<< HEAD
         openssl req -new -days 30 -nodes -x509 -key device_ec_key.pem -out device_ec_cert.pem -config x509_config.cfg -subj "/CN=paho-sample-device1"
-=======
-        openssl req -new -days 1 -nodes -x509 -key device_ec_key.pem -out device_ec_cert.pem -config x509_config.cfg -subj "/CN=paho-sample-device1"
->>>>>>> 7149b1fb
         openssl x509 -noout -text -in device_ec_cert.pem
 
         rm -f device_cert_store.pem
@@ -235,11 +215,7 @@
 
         ```powershell
         openssl ecparam -out device_ec_key.pem -name prime256v1 -genkey
-<<<<<<< HEAD
         openssl req -new -days 30 -nodes -x509 -key device_ec_key.pem -out device_ec_cert.pem -config x509_config.cfg -subj "/CN=paho-sample-device1"
-=======
-        openssl req -new -days 1 -nodes -x509 -key device_ec_key.pem -out device_ec_cert.pem -config x509_config.cfg -subj "/CN=paho-sample-device1"
->>>>>>> 7149b1fb
         openssl x509 -noout -text -in device_ec_cert.pem
 
         Get-Content device_ec_cert.pem, device_ec_key.pem | Set-Content device_cert_store.pem
@@ -442,22 +418,10 @@
     ```
 
     Once the Windows solution opens in Visual Studio:
-<<<<<<< HEAD
     - Navigate to the "Solution Explorer" panel and find the sample project you would like to run.
     - Right-click on the sample project, then click on "Set as Startup Project". (This makes it the default startup project.)
     - Build and run the project (`F5` on most installations).
 
-=======
-    - Navigate on the "Solution Explorer" panel to the sample project you would like to run.
-    - Right-click on the sample project, then click on "Set as Startup Project". (This makes it the default startup project.)
-    - Build and run the project (`F5` on most installations).
-
-
-
-
-
-
->>>>>>> 7149b1fb
 ## Sample Descriptions
 
 This section provides an overview of the different samples available to run and what to expect from each.
@@ -788,8 +752,6 @@
 
   This [sample](https://github.com/Azure/azure-sdk-for-c/blob/master/sdk/samples/iot/paho_iot_provisioning_sas_sample.c) registers a device with the Azure IoT Device Provisioning Service. It will wait to receive the registration status before disconnecting. SAS authentication is used.
 
-
-
 ## Next Steps and Additional Documentation
 
 Start using the Azure Embedded C SDK IoT Clients in your solutions!
