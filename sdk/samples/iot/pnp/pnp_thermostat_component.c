// Copyright (c) Microsoft Corporation. All rights reserved.
// SPDX-License-Identifier: MIT

#ifdef _MSC_VER
// warning C4996: 'localtime': This function or variable may be unsafe.  Consider using localtime_s
// instead.
#pragma warning(disable : 4996)
#endif

#include <iot_sample_common.h>

#include "pnp_mqtt_message.h"
#include "pnp_protocol.h"

#include "pnp_thermostat_component.h"

#include <stdbool.h>
#include <stddef.h>
#include <stdint.h>
#include <time.h>

#include <azure/core/az_json.h>
#include <azure/core/az_result.h>
#include <azure/core/az_span.h>

#define DOUBLE_DECIMAL_PLACE_DIGITS 2
#define DEFAULT_START_TEMP_COUNT 1

static char const iso_spec_time_format[] = "%Y-%m-%dT%H:%M:%S%z"; // ISO8601 Time Format

// IoT Hub Device Twin Values
static az_span const twin_desired_temperature_property_name
    = AZ_SPAN_LITERAL_FROM_STR("targetTemperature");
static az_span const twin_reported_maximum_temperature_property_name
    = AZ_SPAN_LITERAL_FROM_STR("maxTempSinceLastReboot");
static az_span const twin_response_success = AZ_SPAN_LITERAL_FROM_STR("success");
static az_span const twin_response_failed = AZ_SPAN_LITERAL_FROM_STR("failed");

// IoT Hub Commands Values
static az_span const command_getMaxMinReport_name = AZ_SPAN_LITERAL_FROM_STR("getMaxMinReport");
static az_span const command_max_temp_name = AZ_SPAN_LITERAL_FROM_STR("maxTemp");
static az_span const command_min_temp_name = AZ_SPAN_LITERAL_FROM_STR("minTemp");
static az_span const command_avg_temp_name = AZ_SPAN_LITERAL_FROM_STR("avgTemp");
static az_span const command_start_time_name = AZ_SPAN_LITERAL_FROM_STR("startTime");
static az_span const command_end_time_name = AZ_SPAN_LITERAL_FROM_STR("endTime");
static az_span const command_empty_response_payload = AZ_SPAN_LITERAL_FROM_STR("{}");
static char command_start_time_value_buffer[32];
static char command_end_time_value_buffer[32];

// IoT Hub Telemetry Values
static az_span const telemetry_temperature_name = AZ_SPAN_LITERAL_FROM_STR("temperature");

static az_result build_command_response_payload(
    pnp_thermostat_component const* thermostat_component,
    az_span start_time,
    az_span end_time,
    az_span payload,
    az_span* out_payload)
{
  az_json_writer jw;
  IOT_SAMPLE_RETURN_IF_FAILED(az_json_writer_init(&jw, payload, NULL));

  IOT_SAMPLE_RETURN_IF_FAILED(az_json_writer_append_begin_object(&jw));
  IOT_SAMPLE_RETURN_IF_FAILED(az_json_writer_append_property_name(&jw, command_max_temp_name));
  IOT_SAMPLE_RETURN_IF_FAILED(az_json_writer_append_double(
      &jw, thermostat_component->maximum_temperature, DOUBLE_DECIMAL_PLACE_DIGITS));
  IOT_SAMPLE_RETURN_IF_FAILED(az_json_writer_append_property_name(&jw, command_min_temp_name));
  IOT_SAMPLE_RETURN_IF_FAILED(az_json_writer_append_double(
      &jw, thermostat_component->minimum_temperature, DOUBLE_DECIMAL_PLACE_DIGITS));
  IOT_SAMPLE_RETURN_IF_FAILED(az_json_writer_append_property_name(&jw, command_avg_temp_name));
  IOT_SAMPLE_RETURN_IF_FAILED(az_json_writer_append_double(
      &jw, thermostat_component->average_temperature, DOUBLE_DECIMAL_PLACE_DIGITS));
  IOT_SAMPLE_RETURN_IF_FAILED(az_json_writer_append_property_name(&jw, command_start_time_name));
  IOT_SAMPLE_RETURN_IF_FAILED(az_json_writer_append_string(&jw, start_time));
  IOT_SAMPLE_RETURN_IF_FAILED(az_json_writer_append_property_name(&jw, command_end_time_name));
  IOT_SAMPLE_RETURN_IF_FAILED(az_json_writer_append_string(&jw, end_time));
  IOT_SAMPLE_RETURN_IF_FAILED(az_json_writer_append_end_object(&jw));

  *out_payload = az_json_writer_get_bytes_used_in_destination(&jw);

  return AZ_OK;
}

static az_result invoke_getMaxMinReport(
    const pnp_thermostat_component* thermostat_component,
    az_span payload,
    az_span response,
    az_span* out_response)
{
  int32_t incoming_since_value_len = 0;
  az_json_reader jr;

  // Parse the "since" field in the payload.
  IOT_SAMPLE_RETURN_IF_FAILED(az_json_reader_init(&jr, payload, NULL));
  IOT_SAMPLE_RETURN_IF_FAILED(az_json_reader_next_token(&jr));
  IOT_SAMPLE_RETURN_IF_FAILED(az_json_token_get_string(
      &jr.token,
      command_start_time_value_buffer,
      sizeof(command_start_time_value_buffer),
      &incoming_since_value_len));

  // Set the response payload to error if the "since" field was empty.
  if (incoming_since_value_len == 0)
  {
    *out_response = command_empty_response_payload;
    return AZ_ERROR_ITEM_NOT_FOUND;
  }

  az_span start_time_span
      = az_span_create((uint8_t*)command_start_time_value_buffer, incoming_since_value_len);

  IOT_SAMPLE_LOG_AZ_SPAN("Start time:", start_time_span);

  // Get the current time as a string.
  time_t rawtime;
  struct tm* timeinfo;
  time(&rawtime);
  timeinfo = localtime(&rawtime);
  size_t length = strftime(
      command_end_time_value_buffer,
      sizeof(command_end_time_value_buffer),
      iso_spec_time_format,
      timeinfo);
  az_span end_time_span = az_span_create((uint8_t*)command_end_time_value_buffer, (int32_t)length);

  IOT_SAMPLE_LOG_AZ_SPAN("End Time:", end_time_span);

  // Build command response message.
  IOT_SAMPLE_RETURN_IF_FAILED(build_command_response_payload(
      thermostat_component, start_time_span, end_time_span, response, out_response));

  return AZ_OK;
}

static az_result append_double_callback(az_json_writer* jw, void* value)
{
  return az_json_writer_append_double(jw, *(double*)value, DOUBLE_DECIMAL_PLACE_DIGITS);
}

az_result pnp_thermostat_init(
    pnp_thermostat_component* out_thermostat_component,
    az_span component_name,
    double initial_temperature)
{
  if (out_thermostat_component == NULL)
  {
    return AZ_ERROR_ARG;
  }

  out_thermostat_component->component_name = component_name;
  out_thermostat_component->average_temperature = initial_temperature;
  out_thermostat_component->current_temperature = initial_temperature;
  out_thermostat_component->maximum_temperature = initial_temperature;
  out_thermostat_component->minimum_temperature = initial_temperature;
  out_thermostat_component->temperature_count = DEFAULT_START_TEMP_COUNT;
  out_thermostat_component->temperature_summation = initial_temperature;
  out_thermostat_component->send_maximum_temperature_property = true;

  return AZ_OK;
}

void pnp_thermostat_build_telemetry_message(
    pnp_thermostat_component* thermostat_component,
    az_span payload,
    az_span* out_payload)
{
  az_result rc;

  if (az_result_failed(
          rc = pnp_build_telemetry_message(
              payload,
              telemetry_temperature_name,
              append_double_callback,
              (void*)&thermostat_component->current_temperature,
              out_payload)))
  {
    IOT_SAMPLE_LOG_ERROR(
        "Failed to build Telemetry message for %.*s: az_result return code 0x%08x.",
        az_span_size(thermostat_component->component_name),
        az_span_ptr(thermostat_component->component_name),
        rc);
    exit(rc);
  }
}

void pnp_thermostat_build_maximum_temperature_reported_property(
    pnp_thermostat_component* thermostat_component,
    az_span payload,
    az_span* out_payload,
    az_span* out_property_name)
{
  az_result rc;
  *out_property_name = twin_reported_maximum_temperature_property_name;

  if (az_result_failed(
          rc = pnp_build_reported_property(
              payload,
              thermostat_component->component_name,
              twin_reported_maximum_temperature_property_name,
              append_double_callback,
              &thermostat_component->maximum_temperature,
              out_payload)))
  {
    IOT_SAMPLE_LOG_ERROR(
        "Failed to build `%.*s` reported property payload: az_result return code 0x%08x.",
        az_span_size(twin_reported_maximum_temperature_property_name),
        az_span_ptr(twin_reported_maximum_temperature_property_name),
        rc);
    exit(rc);
  }
}

void pnp_thermostat_build_error_reported_property_with_status(
    az_span component_name,
    az_span property_name,
    az_json_reader* property_value,
    az_iot_status status,
    int32_t version,
    az_span payload,
    az_span* out_payload)
{
  az_result rc;

  if (az_result_failed(
          rc = pnp_build_reported_property_with_status(
              payload,
              component_name,
              property_name,
              append_double_callback,
              (void*)property_value,
              (int32_t)status,
              version,
              twin_response_failed,
              out_payload)))
  {
    IOT_SAMPLE_LOG_ERROR(
        "Failed to build Temperature Sensor error payload: az_result return code 0x%08x.", rc);
    exit(rc);
  }
}

az_result pnp_thermostat_process_property_update(
    pnp_thermostat_component* ref_thermostat_component,
    az_json_token const* property_name,
    az_json_reader const* property_value,
    int32_t version,
    az_span payload,
    az_span* out_payload)
{
  az_result rc;
  double parsed_property_value = 0;

  if (!az_json_token_is_text_equal(property_name, twin_desired_temperature_property_name))
  {
    return AZ_ERROR_ITEM_NOT_FOUND;
  }
  else
  {
    IOT_SAMPLE_RETURN_IF_FAILED(
        az_json_token_get_double(&property_value->token, &parsed_property_value));

    // Update variables locally.
    ref_thermostat_component->current_temperature = parsed_property_value;
    if (ref_thermostat_component->current_temperature
        > ref_thermostat_component->maximum_temperature)
    {
      ref_thermostat_component->maximum_temperature = ref_thermostat_component->current_temperature;
      ref_thermostat_component->send_maximum_temperature_property = true;
    }

    if (ref_thermostat_component->current_temperature
        < ref_thermostat_component->minimum_temperature)
    {
      ref_thermostat_component->minimum_temperature = ref_thermostat_component->current_temperature;
    }

    // Calculate and update the new average temperature.
    ref_thermostat_component->temperature_count++;
    ref_thermostat_component->temperature_summation
        += ref_thermostat_component->current_temperature;
    ref_thermostat_component->average_temperature = ref_thermostat_component->temperature_summation
        / ref_thermostat_component->temperature_count;

    IOT_SAMPLE_LOG_SUCCESS("Client updated desired temperature variables locally.");
    IOT_SAMPLE_LOG("Current Temperature: %2f", ref_thermostat_component->current_temperature);
    IOT_SAMPLE_LOG("Maximum Temperature: %2f", ref_thermostat_component->maximum_temperature);
    IOT_SAMPLE_LOG("Minimum Temperature: %2f", ref_thermostat_component->minimum_temperature);
    IOT_SAMPLE_LOG("Average Temperature: %2f", ref_thermostat_component->average_temperature);

    // Build reported property message with status.
    if (az_result_failed(
            rc = pnp_build_reported_property_with_status(
                payload,
                ref_thermostat_component->component_name,
                property_name->slice,
                append_double_callback,
                (void*)&parsed_property_value,
                (int32_t)AZ_IOT_STATUS_OK,
                version,
                twin_response_success,
                out_payload)))
    {
      IOT_SAMPLE_LOG_ERROR(
          "Failed to get reported property payload with status: az_result return code 0x%08x.", rc);
      exit(rc);
    }
  }

  return AZ_OK;
}

az_result pnp_thermostat_process_command_request(
    pnp_thermostat_component const* thermostat_component,
    az_span command_name,
    az_span command_received_payload,
    az_span payload,
    az_span* out_payload,
    az_iot_status* out_status)
{
  az_result rc;

  if (az_span_is_content_equal(command_getMaxMinReport_name, command_name))
  {
<<<<<<< HEAD
    // Invoke command.
    rc = invoke_getMaxMinReport(
        thermostat_component, command_received_payload, payload, out_payload);
    if (rc != AZ_OK)
=======
    // Invoke command
    az_result response = invoke_getMaxMinReport(
        thermostat_component,
        command_payload,
        mqtt_message->payload_span,
        &mqtt_message->out_payload_span);
    if (az_result_failed(response))
>>>>>>> 37d84c7c
    {
      *out_payload = command_empty_response_payload;
      *out_status = AZ_IOT_STATUS_BAD_REQUEST;

      IOT_SAMPLE_LOG_AZ_SPAN(
          "Bad request when invoking command on Thermostat Sensor component:", command_name);
    }
    else
    {
      *out_status = AZ_IOT_STATUS_OK;
    }
  }
  else
  {
    *out_payload = command_empty_response_payload;
    *out_status = AZ_IOT_STATUS_NOT_FOUND;

    IOT_SAMPLE_LOG_AZ_SPAN("Command not supported on Thermostat Sensor component:", command_name);
    rc = AZ_ERROR_ITEM_NOT_FOUND; // Unsupported command or not this component's command
  }

  return rc;
}<|MERGE_RESOLUTION|>--- conflicted
+++ resolved
@@ -321,20 +321,10 @@
 
   if (az_span_is_content_equal(command_getMaxMinReport_name, command_name))
   {
-<<<<<<< HEAD
     // Invoke command.
     rc = invoke_getMaxMinReport(
         thermostat_component, command_received_payload, payload, out_payload);
-    if (rc != AZ_OK)
-=======
-    // Invoke command
-    az_result response = invoke_getMaxMinReport(
-        thermostat_component,
-        command_payload,
-        mqtt_message->payload_span,
-        &mqtt_message->out_payload_span);
-    if (az_result_failed(response))
->>>>>>> 37d84c7c
+    if (az_result_failed(rc))
     {
       *out_payload = command_empty_response_payload;
       *out_status = AZ_IOT_STATUS_BAD_REQUEST;
