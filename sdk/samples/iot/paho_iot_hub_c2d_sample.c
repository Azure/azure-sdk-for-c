--- conflicted
+++ resolved
@@ -69,19 +69,11 @@
   // Build an MQTT endpoint c-string.
   char mqtt_endpoint_buffer[128];
   if (az_failed(
-          rc = create_mqtt_endpoint(
-              SAMPLE_TYPE, mqtt_endpoint_buffer, sizeof(mqtt_endpoint_buffer))))
-  {
-<<<<<<< HEAD
+          rc
+          = create_mqtt_endpoint(SAMPLE_TYPE, mqtt_endpoint_buffer, sizeof(mqtt_endpoint_buffer))))
+  {
     LOG_ERROR("Failed to create MQTT endpoint: az_result return code 0x%04x.", rc);
     exit(rc);
-=======
-    printf("%s\n", hide_value ? "***" : env_value);
-    az_span env_span = az_span_create_from_str(env_value);
-    AZ_RETURN_IF_NOT_ENOUGH_SIZE(buffer, az_span_size(env_span));
-    az_span_copy(buffer, env_span);
-    *out_value = az_span_slice(buffer, 0, az_span_size(env_span));
->>>>>>> 1215f728
   }
 
   // Initialize the hub client with the default connection options.
@@ -103,7 +95,6 @@
     exit(rc);
   }
 
-<<<<<<< HEAD
   // Create the Paho MQTT client.
   if ((rc = MQTTClient_create(
            &mqtt_client,
@@ -116,13 +107,6 @@
     LOG_ERROR("Failed to create MQTT client: MQTTClient return code %d.", rc);
     exit(rc);
   }
-=======
-  az_span destination_span = az_span_create((uint8_t*)destination, destination_size);
-  az_span remainder = az_span_copy(destination_span, mqtt_url_prefix);
-  remainder = az_span_copy(remainder, az_span_slice(iot_hub, 0, iot_hub_length));
-  remainder = az_span_copy(remainder, mqtt_url_suffix);
-  az_span_copy_u8(remainder, null_terminator);
->>>>>>> 1215f728
 
   return;
 }
@@ -149,7 +133,7 @@
 
   MQTTClient_SSLOptions mqtt_ssl_options = MQTTClient_SSLOptions_initializer;
   mqtt_ssl_options.keyStore = (char*)x509_cert_pem_file_path_buffer;
-  if (*az_span_ptr(env_vars.x509_trust_pem_file_path) != '\0') // Should only be set if required by OS.
+  if (*az_span_ptr(env_vars.x509_trust_pem_file_path) != '\0') // Is only set if required by OS.
   {
     mqtt_ssl_options.trustStore = (char*)x509_trust_pem_file_path_buffer;
   }
@@ -191,13 +175,8 @@
   int topic_len = 0;
   MQTTClient_message* message = NULL;
 
-<<<<<<< HEAD
   // Continue until max # messages received or timeout expires to receive a single message.
-  for(uint8_t message_count = 0; message_count < MAX_C2D_MESSAGE_COUNT; message_count++)
-=======
-  // Wait until max # messages received or timeout to receive a single message expires.
-  for (uint8_t message_count = 0; message_count < MAX_MESSAGE_COUNT; message_count++)
->>>>>>> 1215f728
+  for (uint8_t message_count = 0; message_count < MAX_C2D_MESSAGE_COUNT; message_count++)
   {
     LOG("Waiting for message.");
 
@@ -263,7 +242,8 @@
   az_span message_span = az_span_create((uint8_t*)message->payload, message->payloadlen);
 
   // Parse message and retrieve c2d_request info.
-  if (az_failed(rc = az_iot_hub_client_c2d_parse_received_topic(&hub_client, topic_span, c2d_request)))
+  if (az_failed(
+          rc = az_iot_hub_client_c2d_parse_received_topic(&hub_client, topic_span, c2d_request)))
   {
     LOG_ERROR("Message from unknown topic: az_result return code 0x%04x.", rc);
     LOG_AZ_SPAN("Topic:", topic_span);
