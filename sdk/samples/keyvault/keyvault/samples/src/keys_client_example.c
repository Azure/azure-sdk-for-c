// Copyright (c) Microsoft Corporation. All rights reserved.
// SPDX-License-Identifier: MIT

#include <az_context.h>
#include <az_credentials.h>
#include <az_http.h>
#include <az_http_internal.h>
#include <az_json.h>
#include <az_keyvault.h>

#include <stdio.h>
#include <stdlib.h>

#include <_az_cfg.h>

#define TENANT_ID_ENV "tenant_id"
#define CLIENT_ID_ENV "client_id"
#define CLIENT_SECRET_ENV "client_secret"
#define URI_ENV "test_uri"

int exit_code = 0;

az_span get_key_version(az_http_response* response);

int main()
{
  /************* create credentials as client_id type   ***********/
  az_credential_client_secret credential = { 0 };
  // init credential_credentials struc
  az_result const creds_retcode = az_credential_client_secret_init(
      &credential,
      az_span_from_str(getenv(TENANT_ID_ENV)),
      az_span_from_str(getenv(CLIENT_ID_ENV)),
      az_span_from_str(getenv(CLIENT_SECRET_ENV)));

  if (az_failed(creds_retcode))
  {
    printf("Failed to init credential");
  }

  /************ Creates keyvault client    ****************/
  az_keyvault_keys_client client = { 0 };
  az_keyvault_keys_client_options options = az_keyvault_keys_client_options_default();

  // URL will be copied to client's internal buffer. So we don't need to keep the content of URL
  // buffer immutable  on client's side
  az_result const operation_result = az_keyvault_keys_client_init(
      &client, az_span_from_str(getenv(URI_ENV)), &credential, &options);

  if (az_failed(operation_result))
  {
    printf("Failed to init keys client");
  }

  /******* Create a buffer for response (will be reused for all requests)   *****/
  uint8_t response_buffer[1024 * 4];
  az_span response_span = AZ_SPAN_FROM_BUFFER(response_buffer);
  az_http_response http_response = { 0 };
  az_result const init_http_response_result = az_http_response_init(&http_response, response_span);

  if (az_failed(init_http_response_result))
  {
    printf("Failed to init http response");
  }

  /******************  CREATE KEY with options******************************/
  az_keyvault_create_key_options key_options = { 0 };

  // override options values
  key_options.operations = (az_span[]){ az_keyvault_key_operation_sign(), AZ_SPAN_NULL };

  // buffer for tags   ->  adding tags
  key_options.tags = (az_pair[]){ az_pair_from_str("aKey", "aValue"),
                                  az_pair_from_str("bKey", "bValue"),
                                  AZ_PAIR_NULL };

  az_result const create_result = az_keyvault_keys_key_create(
      &client,
      &az_context_app,
      AZ_SPAN_FROM_STR("test-new-key"),
      az_keyvault_web_key_type_rsa(),
      &key_options,
      &http_response);

  // validate sample running with no_op http client
  if (create_result == AZ_ERROR_NOT_IMPLEMENTED)
  {
    printf("Running sample with no_op HTTP implementation.\nRecompile az_core with an HTTP client "
           "implementation like CURL to see sample sending network requests.\n\n"
           "i.e. cmake -DBUILD_CURL_TRANSPORT=ON ..\n\n");
    return 0;
  }

  if (az_failed(create_result))
  {
    printf("Failed to create key");
  }

  printf("Key created result: \n%s", response_buffer);

<<<<<<< HEAD
  az_span_set(http_response._internal.http_response, '.');
=======
  // Reuse response buffer for create Key by creating a new span from response_buffer
  az_result const reset1_op = az_http_response_init(&http_response, response_span);
  if (az_failed(reset1_op))
  {
    printf("Failed to reset http response (1)");
  }

  az_span_fill(http_response._internal.http_response, '.');
>>>>>>> f9a32fb5

  /******************  GET KEY latest ver ******************************/
  az_result get_key_result = az_keyvault_keys_key_get(
      &client, &az_context_app, AZ_SPAN_FROM_STR("test-new-key"), AZ_SPAN_NULL, &http_response);

  if (az_failed(get_key_result))
  {
    printf("Failed to get key");
  }

  printf("\n\n*********************************\nGet Key result: \n%s", response_buffer);

  /****************** get key version from response ****/
  az_span version = get_key_version(&http_response);
  // version is still at http_response. Let's copy it to a new buffer
  uint8_t version_buf[40];
  az_span version_builder = AZ_SPAN_FROM_BUFFER(version_buf);
  if (az_span_size(version_builder) < az_span_size(version))
  {
    printf("Failed to append key version");
  }
  else
  {
    az_span_copy(version_builder, version);
    version = az_span_slice(version_builder, 0, az_span_size(version));
  }

<<<<<<< HEAD
  az_span_set(response_span, '.');
=======
  // Reuse response buffer for delete Key by creating a new span from response_buffer
  az_result const reset2_op = az_http_response_init(&http_response, response_span);
  if (az_failed(reset2_op))
  {
    printf("Failed to reset http response (2)");
  }

  az_span_fill(response_span, '.');
>>>>>>> f9a32fb5

  /*********************  Create a new key version (use default options) *************/
  az_result const create_version_result = az_keyvault_keys_key_create(
      &client,
      &az_context_app,
      AZ_SPAN_FROM_STR("test-new-key"),
      az_keyvault_web_key_type_rsa(),
      NULL,
      &http_response);

  if (az_failed(create_version_result))
  {
    printf("Failed to create key version");
  }

  printf(
      "\n\n*********************************\nKey new version created result: \n%s",
      response_buffer);

<<<<<<< HEAD
  az_span_set(response_span, '.');
=======
  // Reuse response buffer for delete Key by creating a new span from response_buffer
  az_result const reset3_op = az_http_response_init(&http_response, response_span);
  if (az_failed(reset3_op))
  {
    printf("Failed to reset http response (3)");
  }

  az_span_fill(response_span, '.');
>>>>>>> f9a32fb5

  /******************  GET KEY previous ver ******************************/
  az_result const get_key_prev_ver_result = az_keyvault_keys_key_get(
      &client, &az_context_app, AZ_SPAN_FROM_STR("test-new-key"), version, &http_response);

  if (az_failed(get_key_prev_ver_result))
  {
    printf("Failed to get previous version of the key");
  }

  printf("\n\n*********************************\nGet Key previous Ver: \n%s", response_buffer);

  /******************  DELETE KEY ******************************/
  az_result const delete_key_result = az_keyvault_keys_key_delete(
      &client, &az_context_app, AZ_SPAN_FROM_STR("test-new-key"), &http_response);

  if (az_failed(delete_key_result))
  {
    printf("Failed to delete key");
  }

  printf("\n\n*********************************\nDELETED Key: \n %s", response_buffer);

<<<<<<< HEAD
  az_span_set(response_span, '.');
=======
  // Reuse response buffer for create Key by creating a new span from response_buffer
  az_result const reset4_op = az_http_response_init(&http_response, response_span);
  if (az_failed(reset4_op))
  {
    printf("Failed to reset http response (4)");
  }

  az_span_fill(response_span, '.');
>>>>>>> f9a32fb5

  /******************  GET KEY (should return failed response ) ******************************/
  az_result get_key_again_result = az_keyvault_keys_key_get(
      &client, &az_context_app, AZ_SPAN_FROM_STR("test-new-key"), AZ_SPAN_NULL, &http_response);

  if (az_failed(get_key_again_result))
  {
    printf("Failed to get key (2)");
  }

  printf(
      "\n\n*********************************\nGet Key again after DELETE result: \n%s\n",
      response_buffer);

  return exit_code;
}

az_span get_key_version(az_http_response* response)
{
  az_span body = { 0 };

  az_http_response_status_line status_line = { 0 };
  az_result r = az_http_response_get_status_line(response, &status_line);
  if (az_failed(r))
  {
    return AZ_SPAN_NULL;
  }

  r = az_http_response_get_body(response, &body);
  if (az_failed(r))
  {
    return AZ_SPAN_NULL;
  }
  // get key from body
  az_json_token value;
  r = az_json_parse_by_pointer(body, AZ_SPAN_FROM_STR("/key/kid"), &value);
  if (az_failed(r))
  {
    return AZ_SPAN_NULL;
  }

  az_span k = { 0 };
  r = az_json_token_get_string(&value, &k);
  if (az_failed(r))
  {
    return AZ_SPAN_NULL;
  }
  // calculate version
  int32_t kid_length = az_span_size(k);
  az_span version = { 0 };

  for (int32_t index = kid_length; index > 0; --index)
  {

    if (az_span_ptr(k)[index] == '/')
    {
      version = az_span_slice_to_end(k, index + 1);
      break;
    }
  }

  return version;
}<|MERGE_RESOLUTION|>--- conflicted
+++ resolved
@@ -98,18 +98,7 @@
 
   printf("Key created result: \n%s", response_buffer);
 
-<<<<<<< HEAD
   az_span_set(http_response._internal.http_response, '.');
-=======
-  // Reuse response buffer for create Key by creating a new span from response_buffer
-  az_result const reset1_op = az_http_response_init(&http_response, response_span);
-  if (az_failed(reset1_op))
-  {
-    printf("Failed to reset http response (1)");
-  }
-
-  az_span_fill(http_response._internal.http_response, '.');
->>>>>>> f9a32fb5
 
   /******************  GET KEY latest ver ******************************/
   az_result get_key_result = az_keyvault_keys_key_get(
@@ -137,18 +126,7 @@
     version = az_span_slice(version_builder, 0, az_span_size(version));
   }
 
-<<<<<<< HEAD
   az_span_set(response_span, '.');
-=======
-  // Reuse response buffer for delete Key by creating a new span from response_buffer
-  az_result const reset2_op = az_http_response_init(&http_response, response_span);
-  if (az_failed(reset2_op))
-  {
-    printf("Failed to reset http response (2)");
-  }
-
-  az_span_fill(response_span, '.');
->>>>>>> f9a32fb5
 
   /*********************  Create a new key version (use default options) *************/
   az_result const create_version_result = az_keyvault_keys_key_create(
@@ -168,18 +146,7 @@
       "\n\n*********************************\nKey new version created result: \n%s",
       response_buffer);
 
-<<<<<<< HEAD
   az_span_set(response_span, '.');
-=======
-  // Reuse response buffer for delete Key by creating a new span from response_buffer
-  az_result const reset3_op = az_http_response_init(&http_response, response_span);
-  if (az_failed(reset3_op))
-  {
-    printf("Failed to reset http response (3)");
-  }
-
-  az_span_fill(response_span, '.');
->>>>>>> f9a32fb5
 
   /******************  GET KEY previous ver ******************************/
   az_result const get_key_prev_ver_result = az_keyvault_keys_key_get(
@@ -203,18 +170,7 @@
 
   printf("\n\n*********************************\nDELETED Key: \n %s", response_buffer);
 
-<<<<<<< HEAD
   az_span_set(response_span, '.');
-=======
-  // Reuse response buffer for create Key by creating a new span from response_buffer
-  az_result const reset4_op = az_http_response_init(&http_response, response_span);
-  if (az_failed(reset4_op))
-  {
-    printf("Failed to reset http response (4)");
-  }
-
-  az_span_fill(response_span, '.');
->>>>>>> f9a32fb5
 
   /******************  GET KEY (should return failed response ) ******************************/
   az_result get_key_again_result = az_keyvault_keys_key_get(
