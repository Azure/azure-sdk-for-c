--- conflicted
+++ resolved
@@ -148,13 +148,8 @@
   {
     printf("Running sample with no_op HTTP implementation.\nRecompile az_core with an HTTP client "
            "implementation like CURL to see sample sending network requests.\n\n"
-<<<<<<< HEAD
-           "i.e. cmake -DBUILD_CURL_TRANSPORT=ON ..\n\n");
+           "i.e. cmake -DTRANSPORT_CURL=ON ..\n\n");
     EXIT(1);
-=======
-           "i.e. cmake -DTRANSPORT_CURL=ON ..\n\n");
-    return 0;
->>>>>>> d5ac1e9d
   }
 
   TEST_FAIL_ON_ERROR(create_result, "Failed to create key");
