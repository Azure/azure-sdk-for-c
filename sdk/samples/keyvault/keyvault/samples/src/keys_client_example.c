--- conflicted
+++ resolved
@@ -56,7 +56,6 @@
 #define CLIENT_SECRET_ENV "AZURE_CLIENT_SECRET"
 #define URI_ENV "AZURE_KEYVAULT_URL"
 
-<<<<<<< HEAD
 #ifdef TRANSPORT_CURL
 #define EXIT(code) \
   do \
@@ -68,10 +67,7 @@
 #define EXIT(code) return code;
 #endif
 
-#define TEST_FAIL_ON_ERROR(result, message) \
-=======
 #define RETURN_IF_FAILED(result, message) \
->>>>>>> 45af3d39
   do \
   { \
     if (az_failed(result)) \
@@ -164,12 +160,8 @@
     printf("Running sample with no_op HTTP implementation.\nRecompile az_core with an HTTP client "
            "implementation like CURL to see sample sending network requests.\n\n"
            "i.e. cmake -DTRANSPORT_CURL=ON ..\n\n");
-<<<<<<< HEAD
-    EXIT(1);
-=======
 
     return 255;
->>>>>>> 45af3d39
   }
 
   RETURN_IF_FAILED(key_create_result, "Failed to create key");
@@ -202,12 +194,8 @@
           "Use larger buffer.",
           version_len,
           version_buffer_len);
-<<<<<<< HEAD
-      EXIT(1); // Error, terminate proccess with non 0 as error.
-=======
 
       return 1; // Error, terminate proccess with non 0 as error.
->>>>>>> 45af3d39
     }
     else
     {
@@ -260,18 +248,14 @@
   printf(
       "\n\n*********************************\nGet Key again after DELETE: \n%s\n", response_buffer);
 
-<<<<<<< HEAD
-  EXIT(0); // terminate OK
-=======
   return 0;
->>>>>>> 45af3d39
 }
 
 az_span get_key_version(az_http_response* response)
 {
   az_span body;
 
-  az_http_response_status_line status_line ;
+  az_http_response_status_line status_line;
   az_result r = az_http_response_get_status_line(response, &status_line);
   if (az_failed(r))
   {
