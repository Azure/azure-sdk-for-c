// Copyright (c) Microsoft Corporation. All rights reserved.
// SPDX-License-Identifier: MIT

#include <az_http_response_parser.h>
#include <az_identity_client_secret_credential.h>
#include <az_json_get.h>
#include <az_json_token.h>
#include <az_keyvault.h>

#include <stdlib.h>

#include <_az_cfg.h>

#define TENANT_ID_ENV "tenant_id"
#define CLIENT_ID_ENV "client_id"
#define CLIENT_SECRET_ENV "client_secret"
#define URI_ENV "test_uri"

int exit_code = 0;

az_span get_key_version(az_http_response * response);

int main() {
  /************ Creates keyvault client    ****************/
  az_keyvault_keys_client client;

  /************* create credentials as client_id type   ***********/
  az_identity_client_secret_credential credential = { 0 };
  // init credential_credentials struc
  az_result const creds_retcode = az_identity_client_secret_credential_init(
      &credential,
      az_str_to_span(getenv(TENANT_ID_ENV)),
      az_str_to_span(getenv(CLIENT_ID_ENV)),
      az_str_to_span(getenv(CLIENT_SECRET_ENV)));

  if (az_failed(creds_retcode)) {
    printf("Failed to init credential");
  }

  // Init client.
  az_result const operation_result
      = az_keyvault_keys_client_init(&client, az_str_to_span(getenv(URI_ENV)), &credential, NULL);

  if (az_failed(operation_result)) {
    printf("Failed to init keys client");
  }

  /******* Create a buffer for response (will be reused for all requests)   *****/
  uint8_t response_buffer[1024 * 4];
  az_http_response http_response = { 0 };
  az_result const init_http_response_result = az_http_response_init(
      &http_response, az_span_builder_create((az_mut_span)AZ_SPAN_FROM_ARRAY(response_buffer)));

  if (az_failed(init_http_response_result)) {
    printf("Failed to init http response");
  }

  /******************  CREATE KEY with options******************************/
  az_keyvault_create_key_options key_options = { 0 };

  // override options values
  key_options.enabled = az_optional_bool_create(false);
  // buffer for operations
  az_span operation_buffer[6];
  key_options.operations
      = az_span_span_builder_create((az_mut_span_span)AZ_SPAN_FROM_ARRAY(operation_buffer));

  az_result const append_result = az_keyvault_create_key_options_append_operation(
      &key_options, az_keyvault_key_operation_sign());

  if (az_failed(append_result)) {
    printf("Failed to append operation");
  }

  // buffer for tags   ->  adding tags
  az_pair tags_buffer[5];
  az_pair_span_builder tags_builder
      = az_pair_span_builder_create((az_mut_pair_span)AZ_SPAN_FROM_ARRAY(tags_buffer));

  az_pair tag_a = { .key = AZ_STR("aKey"), .value = AZ_STR("aValue") };
  az_pair tag_b = { .key = AZ_STR("bKey"), .value = AZ_STR("bValue") };
  az_result const adding_tag_a_result = az_pair_span_builder_append(&tags_builder, tag_a);
  az_result const adding_tag_b_result = az_pair_span_builder_append(&tags_builder, tag_b);

  if (az_failed(adding_tag_a_result) || az_failed(adding_tag_b_result)) {
    printf("Failed to append tag");
  }

  key_options.tags = tags_builder;

  az_result const create_result = az_keyvault_keys_key_create(
      &client,
      AZ_STR("test-new-key"),
      az_keyvault_web_key_type_RSA(),
      &key_options,
      &http_response);

  if (az_failed(create_result)) {
    printf("Failed to create key");
  }

  printf("Key created result: \n%s", response_buffer);

  // Reuse response buffer for create Key by creating a new span from response_buffer
  az_result const reset1_op = az_http_response_reset(&http_response);
  if (az_failed(reset1_op)) {
    printf("Failed to reset http response (1)");
  }

  az_mut_span_fill(http_response.builder.buffer, '.');

  /******************  GET KEY latest ver ******************************/
<<<<<<< HEAD
  az_result const get_key_result = az_keyvault_keys_key_get(
      &client, AZ_STR("test-new-key"), az_span_empty(), &http_response);
=======
  az_result get_key_result
      = az_keyvault_keys_key_get(&client, AZ_STR("test-new-key"), az_span_empty(), &http_response);
>>>>>>> 1620325b

  if (az_failed(get_key_result)) {
    printf("Failed to get key");
  }

  printf("\n\n*********************************\nGet Key result: \n%s", response_buffer);

  /****************** get key version from response ****/
  az_span version = get_key_version(&http_response);
  // version is still at http_response. Let's copy it to a new buffer
  uint8_t version_buf[40];
  az_span_builder version_builder
      = az_span_builder_create((az_mut_span)AZ_SPAN_FROM_ARRAY(version_buf));
  az_result const ap_res = az_span_builder_append(&version_builder, version);

  if (az_failed(ap_res)) {
    printf("Failed to append key version");
  }

  version = az_span_builder_result(&version_builder);

  // Reuse response buffer for delete Key by creating a new span from response_buffer
  az_result const reset2_op = az_http_response_reset(&http_response);
  if (az_failed(reset2_op)) {
    printf("Failed to reset http response (2)");
  }

  az_mut_span_fill(http_response.builder.buffer, '.');

  /*********************  Create a new key version (use default options) *************/
  az_result const create_version_result = az_keyvault_keys_key_create(
      &client, AZ_STR("test-new-key"), az_keyvault_web_key_type_RSA(), NULL, &http_response);

  if (az_failed(create_version_result)) {
    printf("Failed to create key version");
  }

  printf(
      "\n\n*********************************\nKey new version created result: \n%s",
      response_buffer);

  // Reuse response buffer for delete Key by creating a new span from response_buffer
  az_result const reset3_op = az_http_response_reset(&http_response);
  if (az_failed(reset3_op)) {
    printf("Failed to reset http response (3)");
  }

  az_mut_span_fill(http_response.builder.buffer, '.');

  /******************  GET KEY previous ver ******************************/
  az_result const get_key_prev_ver_result
      = az_keyvault_keys_key_get(&client, AZ_STR("test-new-key"), version, &http_response);

  if (az_failed(get_key_prev_ver_result)) {
    printf("Failed to get previous version of the key");
  }

  printf("\n\n*********************************\nGet Key previous Ver: \n%s", response_buffer);

  /******************  DELETE KEY ******************************/
  az_result const delete_key_result
      = az_keyvault_keys_key_delete(&client, AZ_STR("test-new-key"), &http_response);

  if (az_failed(delete_key_result)) {
    printf("Failed to delete key");
  }

  printf("\n\n*********************************\nDELETED Key: \n %s", response_buffer);

  // Reuse response buffer for create Key by creating a new span from response_buffer
  az_result const reset4_op = az_http_response_reset(&http_response);
  if (az_failed(reset4_op)) {
    printf("Failed to reset http response (4)");
  }

  az_mut_span_fill(http_response.builder.buffer, '.');

  /******************  GET KEY (should return failed response ) ******************************/
<<<<<<< HEAD
  az_result const get_key_again_result = az_keyvault_keys_key_get(
      &client, AZ_STR("test-new-key"), az_span_empty(), &http_response);
=======
  az_result get_key_again_result
      = az_keyvault_keys_key_get(&client, AZ_STR("test-new-key"), az_span_empty(), &http_response);
>>>>>>> 1620325b

  if (az_failed(get_key_again_result)) {
    printf("Failed to get key (2)");
  }

  printf(
      "\n\n*********************************\nGet Key again after DELETE result: \n%s\n",
      response_buffer);

  return exit_code;
}

az_span get_key_version(az_http_response * response) {
  az_http_response_parser parser = { 0 };
  az_span body = { 0 };
  az_result r = az_http_response_parser_init(&parser, az_span_builder_result(&response->builder));

  az_http_response_status_line status_line = { 0 };
  r = az_http_response_parser_read_status_line(&parser, &status_line);

  // Get Body
  r = az_http_response_parser_skip_headers(&parser);
  r = az_http_response_parser_read_body(&parser, &body);

  // get key from body
  az_json_token value;
  r = az_json_get_by_pointer(body, AZ_STR("/key/kid"), &value);

  az_span k = { 0 };
  r = az_json_token_get_string(value, &k);

  // calculate version
  for (uint8_t index = 0; index < k.size;) {
    ++index;
    if (*(k.begin + k.size - index) == '/') {
      --index;
      k.begin = k.begin + k.size - index;
      k.size = index;
      break;
    }
  }

  return k;
}<|MERGE_RESOLUTION|>--- conflicted
+++ resolved
@@ -110,13 +110,8 @@
   az_mut_span_fill(http_response.builder.buffer, '.');
 
   /******************  GET KEY latest ver ******************************/
-<<<<<<< HEAD
-  az_result const get_key_result = az_keyvault_keys_key_get(
-      &client, AZ_STR("test-new-key"), az_span_empty(), &http_response);
-=======
   az_result get_key_result
       = az_keyvault_keys_key_get(&client, AZ_STR("test-new-key"), az_span_empty(), &http_response);
->>>>>>> 1620325b
 
   if (az_failed(get_key_result)) {
     printf("Failed to get key");
@@ -195,13 +190,8 @@
   az_mut_span_fill(http_response.builder.buffer, '.');
 
   /******************  GET KEY (should return failed response ) ******************************/
-<<<<<<< HEAD
-  az_result const get_key_again_result = az_keyvault_keys_key_get(
-      &client, AZ_STR("test-new-key"), az_span_empty(), &http_response);
-=======
   az_result get_key_again_result
       = az_keyvault_keys_key_get(&client, AZ_STR("test-new-key"), az_span_empty(), &http_response);
->>>>>>> 1620325b
 
   if (az_failed(get_key_again_result)) {
     printf("Failed to get key (2)");
