--- conflicted
+++ resolved
@@ -18,13 +18,9 @@
     TEST_ASSERT(
         az_keyvault_create_key_options_append_operation(&options, az_keyvault_key_operation_sign())
         == AZ_OK)
-<<<<<<< HEAD
     TEST_ASSERT(options.operations.size == 1)
-    TEST_ASSERT(az_span_is_equal(options.operations.buffer.begin[0], az_keyvault_key_operation_sign()))
-=======
-    TEST_ASSERT(options.operations.length == 1)
-    TEST_ASSERT(az_span_eq(options.operations.buffer.begin[0], az_keyvault_key_operation_sign()))
->>>>>>> 9460facd
+    TEST_ASSERT(
+        az_span_is_equal(options.operations.buffer.begin[0], az_keyvault_key_operation_sign()))
 
     // check we can't add all if not empty
     TEST_ASSERT(
@@ -40,10 +36,12 @@
         az_span_is_equal(options.operations.buffer.begin[0], az_keyvault_key_operation_decrypt()));
     TEST_ASSERT(
         az_span_is_equal(options.operations.buffer.begin[1], az_keyvault_key_operation_encrypt()));
-    TEST_ASSERT(az_span_is_equal(options.operations.buffer.begin[2], az_keyvault_key_operation_sign()));
     TEST_ASSERT(
-        az_span_is_equal(options.operations.buffer.begin[3], az_keyvault_key_operation_unwrapKey()));
-    TEST_ASSERT(az_span_is_equal(options.operations.buffer.begin[4], az_keyvault_key_operation_verify()));
+        az_span_is_equal(options.operations.buffer.begin[2], az_keyvault_key_operation_sign()));
+    TEST_ASSERT(az_span_is_equal(
+        options.operations.buffer.begin[3], az_keyvault_key_operation_unwrapKey()));
+    TEST_ASSERT(
+        az_span_is_equal(options.operations.buffer.begin[4], az_keyvault_key_operation_verify()));
     TEST_ASSERT(
         az_span_is_equal(options.operations.buffer.begin[5], az_keyvault_key_operation_wrapKey()));
 
