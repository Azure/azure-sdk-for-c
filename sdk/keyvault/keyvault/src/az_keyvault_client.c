--- conflicted
+++ resolved
@@ -73,17 +73,10 @@
       // operations
       if (!az_keyvault_create_key_options_is_empty(options)) {
         AZ_RETURN_IF_FAILED(az_json_builder_write_object_member(
-<<<<<<< HEAD
             &builder, AZ_STR("key_ops"), az_json_value_create_array()));
         for (size_t op = 0; op < options->operations.size; ++op) {
           AZ_RETURN_IF_FAILED(az_json_builder_write_array_item(
               &builder, az_json_value_create_string(options->operations.buffer.begin[op])));
-=======
-            &builder, AZ_STR("key_ops"), az_json_token_array()));
-        for (uint8_t op = 0; op < options->key_operations.size; ++op) {
-          AZ_RETURN_IF_FAILED(az_json_builder_write_array_item(
-              &builder, az_json_token_string(options->key_operations.operations[op])));
->>>>>>> 01ff36e6
         }
         AZ_RETURN_IF_FAILED(az_json_builder_write_array_close(&builder));
       }
