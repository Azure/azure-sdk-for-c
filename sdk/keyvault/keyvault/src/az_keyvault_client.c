// Copyright (c) Microsoft Corporation. All rights reserved.
// SPDX-License-Identifier: MIT

#include <az_json_builder.h>
#include <az_keyvault.h>

#include <_az_cfg.h>

/**
 * @brief Maximum allowed URL size:
 * url is expected as : [https://]{account_id}[.vault.azure.net]{path}{query}
 * URL token                       max Len            Total
 * [https://]                       = 8                 8
 * {account_id}                     = 52               60
 * [.vault.azure.net]               = 16               76
 * {path}                           = 54               130
 * {query}                          = 70               ** 200 **
 */
enum { MAX_URL_SIZE = 200 };
enum { MAX_BODY_SIZE = 1024 };

AZ_NODISCARD AZ_INLINE az_span az_keyvault_client_constant_for_keys() { return AZ_STR("keys"); }
AZ_NODISCARD AZ_INLINE az_span az_keyvault_client_constant_for_create() { return AZ_STR("create"); }

AZ_NODISCARD AZ_INLINE az_span az_keyvault_client_constant_for_content_type() {
  return AZ_STR("Content-Type");
}
AZ_NODISCARD AZ_INLINE az_span az_keyvault_client_constant_for_application_json() {
  return AZ_STR("application/json");
}

az_keyvault_keys_client_options const AZ_KEYVAULT_CLIENT_DEFAULT_OPTIONS
    = { .service_version = AZ_CONST_STR("7.0"),
        .retry = {
            .max_retry = 3,
            .delay_in_ms = 30,
        } };

<<<<<<< HEAD
AZ_NODISCARD AZ_INLINE az_span
az_keyvault_get_json_web_key_type_span(az_keyvault_json_web_key_type const key_type) {
  switch (key_type) {
    case AZ_KEYVAULT_JSON_WEB_KEY_TYPE_EC: {
      return AZ_KEYVAULT_WEB_KEY_TYPE_EC_STR;
    }
    case AZ_KEYVAULT_JSON_WEB_KEY_TYPE_EC_HSM: {
      return AZ_KEYVAULT_WEB_KEY_TYPE_EC_HSM_STR;
    }
    case AZ_KEYVAULT_JSON_WEB_KEY_TYPE_RSA: {
      return AZ_KEYVAULT_WEB_KEY_TYPE_RSA_STR;
    }
    case AZ_KEYVAULT_JSON_WEB_KEY_TYPE_RSA_HSM: {
      return AZ_KEYVAULT_WEB_KEY_TYPE_RSA_HSM_STR;
    }
    case AZ_KEYVAULT_JSON_WEB_KEY_TYPE_OCT: {
      return AZ_KEYVAULT_WEB_KEY_TYPE_OCT_STR;
    }
    default: { return az_span_create_empty(); }
  }
}

=======
>>>>>>> ffcf0013
/**
 * @brief Internal inline function in charge of building json payload for creating a new key
 *
<<<<<<< HEAD
 * @param kty required value to create a new key
 * @param write action to use within json builder
 * @return AZ_NODISCARD build_request_json_body
=======
 * @param json_web_key_type type of the key. It will be always added to json payload
 * @param options all optional settings that can be inside create key options
 * @param write action used by json builder to be called while building
 * @return AZ_NODISCARD _az_keyvault_keys_key_create_build_json_body
>>>>>>> ffcf0013
 */
static AZ_NODISCARD az_result _az_keyvault_keys_key_create_build_json_body(
    az_span const json_web_key_type,
    az_keyvault_create_key_options const * const options,
    az_span_action const write) {

  az_json_builder builder = { 0 };

  AZ_RETURN_IF_FAILED(az_json_builder_init(&builder, write));

  AZ_RETURN_IF_FAILED(az_json_builder_write(&builder, az_json_value_create_object()));
  // Required fields
  AZ_RETURN_IF_FAILED(az_json_builder_write_object_member(
      &builder, AZ_STR("kty"), az_json_value_create_string(json_web_key_type)));

  /**************** Non-Required fields ************/
  if (options != NULL) {
    // Attributes
    {
      az_optional_bool const enabled_field = options->enabled;
      if (enabled_field.is_present) {
        AZ_RETURN_IF_FAILED(az_json_builder_write_object_member(
            &builder, AZ_STR("attributes"), az_json_value_create_object()));
        AZ_RETURN_IF_FAILED(az_json_builder_write_object_member(
            &builder, AZ_STR("enabled"), az_json_value_create_boolean(enabled_field.data)));
        AZ_RETURN_IF_FAILED(az_json_builder_write_object_close(&builder));
      }
      if (!az_keyvault_create_key_options_is_empty(options)) {
        AZ_RETURN_IF_FAILED(az_json_builder_write_object_member(
            &builder, AZ_STR("key_ops"), az_json_value_create_array()));
        for (uint8_t op = 0; op < options->key_operations.size; ++op) {
          AZ_RETURN_IF_FAILED(az_json_builder_write_array_item(
              &builder, az_json_value_create_string(options->key_operations.operations[op])));
        }
        AZ_RETURN_IF_FAILED(az_json_builder_write_array_close(&builder));
      }
    }
  }

  AZ_RETURN_IF_FAILED(az_json_builder_write_object_close(&builder));

  return AZ_OK;
}

AZ_NODISCARD az_result az_keyvault_keys_key_create(
    az_keyvault_keys_client * client,
    az_span const key_name,
    az_span const json_web_key_type,
    az_keyvault_create_key_options * const options,
    az_http_response * const response) {

  // Request buffer
  uint8_t request_buffer[1024 * 4];
  az_mut_span request_buffer_span = AZ_SPAN_FROM_ARRAY(request_buffer);

  /* ******** build url for request  ******/

  // Allocate buffer in stack to hold body request
  uint8_t body_buffer[MAX_BODY_SIZE];
  az_span_builder json_builder
      = az_span_builder_create((az_mut_span)AZ_SPAN_FROM_ARRAY(body_buffer));
  AZ_RETURN_IF_FAILED(_az_keyvault_keys_key_create_build_json_body(
      json_web_key_type, options, az_span_builder_append_action(&json_builder)));
  az_span const created_body = az_span_builder_result(&json_builder);

  // create request
  az_http_request_builder hrb;
  AZ_RETURN_IF_FAILED(az_http_request_builder_init(
      &hrb,
      request_buffer_span,
      MAX_URL_SIZE,
      AZ_HTTP_METHOD_VERB_POST,
      client->uri,
      created_body));

  // add path to request
  AZ_RETURN_IF_FAILED(
      az_http_request_builder_append_path(&hrb, az_keyvault_client_constant_for_keys()));

  // add version to request
  AZ_RETURN_IF_FAILED(az_http_request_builder_set_query_parameter(
      &hrb, AZ_STR("api-version"), client->retry_options.service_version));

  AZ_RETURN_IF_FAILED(az_http_request_builder_append_path(&hrb, key_name));

  // add extra header just for testing append_path after another query
  AZ_RETURN_IF_FAILED(az_http_request_builder_set_query_parameter(
      &hrb, AZ_STR("ignore"), client->retry_options.service_version));

  AZ_RETURN_IF_FAILED(
      az_http_request_builder_append_path(&hrb, az_keyvault_client_constant_for_create()));

  // Adding header content-type json
  AZ_RETURN_IF_FAILED(az_http_request_builder_append_header(
      &hrb,
      az_keyvault_client_constant_for_content_type(),
      az_keyvault_client_constant_for_application_json()));

  // start pipeline
  return az_http_pipeline_process(&client->pipeline, &hrb, response);
}

/**
 * @brief Currently returning last key version. Need to update to get version key
 *
 * @param client
 * @param key_name
 * @param key_type
 * @param response
 * @return AZ_NODISCARD az_keyvault_keys_key_get
 */
AZ_NODISCARD az_result az_keyvault_keys_key_get(
    az_keyvault_keys_client * client,
    az_span const key_name,
    az_span const key_version,
    az_http_response * const response) {
  // create request buffer TODO: define size for a getKey Request
  uint8_t request_buffer[1024 * 4];
  az_mut_span request_buffer_span = AZ_SPAN_FROM_ARRAY(request_buffer);

  // create request
  // TODO: define max URL size
  az_http_request_builder hrb;
  AZ_RETURN_IF_FAILED(az_http_request_builder_init(
      &hrb,
      request_buffer_span,
      MAX_URL_SIZE,
      AZ_HTTP_METHOD_VERB_GET,
      client->uri,
      az_span_create_empty()));

  // Add path to request
  AZ_RETURN_IF_FAILED(
      az_http_request_builder_append_path(&hrb, az_keyvault_client_constant_for_keys()));

  // add version to request as query parameter
  AZ_RETURN_IF_FAILED(az_http_request_builder_set_query_parameter(
      &hrb, AZ_STR("api-version"), client->retry_options.service_version));

  // Add path to request after adding query parameter
  AZ_RETURN_IF_FAILED(az_http_request_builder_append_path(&hrb, key_name));

  // Add version if requested
  if (!az_span_is_empty(key_version)) {
    AZ_RETURN_IF_FAILED(az_http_request_builder_append_path(&hrb, key_version));
  }

  // start pipeline
  return az_http_pipeline_process(&client->pipeline, &hrb, response);
}

AZ_NODISCARD az_result az_keyvault_keys_key_delete(
    az_keyvault_keys_client * client,
    az_span const key_name,
    az_http_response * const response) {
  // Request buffer
  uint8_t request_buffer[1024 * 4];
  az_mut_span request_buffer_span = AZ_SPAN_FROM_ARRAY(request_buffer);

  // create request
  az_http_request_builder hrb;
  AZ_RETURN_IF_FAILED(az_http_request_builder_init(
      &hrb,
      request_buffer_span,
      MAX_URL_SIZE,
      AZ_HTTP_METHOD_VERB_DELETE,
      client->uri,
      az_span_create_empty()));

  // add version to request
  AZ_RETURN_IF_FAILED(az_http_request_builder_set_query_parameter(
      &hrb, AZ_STR("api-version"), client->retry_options.service_version));

  // Add path to request
  AZ_RETURN_IF_FAILED(
      az_http_request_builder_append_path(&hrb, az_keyvault_client_constant_for_keys()));
  AZ_RETURN_IF_FAILED(az_http_request_builder_append_path(&hrb, key_name));

  // start pipeline
  return az_http_pipeline_process(&client->pipeline, &hrb, response);
}<|MERGE_RESOLUTION|>--- conflicted
+++ resolved
@@ -36,44 +36,13 @@
             .delay_in_ms = 30,
         } };
 
-<<<<<<< HEAD
-AZ_NODISCARD AZ_INLINE az_span
-az_keyvault_get_json_web_key_type_span(az_keyvault_json_web_key_type const key_type) {
-  switch (key_type) {
-    case AZ_KEYVAULT_JSON_WEB_KEY_TYPE_EC: {
-      return AZ_KEYVAULT_WEB_KEY_TYPE_EC_STR;
-    }
-    case AZ_KEYVAULT_JSON_WEB_KEY_TYPE_EC_HSM: {
-      return AZ_KEYVAULT_WEB_KEY_TYPE_EC_HSM_STR;
-    }
-    case AZ_KEYVAULT_JSON_WEB_KEY_TYPE_RSA: {
-      return AZ_KEYVAULT_WEB_KEY_TYPE_RSA_STR;
-    }
-    case AZ_KEYVAULT_JSON_WEB_KEY_TYPE_RSA_HSM: {
-      return AZ_KEYVAULT_WEB_KEY_TYPE_RSA_HSM_STR;
-    }
-    case AZ_KEYVAULT_JSON_WEB_KEY_TYPE_OCT: {
-      return AZ_KEYVAULT_WEB_KEY_TYPE_OCT_STR;
-    }
-    default: { return az_span_create_empty(); }
-  }
-}
-
-=======
->>>>>>> ffcf0013
 /**
  * @brief Internal inline function in charge of building json payload for creating a new key
  *
-<<<<<<< HEAD
- * @param kty required value to create a new key
- * @param write action to use within json builder
- * @return AZ_NODISCARD build_request_json_body
-=======
  * @param json_web_key_type type of the key. It will be always added to json payload
  * @param options all optional settings that can be inside create key options
  * @param write action used by json builder to be called while building
  * @return AZ_NODISCARD _az_keyvault_keys_key_create_build_json_body
->>>>>>> ffcf0013
  */
 static AZ_NODISCARD az_result _az_keyvault_keys_key_create_build_json_body(
     az_span const json_web_key_type,
