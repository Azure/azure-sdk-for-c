--- conflicted
+++ resolved
@@ -4,7 +4,6 @@
 #include <az_json.h>
 #include <az_keyvault.h>
 #include <az_span.h>
-
 
 #include <_az_cfg.h>
 
@@ -52,7 +51,6 @@
   return options;
 }
 
-<<<<<<< HEAD
 AZ_NODISCARD az_result az_keyvault_keys_client_init(
     az_keyvault_keys_client * self,
     az_span uri,
@@ -74,6 +72,9 @@
                                                  = &self->_internal.options._internal.api_version },
                                                { .process = az_http_pipeline_policy_uniquerequestid,
                                                  .p_options = NULL },
+                                               { .process = az_http_pipeline_policy_telemetry,
+                                                 .p_options
+                                                 = &self->_internal.options._telemetry_options },
                                                { .process = az_http_pipeline_policy_retry,
                                                  .p_options = &(self->_internal.options.retry) },
                                                { .process = az_http_pipeline_policy_credential,
@@ -103,12 +104,6 @@
 AZ_NODISCARD az_keyvault_create_key_options az_keyvault_create_key_options_default() {
   return (az_keyvault_create_key_options){ .enabled = false, .operations = NULL, .tags = NULL };
 }
-=======
-az_keyvault_keys_client_options const AZ_KEYVAULT_CLIENT_DEFAULT_OPTIONS = { .retry = {
-                                                                                 .max_retry = 3,
-                                                                                 .delay_in_ms = 30,
-                                                                             } };
->>>>>>> 669fe8ca
 
 /**
  * @brief Internal inline function in charge of building json payload for creating a new key
@@ -208,21 +203,11 @@
       &hrb, az_http_method_post(), request_url_span, request_headers_span, created_body));
 
   // add path to request
-<<<<<<< HEAD
   AZ_RETURN_IF_FAILED(az_http_request_append_path(&hrb, az_keyvault_client_constant_for_keys()));
 
   AZ_RETURN_IF_FAILED(az_http_request_append_path(&hrb, key_name));
 
   AZ_RETURN_IF_FAILED(az_http_request_append_path(&hrb, az_keyvault_client_constant_for_create()));
-=======
-  AZ_RETURN_IF_FAILED(
-      az_http_request_builder_append_path(&hrb, az_keyvault_client_constant_for_keys()));
-
-  AZ_RETURN_IF_FAILED(az_http_request_builder_append_path(&hrb, key_name));
-
-  AZ_RETURN_IF_FAILED(
-      az_http_request_builder_append_path(&hrb, az_keyvault_client_constant_for_create()));
->>>>>>> 669fe8ca
 
   // Adding header content-type json
   AZ_RETURN_IF_FAILED(az_http_request_append_header(
@@ -260,12 +245,7 @@
       &hrb, az_http_method_get(), request_url_span, request_headers_span, az_span_null()));
 
   // Add path to request
-<<<<<<< HEAD
   AZ_RETURN_IF_FAILED(az_http_request_append_path(&hrb, az_keyvault_client_constant_for_keys()));
-=======
-  AZ_RETURN_IF_FAILED(
-      az_http_request_builder_append_path(&hrb, az_keyvault_client_constant_for_keys()));
->>>>>>> 669fe8ca
 
   // Add path to request after adding query parameter
   AZ_RETURN_IF_FAILED(az_http_request_append_path(&hrb, key_name));
@@ -290,15 +270,12 @@
   uint8_t headers_buffer[4 * sizeof(az_pair)];
   az_span request_headers_span = AZ_SPAN_FROM_BUFFER(headers_buffer);
 
-<<<<<<< HEAD
   // create request
   // TODO: define max URL size
   az_http_request hrb;
   AZ_RETURN_IF_FAILED(az_http_request_init(
       &hrb, az_http_method_get(), request_url_span, request_headers_span, az_span_null()));
 
-=======
->>>>>>> 669fe8ca
   // Add path to request
   AZ_RETURN_IF_FAILED(az_http_request_append_path(&hrb, az_keyvault_client_constant_for_keys()));
   AZ_RETURN_IF_FAILED(az_http_request_append_path(&hrb, key_name));
