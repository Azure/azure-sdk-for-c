--- conflicted
+++ resolved
@@ -84,24 +84,6 @@
   }
 }
 
-<<<<<<< HEAD
-AZ_INLINE AZ_NODISCARD az_result az_keyvault_build_url_for_create_key(
-    az_span const uri,
-    az_span const key_name,
-    az_span_builder * const s_builder) {
-  AZ_RETURN_IF_FAILED(az_span_builder_append(s_builder, uri));
-  AZ_RETURN_IF_FAILED(az_span_builder_append_byte(s_builder, '/'));
-  AZ_RETURN_IF_FAILED(az_span_builder_append(s_builder, AZ_KEYVAULT_REST_KEY_URL_KEYS));
-  AZ_RETURN_IF_FAILED(az_span_builder_append_byte(s_builder, '/'));
-  AZ_RETURN_IF_FAILED(az_span_builder_append(s_builder, key_name));
-  AZ_RETURN_IF_FAILED(az_span_builder_append_byte(s_builder, '/'));
-  AZ_RETURN_IF_FAILED(az_span_builder_append(s_builder, AZ_KEYVAULT_CREATE_KEY_URL_CREATE));
-
-  return AZ_OK;
-}
-
-=======
->>>>>>> 99a01a93
 /**
  * @brief Action that uses json builder to construct http request body used by create key
  *
@@ -161,7 +143,7 @@
       created_body));
 
   // add path to request
-  AZ_RETURN_IF_FAILED(az_http_request_builder_append_path(&hrb, AZ_KEYVAULT_CREATE_KEY_URL_KEYS));
+  AZ_RETURN_IF_FAILED(az_http_request_builder_append_path(&hrb, AZ_KEYVAULT_REST_KEY_URL_KEYS));
 
   // add version to request
   AZ_RETURN_IF_FAILED(az_http_request_builder_set_query_parameter(
@@ -185,22 +167,6 @@
   return az_http_pipeline_process(&client->pipeline, &hrb, response);
 }
 
-<<<<<<< HEAD
-AZ_INLINE AZ_NODISCARD az_result az_keyvault_build_url_for_get_key(
-    az_span const uri,
-    az_span const key_type,
-    az_span const key_name,
-    az_mut_span const out) {
-  az_span_builder s_builder = az_span_builder_create(out);
-  AZ_RETURN_IF_FAILED(az_span_builder_append(&s_builder, uri));
-  AZ_RETURN_IF_FAILED(az_span_builder_append_byte(&s_builder, '/'));
-  AZ_RETURN_IF_FAILED(az_span_builder_append(&s_builder, key_type));
-  AZ_RETURN_IF_FAILED(az_span_builder_append_byte(&s_builder, '/'));
-  AZ_RETURN_IF_FAILED(az_span_builder_append(&s_builder, key_name));
-  return AZ_OK;
-}
-
-=======
 /**
  * @brief Currently returning last key version. Need to update to get version key
  *
@@ -210,7 +176,6 @@
  * @param response
  * @return AZ_NODISCARD az_keyvault_keys_key_get
  */
->>>>>>> 99a01a93
 AZ_NODISCARD az_result az_keyvault_keys_key_get(
     az_keyvault_keys_client * client,
     az_span const key_name,
