--- conflicted
+++ resolved
@@ -109,13 +109,8 @@
 AZ_NODISCARD az_result az_keyvault_keys_key_get(
     az_keyvault_keys_client * client,
     az_span const key_name,
-<<<<<<< HEAD
-    az_key_vault_key_type const key_type,
-    az_http_response * const response);
-=======
     az_keyvault_key_type const key_type,
     az_http_response const * const response);
->>>>>>> 7f511790
 
 #include <_az_cfg_suffix.h>
 
