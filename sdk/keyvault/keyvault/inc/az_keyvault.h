// Copyright (c) Microsoft Corporation. All rights reserved.
// SPDX-License-Identifier: MIT

#ifndef _az_KEYVAULT_H
#define _az_KEYVAULT_H

<<<<<<< HEAD
#include <az_contract_internal.h>
#include <az_http.h>
#include <az_http_pipeline_internal.h>
=======
#include <az_contract.h>
#include <az_http_header_internal.h>
#include <az_http_pipeline.h>
#include <az_http_response.h>
>>>>>>> 669fe8ca
#include <az_identity_access_token.h>
#include <az_identity_access_token_context.h>
#include <az_optional_types.h>
#include <az_result.h>
#include <az_span.h>

#include <stdbool.h>
#include <stddef.h>
#include <stdint.h>

#include <_az_cfg_prefix.h>

/**
 * @brief SDKs are specific to a fixed version of the KeyVault service
 */
<<<<<<< HEAD
static az_span const AZ_KEYVAULT_API_VERSION = AZ_SPAN_LITERAL_FROM_STR("7.0");
=======
static az_span const AZ_KEYVAULT_API_VERSION = AZ_CONST_STR("7.0");
>>>>>>> 669fe8ca

typedef struct {
  az_http_policy_retry_options retry;
  struct {
    _az_http_policy_apiversion_options api_version;
    az_http_client http_client;
  } _internal;
} az_keyvault_keys_client_options;

<<<<<<< HEAD
=======
typedef struct {
  // key size(size_t, typical default is 4096)
  // Expires date
  // All the REST options
  az_span option;
} az_keyvault_keys_keys_options;

typedef struct {
  _az_http_policy_apiversion_options _apiversion_options;
  _az_http_policy_telemetry_options _telemetry_options;
  az_identity_access_token _token;
  az_identity_access_token_context _token_context;

  az_span uri;
  az_http_pipeline pipeline;
  az_keyvault_keys_client_options retry_options;
} az_keyvault_keys_client;

extern az_keyvault_keys_client_options const AZ_KEYVAULT_CLIENT_DEFAULT_OPTIONS;

>>>>>>> 669fe8ca
/**
 * @brief Init a client with default options
 * This is convinient method to create a client with basic settings
 * Options can be updated specifally after this for unique customization
 *
 * Use this, for instance, when only caring about setting one option by calling this method and then
 * overriding that specific option
 */
AZ_NODISCARD az_keyvault_keys_client_options
az_keyvault_keys_client_options_default(az_http_client http_client);

typedef struct {
  struct {
    az_span uri;
    az_http_pipeline pipeline;
    az_keyvault_keys_client_options options;

    az_identity_access_token _token;
    az_identity_access_token_context _token_context;
  } _internal;
} az_keyvault_keys_client;

AZ_NODISCARD az_result az_keyvault_keys_client_init(
    az_keyvault_keys_client * self,
    az_span uri,
    void * credential,
    az_keyvault_keys_client_options * options);

typedef az_span json_web_key_type;
AZ_NODISCARD AZ_INLINE json_web_key_type az_keyvault_web_key_type_EC() {
  return AZ_SPAN_FROM_STR("EC");
}
AZ_NODISCARD AZ_INLINE json_web_key_type az_keyvault_web_key_type_EC_HSM() {
  return AZ_SPAN_FROM_STR("EC-HSM");
}
AZ_NODISCARD AZ_INLINE json_web_key_type az_keyvault_web_key_type_RSA() {
  return AZ_SPAN_FROM_STR("RSA");
}
AZ_NODISCARD AZ_INLINE json_web_key_type az_keyvault_web_key_type_RSA_HSM() {
  return AZ_SPAN_FROM_STR("RSA-HSM");
}
AZ_NODISCARD AZ_INLINE json_web_key_type az_keyvault_web_key_type_OCT() {
  return AZ_SPAN_FROM_STR("oct");
}

<<<<<<< HEAD
typedef az_span az_keyvault_key_operation;
AZ_NODISCARD AZ_INLINE az_keyvault_key_operation az_keyvault_key_operation_decrypt() {
  return AZ_SPAN_FROM_STR("decrypt");
}
AZ_NODISCARD AZ_INLINE az_keyvault_key_operation az_keyvault_key_operation_encrypt() {
  return AZ_SPAN_FROM_STR("encrypt");
}
AZ_NODISCARD AZ_INLINE az_keyvault_key_operation az_keyvault_key_operation_sign() {
  return AZ_SPAN_FROM_STR("sign");
}
AZ_NODISCARD AZ_INLINE az_keyvault_key_operation az_keyvault_key_operation_unwrapKey() {
  return AZ_SPAN_FROM_STR("unwrapKey");
=======
AZ_NODISCARD AZ_INLINE az_result az_keyvault_keys_client_init(
    az_keyvault_keys_client * const self,
    az_span const uri,
    void * const credential,
    az_keyvault_keys_client_options const * const options) {
  AZ_CONTRACT_ARG_NOT_NULL(self);

  *self = (az_keyvault_keys_client){
    ._apiversion_options
    = (_az_http_policy_apiversion_options){ .add_as_header = false,
                                            .name = AZ_HTTP_HEADER_API_VERSION,
                                            .version = AZ_KEYVAULT_API_VERSION },
    ._telemetry_options = { 0 },
    .uri = uri,
    .pipeline = { 0 },
    .retry_options = options == NULL ? AZ_KEYVAULT_CLIENT_DEFAULT_OPTIONS : *options,
    ._token = { 0 },
    ._token_context = { 0 },
  };

  AZ_RETURN_IF_FAILED(_az_http_policy_telemetry_options_init(&(self->_telemetry_options)));

  AZ_RETURN_IF_FAILED(az_identity_access_token_init(&(self->_token)));
  AZ_RETURN_IF_FAILED(az_identity_access_token_context_init(
      &(self->_token_context),
      credential,
      &(self->_token),
      AZ_STR("https://vault.azure.net/.default")));

  self->pipeline = (az_http_pipeline){
    .policies = {
      { .pfnc_process = az_http_pipeline_policy_apiversion, .data = &self->_apiversion_options },
      { .pfnc_process = az_http_pipeline_policy_uniquerequestid, .data = NULL },
      { .pfnc_process = az_http_pipeline_policy_telemetry, .data = &self->_telemetry_options },
      { .pfnc_process = az_http_pipeline_policy_retry, .data = &(self->retry_options.retry) },
      { .pfnc_process = az_http_pipeline_policy_authentication, .data = &(self->_token_context) },
      { .pfnc_process = az_http_pipeline_policy_logging, .data = NULL },
      { .pfnc_process = az_http_pipeline_policy_bufferresponse, .data = NULL },
      { .pfnc_process = az_http_pipeline_policy_distributedtracing, .data = NULL },
      { .pfnc_process = az_http_pipeline_policy_transport, .data = NULL },
      { .pfnc_process = NULL, .data = NULL },
    }, 
    };

  return AZ_OK;
>>>>>>> 669fe8ca
}
AZ_NODISCARD AZ_INLINE az_keyvault_key_operation az_keyvault_key_operation_verify() {
  return AZ_SPAN_FROM_STR("verify");
}
AZ_NODISCARD AZ_INLINE az_keyvault_key_operation az_keyvault_key_operation_wrapKey() {
  return AZ_SPAN_FROM_STR("wrapKey");
}
AZ_NODISCARD AZ_INLINE az_keyvault_key_operation az_keyvault_key_operation_null() {
  return az_span_null();
}

typedef struct {
  az_optional_bool enabled;
  az_keyvault_key_operation * operations;
  az_pair * tags;
  /* TODO: adding next options
  Datetime not_before;
  Datetime expires_on
  */
} az_keyvault_create_key_options;

AZ_NODISCARD az_keyvault_create_key_options az_keyvault_create_key_options_default();

/**
 * @brief Creates a new key, stores it, then returns key parameters and attributes to the client.
 * The create key operation can be used to create any key type in Azure Key Vault. If the named key
 * already exists, Azure Key Vault creates a new version of the key. It requires the keys/create
 * permission.
 *
 * @param client a keyvault client structure
 * @param key_name name for key to be created
 * @param json_web_key_type type of key to create
 * @param options create options for key. It can be NULL so nothing is added to http request body
 * and server will use defaults to create key
 * @param response a pre allocated buffer where to write http response
 * @return AZ_NODISCARD az_keyvault_keys_key_create
 */
AZ_NODISCARD az_result az_keyvault_keys_key_create(
    az_keyvault_keys_client * client,
    az_span key_name,
    json_web_key_type json_web_key_type,
    az_keyvault_create_key_options * options,
    az_http_response * response);

/**
 * @brief Gets the public part of a stored key.
 * The get key operation is applicable to all key types. If the requested key is symmetric, then no
 * key material is released in the response. This operation requires the keys/get permission.
 *
 * Get latest version by passing az_span_null as value for version
 *
 * @param client a keyvault client structure
 * @param key_name name of key to be retrieved
 * @param key_version specific key version to get. It can be null to get latest version
 * @param response a pre allocated buffer where to write http response
 * @return AZ_NODISCARD az_keyvault_keys_key_get
 */
AZ_NODISCARD az_result az_keyvault_keys_key_get(
    az_keyvault_keys_client * client,
    az_span key_name,
    az_span key_version,
    az_http_response * response);

/**
 * @brief Deletes a key of any type from storage in Azure Key Vault.
 * The delete key operation cannot be used to remove individual versions of a key. This operation
 * removes the cryptographic material associated with the key, which means the key is not usable for
 * Sign/Verify, Wrap/Unwrap or Encrypt/Decrypt operations. This operation requires the keys/delete
 * permission.
 *
 * @param client a keyvault client structure
 * @param key_name name of the key to be deleted
 * @param response a pre allocated buffer where to write http response
 * @return AZ_NODISCARD az_keyvault_keys_key_delete
 */
AZ_NODISCARD az_result az_keyvault_keys_key_delete(
    az_keyvault_keys_client * client,
    az_span key_name,
    az_http_response * response);

#include <_az_cfg_suffix.h>

#endif<|MERGE_RESOLUTION|>--- conflicted
+++ resolved
@@ -4,16 +4,9 @@
 #ifndef _az_KEYVAULT_H
 #define _az_KEYVAULT_H
 
-<<<<<<< HEAD
 #include <az_contract_internal.h>
 #include <az_http.h>
 #include <az_http_pipeline_internal.h>
-=======
-#include <az_contract.h>
-#include <az_http_header_internal.h>
-#include <az_http_pipeline.h>
-#include <az_http_response.h>
->>>>>>> 669fe8ca
 #include <az_identity_access_token.h>
 #include <az_identity_access_token_context.h>
 #include <az_optional_types.h>
@@ -29,43 +22,17 @@
 /**
  * @brief SDKs are specific to a fixed version of the KeyVault service
  */
-<<<<<<< HEAD
 static az_span const AZ_KEYVAULT_API_VERSION = AZ_SPAN_LITERAL_FROM_STR("7.0");
-=======
-static az_span const AZ_KEYVAULT_API_VERSION = AZ_CONST_STR("7.0");
->>>>>>> 669fe8ca
 
 typedef struct {
   az_http_policy_retry_options retry;
   struct {
     _az_http_policy_apiversion_options api_version;
+    _az_http_policy_telemetry_options _telemetry_options;
     az_http_client http_client;
   } _internal;
 } az_keyvault_keys_client_options;
 
-<<<<<<< HEAD
-=======
-typedef struct {
-  // key size(size_t, typical default is 4096)
-  // Expires date
-  // All the REST options
-  az_span option;
-} az_keyvault_keys_keys_options;
-
-typedef struct {
-  _az_http_policy_apiversion_options _apiversion_options;
-  _az_http_policy_telemetry_options _telemetry_options;
-  az_identity_access_token _token;
-  az_identity_access_token_context _token_context;
-
-  az_span uri;
-  az_http_pipeline pipeline;
-  az_keyvault_keys_client_options retry_options;
-} az_keyvault_keys_client;
-
-extern az_keyvault_keys_client_options const AZ_KEYVAULT_CLIENT_DEFAULT_OPTIONS;
-
->>>>>>> 669fe8ca
 /**
  * @brief Init a client with default options
  * This is convinient method to create a client with basic settings
@@ -111,7 +78,6 @@
   return AZ_SPAN_FROM_STR("oct");
 }
 
-<<<<<<< HEAD
 typedef az_span az_keyvault_key_operation;
 AZ_NODISCARD AZ_INLINE az_keyvault_key_operation az_keyvault_key_operation_decrypt() {
   return AZ_SPAN_FROM_STR("decrypt");
@@ -124,53 +90,6 @@
 }
 AZ_NODISCARD AZ_INLINE az_keyvault_key_operation az_keyvault_key_operation_unwrapKey() {
   return AZ_SPAN_FROM_STR("unwrapKey");
-=======
-AZ_NODISCARD AZ_INLINE az_result az_keyvault_keys_client_init(
-    az_keyvault_keys_client * const self,
-    az_span const uri,
-    void * const credential,
-    az_keyvault_keys_client_options const * const options) {
-  AZ_CONTRACT_ARG_NOT_NULL(self);
-
-  *self = (az_keyvault_keys_client){
-    ._apiversion_options
-    = (_az_http_policy_apiversion_options){ .add_as_header = false,
-                                            .name = AZ_HTTP_HEADER_API_VERSION,
-                                            .version = AZ_KEYVAULT_API_VERSION },
-    ._telemetry_options = { 0 },
-    .uri = uri,
-    .pipeline = { 0 },
-    .retry_options = options == NULL ? AZ_KEYVAULT_CLIENT_DEFAULT_OPTIONS : *options,
-    ._token = { 0 },
-    ._token_context = { 0 },
-  };
-
-  AZ_RETURN_IF_FAILED(_az_http_policy_telemetry_options_init(&(self->_telemetry_options)));
-
-  AZ_RETURN_IF_FAILED(az_identity_access_token_init(&(self->_token)));
-  AZ_RETURN_IF_FAILED(az_identity_access_token_context_init(
-      &(self->_token_context),
-      credential,
-      &(self->_token),
-      AZ_STR("https://vault.azure.net/.default")));
-
-  self->pipeline = (az_http_pipeline){
-    .policies = {
-      { .pfnc_process = az_http_pipeline_policy_apiversion, .data = &self->_apiversion_options },
-      { .pfnc_process = az_http_pipeline_policy_uniquerequestid, .data = NULL },
-      { .pfnc_process = az_http_pipeline_policy_telemetry, .data = &self->_telemetry_options },
-      { .pfnc_process = az_http_pipeline_policy_retry, .data = &(self->retry_options.retry) },
-      { .pfnc_process = az_http_pipeline_policy_authentication, .data = &(self->_token_context) },
-      { .pfnc_process = az_http_pipeline_policy_logging, .data = NULL },
-      { .pfnc_process = az_http_pipeline_policy_bufferresponse, .data = NULL },
-      { .pfnc_process = az_http_pipeline_policy_distributedtracing, .data = NULL },
-      { .pfnc_process = az_http_pipeline_policy_transport, .data = NULL },
-      { .pfnc_process = NULL, .data = NULL },
-    }, 
-    };
-
-  return AZ_OK;
->>>>>>> 669fe8ca
 }
 AZ_NODISCARD AZ_INLINE az_keyvault_key_operation az_keyvault_key_operation_verify() {
   return AZ_SPAN_FROM_STR("verify");
