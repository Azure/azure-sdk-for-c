# Copyright (c) Microsoft Corporation. All rights reserved.
# SPDX-License-Identifier: MIT

cmake_minimum_required (VERSION 3.10)

list(APPEND CMAKE_MODULE_PATH "${CMAKE_CURRENT_LIST_DIR}/cmake-modules")

option(WARNINGS_AS_ERRORS "Treat compiler warnings as errors" ON)
option(TRANSPORT_CURL "Build internal http transport implementation with CURL for HTTP Pipeline" OFF)
option(UNIT_TESTING "Build unit test projects" OFF)
<<<<<<< HEAD
option(UNIT_TESTING_MOCK_ENABLED "wrap PAL functions with mock implementation for tests" OFF)
option(TRANSPORT_PAHO "Build IoT Samples with Paho MQTT support" OFF)
option(BUILD_PRECONDITIONS "Build SDK with preconditions enabled" ON)
=======
option(UNIT_TESTING_MOCKS "wrap PAL functions with mock implementation for tests" OFF)
option(BUILD_PAHO_TRANSPORT "Build IoT Samples with Paho MQTT support" OFF)
option(PRECONDITIONS "Build SDK with preconditions enabled" ON)
>>>>>>> 3bacc30b

# disable preconditions when it's set to OFF
if (NOT PRECONDITIONS)
  set(CMAKE_C_FLAGS "${CMAKE_C_FLAGS} -DAZ_NO_PRECONDITION_CHECKING")
endif()

# enable mock functions with link option -ld
if(UNIT_TESTING_MOCKS)
  set(CMAKE_C_FLAGS "${CMAKE_C_FLAGS} -D_az_MOCK_ENABLED")
endif()

if(DEFINED ENV{VCPKG_ROOT} AND NOT DEFINED CMAKE_TOOLCHAIN_FILE)
  set(CMAKE_TOOLCHAIN_FILE "$ENV{VCPKG_ROOT}/scripts/buildsystems/vcpkg.cmake"
      CACHE STRING "")
elseif(DEFINED ENV{VCPKG_INSTALLATION_ROOT} AND NOT DEFINED CMAKE_TOOLCHAIN_FILE)
  set(CMAKE_TOOLCHAIN_FILE "$ENV{VCPKG_INSTALLATION_ROOT}/scripts/buildsystems/vcpkg.cmake"
      CACHE STRING "")
endif()

if(DEFINED ENV{VCPKG_DEFAULT_TRIPLET} AND NOT DEFINED VCPKG_TARGET_TRIPLET)
  set(VCPKG_TARGET_TRIPLET "$ENV{VCPKG_DEFAULT_TRIPLET}" CACHE STRING "")
endif()

project(az LANGUAGES C)
enable_testing ()

include(eng/cmake/global_compile_options.txt)

# List of projects that generate coverage
# This write empty makes sure that if file is already there, we replace it for an empty one
# Then each project will APPEND to this file
# At the end of cmake generate, this file will list the targets for code cov
file(WRITE ${CMAKE_BINARY_DIR}/coverage_targets.txt "")

add_subdirectory(sdk/core/core)

add_subdirectory(sdk/platform/http_client/nohttp)
# Adding transport implementation for curl
# Users can still build Core and SDK client without depending on a HTTP transport implementation
if(TRANSPORT_CURL)
  add_subdirectory(sdk/platform/http_client/curl)
endif()

# SDK Clients and tests
add_subdirectory(sdk/storage/blobs)
add_subdirectory(sdk/iot/common)
add_subdirectory(sdk/iot/hub)
add_subdirectory(sdk/iot/provisioning)

# PAL
add_subdirectory(sdk/platform/noplatform)
add_subdirectory(sdk/platform/posix)
add_subdirectory(sdk/platform/win32)

# User can disable samples generation by setting env variable AZ_SDK_C_NO_SAMPLES
if(NOT DEFINED ENV{AZ_SDK_C_NO_SAMPLES})
  add_subdirectory(sdk/samples/keyvault/keyvault)
  add_subdirectory(sdk/samples/keyvault/keyvault/samples)
  add_subdirectory(sdk/storage/blobs/samples)
  if(TRANSPORT_PAHO)
    add_subdirectory(sdk/iot/provisioning/samples)
    add_subdirectory(sdk/iot/hub/samples)
  endif()
endif()

# default for Unit testing with cmocka is OFF, however, this will be ON on CI and tests must
# pass before commiting changes
if (UNIT_TESTING)
  add_subdirectory(sdk/core/core/test/cmocka)
  add_subdirectory(sdk/storage/blobs/test/cmocka)
  add_subdirectory(sdk/iot/common/tests/cmocka)
  add_subdirectory(sdk/iot/hub/tests/cmocka)
  add_subdirectory(sdk/iot/provisioning/tests/cmocka)

  if(NOT DEFINED ENV{AZ_SDK_C_NO_SAMPLES})
    add_subdirectory(sdk/samples/keyvault/keyvault/test/cmocka)
  endif()
endif()<|MERGE_RESOLUTION|>--- conflicted
+++ resolved
@@ -8,15 +8,9 @@
 option(WARNINGS_AS_ERRORS "Treat compiler warnings as errors" ON)
 option(TRANSPORT_CURL "Build internal http transport implementation with CURL for HTTP Pipeline" OFF)
 option(UNIT_TESTING "Build unit test projects" OFF)
-<<<<<<< HEAD
-option(UNIT_TESTING_MOCK_ENABLED "wrap PAL functions with mock implementation for tests" OFF)
+option(UNIT_TESTING_MOCKS "wrap PAL functions with mock implementation for tests" OFF)
 option(TRANSPORT_PAHO "Build IoT Samples with Paho MQTT support" OFF)
-option(BUILD_PRECONDITIONS "Build SDK with preconditions enabled" ON)
-=======
-option(UNIT_TESTING_MOCKS "wrap PAL functions with mock implementation for tests" OFF)
-option(BUILD_PAHO_TRANSPORT "Build IoT Samples with Paho MQTT support" OFF)
 option(PRECONDITIONS "Build SDK with preconditions enabled" ON)
->>>>>>> 3bacc30b
 
 # disable preconditions when it's set to OFF
 if (NOT PRECONDITIONS)
