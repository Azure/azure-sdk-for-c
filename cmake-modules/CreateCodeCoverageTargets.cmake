--- conflicted
+++ resolved
@@ -13,14 +13,9 @@
             # Basic coverage using lcov (gcc integrated)
             setup_target_for_coverage_lcov(NAME ${code_cov_target}_cov
                                         EXECUTABLE ${code_cov_target}_test
-<<<<<<< HEAD
-                                        EXCLUDE ${COV_EXCLUDE})
-
-=======
                                         EXCLUDE ${COV_EXCLUDE}
                                         LCOV_ARGS --rc lcov_branch_coverage=1)
             
->>>>>>> 283f8c80
             # HTML and XML - Coverage using gcovr (Needs to be installed into system)
             setup_target_for_coverage_gcovr_html(NAME ${code_cov_target}_cov_html EXECUTABLE ${code_cov_target}_test)
             setup_target_for_coverage_gcovr_xml(NAME ${code_cov_target}_cov_xml EXECUTABLE ${code_cov_target}_test)
