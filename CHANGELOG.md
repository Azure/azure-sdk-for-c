# Release History

## 1.1.0-beta.2 (2020-11-10)

### New Features

<<<<<<< HEAD
- Public preview version of a new set of APIs to simplify the experience using IoT Plug and Play. To consume this new feature, a new CMake target has been added `az::iot::pnp`. This is the list of the new APIs (more details on the header file `az_iot_pnp_client.h`):
  - `az_iot_pnp_client_init()`
  - `az_iot_pnp_client_get_user_name()`
  - `az_iot_pnp_client_get_client_id()`
  - `az_iot_pnp_client_sas_get_signature()`
  - `az_iot_pnp_client_sas_get_password()`
  - `az_iot_pnp_client_telemetry_get_publish_topic()`
  - `az_iot_pnp_client_commands_parse_received_topic()`
  - `az_iot_pnp_client_commands_response_get_publish_topic()`
  - `az_iot_pnp_client_property_parse_received_topic()`
  - `az_iot_pnp_client_property_document_get_publish_topic()`
  - `az_iot_pnp_client_property_patch_get_publish_topic()`
  - `az_iot_pnp_client_property_builder_begin_component()`
  - `az_iot_pnp_client_property_builder_end_component()`
  - `az_iot_pnp_client_property_builder_begin_reported_status()`
  - `az_iot_pnp_client_property_builder_end_reported_status()`
  - `az_iot_pnp_client_property_get_property_version()`
  - `az_iot_pnp_client_property_get_next_component_property()`
- New samples showing how to consume the new IoT Plug and Play APIs:
  - paho_iot_pnp_component_sample.c
  - paho_iot_pnp_sample.c
  - paho_iot_pnp_with_provisioning_sample.c
=======
>>>>>>> 210f22cc

### Bug Fixes

- [[#1472]](https://github.com/Azure/azure-sdk-for-c/pull/1472) Fix `az_iot_message_properties_next()` when the buffer in which the properties were kept was bigger than the length of characters in the buffer.

### Other Changes and Improvements

- [[#1473]](https://github.com/Azure/azure-sdk-for-c/pull/1473) Add remove server certificate validation on paho and ESP8266 samples.
- [[#1449]](https://github.com/Azure/azure-sdk-for-c/pull/1449) Add basic reconnection capability for the ESP8266 sample.
<<<<<<< HEAD
=======
- [[#1490]](https://github.com/Azure/azure-sdk-for-c/pull/1490) Fix static analyzer flagging of non-checked return value in `az_iot_hub_client_c2d_parse_received_topic()`.
>>>>>>> 210f22cc

## 1.1.0-beta.1 (2020-10-06)

### New Features

- Added an `az_log_classification_filter_fn` callback function type along with a setter `az_log_set_classification_filter_callback()`, allowing the caller to filter log messages.

### Bug Fixes

- Fix bounds check while processing incomplete JSON string containing escaped characters to avoid out-of-range access.
- Fix Windows to use /MT when building the CRT and static libraries.
- Fail gracefully on invalid/incomplete HTTP response processing by avoiding reading from size 0 span.

### Other Changes and Improvements

- Add precondition check to validate clients are initialized before passed in to public APIs.
- Add high-level and simplified az_core.h and az_iot.h files for simpler include experience for customers.

## 1.0.0 (2020-09-21)

### Breaking Changes

- Removed `az_storage_blobs.h`, including APIs related to storage service such as `az_storage_blobs_blob_client_init()` and `az_storage_blobs_blob_upload()`, and types such as `az_storage_blobs_blob_client` and `az_storage_blobs_blob_client_options`.
  - These will ship in the upcoming 1.1.0 release and will continue to be available as preview from the following branch: https://github.com/Azure/azure-sdk-for-c/tree/feature/StorageBlobs
- Updated provisioning client struct member name in `az_iot_provisioning_client_register_response` from `registration_result` to `registration_state`.
- Changed `operation_status` in `az_iot_provisioning_client_register_response` from `az_span` to `az_iot_provisioning_client_operation_status` enum.
- Removed `az_iot_provisioning_client_parse_operation_status()` from `az_iot_provisioning_client.h`.
- Renamed `az_iot_hub_client_twin_response_type` enum names:
  - `AZ_IOT_CLIENT_TWIN_RESPONSE_TYPE_GET` to `AZ_IOT_HUB_CLIENT_TWIN_RESPONSE_TYPE_GET`
  - `AZ_IOT_CLIENT_TWIN_RESPONSE_TYPE_DESIRED_PROPERTIES` to `AZ_IOT_HUB_CLIENT_TWIN_RESPONSE_TYPE_DESIRED_PROPERTIES`
  - `AZ_IOT_CLIENT_TWIN_RESPONSE_TYPE_REPORTED_PROPERTIES` to `AZ_IOT_HUB_CLIENT_TWIN_RESPONSE_TYPE_REPORTED_PROPERTIES`
- Platform: `az_platform_clock_msec()`, and `az_platform_sleep_msec()` return `az_result`, which is `AZ_ERROR_DEPENDENCY_NOT_PROVIDED` when `az_noplatform` implementation is used.
- Moved these IoT specific result codes from `az_result.h` to `az_iot_common.h`:
  - `AZ_ERROR_IOT_TOPIC_NO_MATCH`
  - `AZ_ERROR_IOT_END_OF_PROPERTIES`
- Moved these IoT specific log classifications from `az_log.h` to `az_iot_common.h`:
  - `AZ_LOG_MQTT_RECEIVED_TOPIC`
  - `AZ_LOG_MQTT_RECEIVED_PAYLOAD`
  - `AZ_LOG_IOT_RETRY`
  - `AZ_LOG_IOT_SAS_TOKEN`
  - `AZ_LOG_IOT_AZURERTOS`
- Removed `AZ_LOG_END_OF_LIST` log classification and `az_log_set_classifications()` from `az_log.h`.
- Renamed `az_log_set_callback()` to `az_log_set_message_callback()`.
- Removed `AZ_HTTP_STATUS_CODE_END_OF_LIST` HTTP status code and `status_codes` field from `az_http_policy_retry_options`.

### Bug Fixes

- Fixed [Pe188] warning from IAR when initializing structs using `{ 0 }`.

## 1.0.0-preview.5 (2020-09-08)

### New Features

- Add `az_json_writer_append_json_text()` to support appending existing JSON with the JSON writer.
- Add support for system properties for IoT Hub messages to `az_iot_common.h`.
- Add new HTTP result named `AZ_ERROR_HTTP_END_OF_HEADERS` to designate the end of the headers iterated over by `az_http_response_get_next_header()`.
- Add new IoT result named `AZ_ERROR_IOT_END_OF_PROPERTIES` to designate the end of the properties iterated over by `az_iot_message_properties_next()`.
- Add `AZ_IOT_MESSAGE_PROPERTIES_USER_ID` and `AZ_IOT_MESSAGE_PROPERTIES_CREATION_TIME` helper macros.
- Add new `az_result` value `AZ_ERROR_DEPENDENCY_NOT_PROVIDED` which is returned by the HTTP adapter.

### Breaking Changes

- Rename `az_iot_hub_client_properties` to `az_iot_message_properties` and move it from `az_iot_hub_client.h` to `az_iot_common.h`.
- Remove `az_pair`, and its usage from `az_http_request_append_header()`, `az_http_response_get_next_header()`, and `az_iot_message_properties_next()` in favor of individual name and value `az_span` parameters.
- Remove `az_credential_client_secret` structure, and `az_credential_client_secret_init()` function.
- Remove `az_platform_atomic_compare_exchange()` from platform.
- In `az_result.h`, rename `az_failed()` to `az_result_failed()` and `az_succeeded()` to `az_result_succeeded()`.
- `az_iot_is_success_status()` renamed to `az_iot_status_succeeded()`.
- `az_iot_is_retriable_status()` renamed to `az_iot_status_retriable()`.
- `az_iot_retry_calc_delay()` renamed to `az_iot_calculate_retry_delay()`.
- `az_iot_hub_client_sas_get_password()` parameter `token_expiration_epoch_time` moved to second parameter.
- `az_iot_provisioning_client_init()` parameter `global_device_endpoint` renamed to `global_device_hostname`.
- `az_iot_provisioning_client_query_status_get_publish_topic()` now accepts the `operation_id` from the `register_response` as the second parameter instead of the whole `az_iot_provisioning_client_register_response` struct.
- Renamed the macro `AZ_SPAN_NULL` to `AZ_SPAN_EMPTY`.
- Renamed the `az_result` value `AZ_ERROR_INSUFFICIENT_SPAN_SIZE` to `AZ_ERROR_NOT_ENOUGH_SPACE`.
- Removed the helper macros `AZ_RETURN_IF_FAILED()` and `AZ_RETURN_IF_NOT_ENOUGH_SIZE()` from `az_result.h`.
- Behavioral change to disallow passing `NULL` pointers to `az_context` APIs and update documentation.
- Removed `AZ_HUB_CLIENT_DEFAULT_MQTT_TELEMETRY_DUPLICATE` and `AZ_HUB_CLIENT_DEFAULT_MQTT_TELEMETRY_RETAIN` named constants from `az_iot_hub_client.h`.

### Bug Fixes

- Fix the strict-aliasing issue in `az_span_dtoa()` and `az_span_atod()`.
- Fix the SDK warnings for the release configurations.
- Do not use a shared static scratch buffer for JSON token parsing. Instead use stack space.

### Other Changes and Improvements

- Refactor and update IoT samples.
- Optimize the code size for URL encoding and setting HTTP query parameters.
- Add support for building the SDK on ARM (Cortex M4) and adding it to CI.

## 1.0.0-preview.4 (2020-08-10)

### New Features

- Support for writing JSON to non-contiguous buffers.
- Support for reading JSON from non-contiguous buffers.
- Add support for national cloud auth URLs.

### Breaking Changes

- `az_span.h`:
  - `az_span_init()` is renamed to `az_span_create()`.
  - `az_span_from_str()` is renamed to `az_span_create_from_str()`.
  - Removed `az_pair_from_str()`.
- `az_context`:
  - `key` and `value` are `const`.
  - `az_context_with_expiration()` is renamed to `az_context_create_with_expiration()`.
  - `az_context_with_value()` is renamed to `az_context_create_with_value()`.
  - `az_context_app` is renamed to `az_context_application`.
- `az_credential_client_secret_init()` now takes fourth parameter, `authority`.
- `az_http_policy_retry_options`:
  - `status_codes` now should be terminated by `AZ_HTTP_STATUS_CODE_END_OF_LIST`.
  - `max_retries` is now `int32_t` instead of `int16_t`.
- `az_config.h`:
  - `AZ_HTTP_REQUEST_URL_BUF_SIZE` renamed to `AZ_HTTP_REQUEST_URL_BUFFER_SIZE`.
  - `AZ_HTTP_REQUEST_BODY_BUF_SIZE` renamed to `AZ_HTTP_REQUEST_BODY_BUFFER_SIZE`.
  - `AZ_LOG_MSG_BUF_SIZE` renamed to `AZ_LOG_MESSAGE_BUFFER_SIZE`.
- `az_result`:
  - `AZ_ERROR_HTTP_PLATFORM` renamed to `AZ_ERROR_HTTP_ADAPTER`.
  - `AZ_ERROR_EOF` renamed to `AZ_ERROR_UNEXPECTED_END`.
  - Removed `AZ_CONTINUE`.
- `az_storage_blobs_blob_client`:
  - `retry` field renamed to `retry_options` in `az_storage_blobs_blob_client_options`.
  - Moved `az_context* context` parameter from `az_storage_blobs_blob_upload()` into a public field on `az_storage_blobs_blob_upload_options`.
- `az_json_writer`:
  - `az_json_writer_get_json()` is renamed to `az_json_writer_get_bytes_used_in_destination()`.

### Bug Fixes

- Remove support for non-finite double values while parsing/formatting.
- Use custom, portable implementation of IEEE 754 compliant `isfinite()` since some embedded platforms don't have it.
- Limit use of `sscanf` only to double parsing, using a custom implementation for {u}int{32|64} parsing because of incompatibility with `sscanf` format and the `GCC newlib-nano` implementation.

### Other Changes and Improvements

- Made `az_http_request` and related APIs to get URL, body, and headers, public.
- Add and update IoT samples, including DPS.
- Add samples for IoT Hub Plug and Play.

## 1.0.0-preview.3 (2020-07-20)

- Updated `az_result` values:
  - Rename `az_result` value `AZ_ERROR_PARSER_UNEXPECTED_CHAR` to `AZ_ERROR_UNEXPECTED_CHAR`.
  - Remove unused `az_result` error codes: `AZ_ERROR_JSON_STRING_END`, `AZ_ERROR_JSON_POINTER_TOKEN_END`, and `AZ_ERROR_MUTEX`.
- Add permutations of numeric type parsing and formatting APIs on span - ato[u|i][32|64], atod and the inverse [u|i][32|64]toa, dtoa.
- Updates to the JSON APIs:
  - Rename JSON parser/builder APIs to reader/writer.
  - Add double parsing and formatting support to JSON reader and JSON writer.
  - Redesign JSON reader and JSON token APIs with lazy evaluation of tokens, proper unescaping support, and hardened validation.
- Update samples, README docs along with deep dive video, and VSCode and CMake instructions.
  - Add PnP sample for Azure IoT Hub.
- Add log classification for the IoT convenience layer.
- Fixed SAS token generation by URL-encoding the components.
- Rename the http response function `az_http_response_write_span` to `az_http_response_append`.
- Add thread safety for client secret credential.
- Transform `apply_credential` into an HTTP policy.
- Default behavior for failed preconditions changed to infinite loop instead of thread sleep.

## 1.0.0-preview.2 (2020-05-18)

- Update top-level CMakeLists.txt to only add subdirectory for specified platform.
- Add compilation option to remove all logging from SDK code.

## 1.0.0-preview.1 (2020-05-12)

Initial release. Please see the [README](https://github.com/Azure/azure-sdk-for-c/blob/master/README.md) for more information.<|MERGE_RESOLUTION|>--- conflicted
+++ resolved
@@ -4,31 +4,11 @@
 
 ### New Features
 
-<<<<<<< HEAD
-- Public preview version of a new set of APIs to simplify the experience using IoT Plug and Play. To consume this new feature, a new CMake target has been added `az::iot::pnp`. This is the list of the new APIs (more details on the header file `az_iot_pnp_client.h`):
-  - `az_iot_pnp_client_init()`
-  - `az_iot_pnp_client_get_user_name()`
-  - `az_iot_pnp_client_get_client_id()`
-  - `az_iot_pnp_client_sas_get_signature()`
-  - `az_iot_pnp_client_sas_get_password()`
-  - `az_iot_pnp_client_telemetry_get_publish_topic()`
-  - `az_iot_pnp_client_commands_parse_received_topic()`
-  - `az_iot_pnp_client_commands_response_get_publish_topic()`
-  - `az_iot_pnp_client_property_parse_received_topic()`
-  - `az_iot_pnp_client_property_document_get_publish_topic()`
-  - `az_iot_pnp_client_property_patch_get_publish_topic()`
-  - `az_iot_pnp_client_property_builder_begin_component()`
-  - `az_iot_pnp_client_property_builder_end_component()`
-  - `az_iot_pnp_client_property_builder_begin_reported_status()`
-  - `az_iot_pnp_client_property_builder_end_reported_status()`
-  - `az_iot_pnp_client_property_get_property_version()`
-  - `az_iot_pnp_client_property_get_next_component_property()`
+- Public preview version of a new set of APIs to simplify the experience using IoT Plug and Play. To consume this new feature, a new CMake target has been added `az::iot::pnp`. The APIs can be found in its header file: `az_iot_pnp_client.h`.
 - New samples showing how to consume the new IoT Plug and Play APIs:
   - paho_iot_pnp_component_sample.c
   - paho_iot_pnp_sample.c
   - paho_iot_pnp_with_provisioning_sample.c
-=======
->>>>>>> 210f22cc
 
 ### Bug Fixes
 
@@ -38,10 +18,7 @@
 
 - [[#1473]](https://github.com/Azure/azure-sdk-for-c/pull/1473) Add remove server certificate validation on paho and ESP8266 samples.
 - [[#1449]](https://github.com/Azure/azure-sdk-for-c/pull/1449) Add basic reconnection capability for the ESP8266 sample.
-<<<<<<< HEAD
-=======
 - [[#1490]](https://github.com/Azure/azure-sdk-for-c/pull/1490) Fix static analyzer flagging of non-checked return value in `az_iot_hub_client_c2d_parse_received_topic()`.
->>>>>>> 210f22cc
 
 ## 1.1.0-beta.1 (2020-10-06)
 
