# Release History

## 1.3.1 (2022-04-05)

### Bugs Fixed

<<<<<<< HEAD
=======
- [[#2152]](https://github.com/Azure/azure-sdk-for-c/pull/2152) Fix value in user agent string.

### Other Changes

>>>>>>> 28dfc637
## 1.3.0 (2022-02-08)

### Features Added

- Added a total bytes written field to the JSON writer.

### Breaking Changes

- Compared to the previous 1.2.0 release, there are **no** breaking changes.
- Removed `az_storage_blobs.h`, which included some beta APIs for Azure Blob Storage such as `az_storage_blobs_blob_client()`.
  - These will ship in a future release, and are still available from [the previous beta release](https://github.com/Azure/azure-sdk-for-c/releases/tag/1.3.0-beta.1).

### Bugs Fixed

- [[#2027]](https://github.com/Azure/azure-sdk-for-c/pull/2027) Update IoT user agent to append property name before property value in cases where a custom user agent was specified.
- [[#1885]](https://github.com/Azure/azure-sdk-for-c/pull/1885) Fix compilation error C4576 with C++ and MSVC 2019. (A community contribution, courtesy of _[hwmaier](https://github.com/hwmaier)_)

### Acknowledgments

Thank you to our developer community members who helped to make Azure SDK for C better with their contributions to this release:

- Henrik Maier _([GitHub](https://github.com/hwmaier))_

## 1.3.0-beta.1 (2021-11-09)

### Features Added

- Added `az_http_response_get_status_code()` convenience function to get HTTP status code from requests.

### Bugs Fixed

- Fixed `az_curl` CMake dependency propagation on `libcurl`.

### Other Changes

- Improved HTTP request telemetry.

## 1.2.0 (2021-09-08)

### Features Added

- Add `az_iot_provisioning_client_get_request_payload()` to create MQTT payload bodies during Device Provisioning.
- This version provides new APIs to follow the IoT Plug and Play convention to implement Telemetry, Commands, Properties and Components defined in a DTDL model.
  - To read/write properties, the SDK now provides functions to produce the right payload for components, as shown in the header `azure/iot/az_iot_hub_client_properties.h`.
  - To send telemetry messages, the required header is added to identify components.
  - When responding to a command invocation the component name is automatically parsed and provided when available.
  - All new samples follow the IoT Plug and Play convention and can be connected to IoT Hub (with or without DPS), or IoT Central.

### Bugs Fixed

- [[#1905]](https://github.com/Azure/azure-sdk-for-c/pull/1905) Fix the internal state of the JSON writer during calls to `az_json_writer_append_json_text()` by taking into account the required buffer space for commas. (A community contribution, courtesy of _[hwmaier](https://github.com/hwmaier)_)

### Acknowledgments

Thank you to our developer community members who helped to make Azure SDK for C better with their contributions to this release:

- Henrik Maier _([GitHub](https://github.com/hwmaier))_

## 1.2.0-beta.1 (2021-07-09)

### New Features

- Added a current depth field to the JSON reader.
- Added base64 encoding and decoding APIs that accept `az_span`, available from the `azure/core/az_base64.h` header.
- Public preview version of a new set of APIs to simplify the experience using Azure IoT Plug and Play. To consume this new feature, the `az::iot::hub` CMake target has been updated. The APIs can be found in the header files: `az_iot_hub_client.h` and `az_iot_hub_client_properties.h`.
- New samples showing how to consume the new IoT Plug and Play APIs:
  - paho_iot_pnp_component_sample.c
  - paho_iot_pnp_sample.c
  - paho_iot_pnp_with_provisioning_sample.c

### Bug Fixes

- [[#1640]](https://github.com/Azure/azure-sdk-for-c/pull/1640) Update precondition on `az_iot_provisioning_client_parse_received_topic_and_payload()` to require topic and payload minimum size of 1 instead of 0.
- [[#1699]](https://github.com/Azure/azure-sdk-for-c/pull/1699) Update precondition on `az_iot_message_properties_init()` to not allow `written_length` larger than the passed span.

## 1.1.0 (2021-03-09)

### Breaking Changes

- Compared to the previous 1.0.0 release, there are **no** breaking changes.
- Removed `az_iot_pnp_client.h`, which included some beta APIs related to IoT Plug and Play such as `az_iot_pnp_client()`.
  - These will ship in a future release (1.2.0).

### Bug Fixes

- [[#1600]](https://github.com/Azure/azure-sdk-for-c/pull/1600) Make sure `az_json_writer_append_json_text()` appends a comma between elements of a JSON array.
- [[#1580]](https://github.com/Azure/azure-sdk-for-c/pull/1580) Fix build on Ubuntu 18.04 by updating CMake policy and MSVC runtime libraries.

## 1.1.0-beta.2 (2020-11-11)

### Bug Fixes

- [[#1472]](https://github.com/Azure/azure-sdk-for-c/pull/1472) Fix `az_iot_message_properties_next()` when the buffer in which the properties were kept was bigger than the length of characters in the buffer.

### Other Changes and Improvements

- [[#1473]](https://github.com/Azure/azure-sdk-for-c/pull/1473) Add remote server certificate validation on paho and ESP8266 samples.
- [[#1449]](https://github.com/Azure/azure-sdk-for-c/pull/1449) Add basic reconnection capability for the ESP8266 sample.
- [[#1490]](https://github.com/Azure/azure-sdk-for-c/pull/1490) Fix static analyzer flagging of non-checked return value in `az_iot_hub_client_c2d_parse_received_topic()`.

## 1.1.0-beta.1 (2020-10-06)

### New Features

- Added an `az_log_classification_filter_fn` callback function type along with a setter `az_log_set_classification_filter_callback()`, allowing the caller to filter log messages.

### Bug Fixes

- Fix bounds check while processing incomplete JSON string containing escaped characters to avoid out-of-range access.
- Fix Windows to use /MT when building the CRT and static libraries.
- Fail gracefully on invalid/incomplete HTTP response processing by avoiding reading from size 0 span.

### Other Changes and Improvements

- Add precondition check to validate clients are initialized before passed in to public APIs.
- Add high-level and simplified az_core.h and az_iot.h files for simpler include experience for customers.

## 1.0.0 (2020-09-21)

### Breaking Changes

- Removed `az_storage_blobs.h`, including APIs related to storage service such as `az_storage_blobs_blob_client_init()` and `az_storage_blobs_blob_upload()`, and types such as `az_storage_blobs_blob_client` and `az_storage_blobs_blob_client_options`.
  - These will ship in the upcoming 1.1.0 release and will continue to be available as preview from the following branch: https://github.com/Azure/azure-sdk-for-c/tree/feature/StorageBlobs
- Updated provisioning client struct member name in `az_iot_provisioning_client_register_response` from `registration_result` to `registration_state`.
- Changed `operation_status` in `az_iot_provisioning_client_register_response` from `az_span` to `az_iot_provisioning_client_operation_status` enum.
- Removed `az_iot_provisioning_client_parse_operation_status()` from `az_iot_provisioning_client.h`.
- Renamed `az_iot_hub_client_twin_response_type` enum names:
  - `AZ_IOT_CLIENT_TWIN_RESPONSE_TYPE_GET` to `AZ_IOT_HUB_CLIENT_TWIN_RESPONSE_TYPE_GET`
  - `AZ_IOT_CLIENT_TWIN_RESPONSE_TYPE_DESIRED_PROPERTIES` to `AZ_IOT_HUB_CLIENT_TWIN_RESPONSE_TYPE_DESIRED_PROPERTIES`
  - `AZ_IOT_CLIENT_TWIN_RESPONSE_TYPE_REPORTED_PROPERTIES` to `AZ_IOT_HUB_CLIENT_TWIN_RESPONSE_TYPE_REPORTED_PROPERTIES`
- Platform: `az_platform_clock_msec()`, and `az_platform_sleep_msec()` return `az_result`, which is `AZ_ERROR_DEPENDENCY_NOT_PROVIDED` when `az_noplatform` implementation is used.
- Moved these IoT specific result codes from `az_result.h` to `az_iot_common.h`:
  - `AZ_ERROR_IOT_TOPIC_NO_MATCH`
  - `AZ_ERROR_IOT_END_OF_PROPERTIES`
- Moved these IoT specific log classifications from `az_log.h` to `az_iot_common.h`:
  - `AZ_LOG_MQTT_RECEIVED_TOPIC`
  - `AZ_LOG_MQTT_RECEIVED_PAYLOAD`
  - `AZ_LOG_IOT_RETRY`
  - `AZ_LOG_IOT_SAS_TOKEN`
  - `AZ_LOG_IOT_AZURERTOS`
- Removed `AZ_LOG_END_OF_LIST` log classification and `az_log_set_classifications()` from `az_log.h`.
- Renamed `az_log_set_callback()` to `az_log_set_message_callback()`.
- Removed `AZ_HTTP_STATUS_CODE_END_OF_LIST` HTTP status code and `status_codes` field from `az_http_policy_retry_options`.

### Bug Fixes

- Fixed [Pe188] warning from IAR when initializing structs using `{ 0 }`.

## 1.0.0-preview.5 (2020-09-08)

### New Features

- Add `az_json_writer_append_json_text()` to support appending existing JSON with the JSON writer.
- Add support for system properties for IoT Hub messages to `az_iot_common.h`.
- Add new HTTP result named `AZ_ERROR_HTTP_END_OF_HEADERS` to designate the end of the headers iterated over by `az_http_response_get_next_header()`.
- Add new IoT result named `AZ_ERROR_IOT_END_OF_PROPERTIES` to designate the end of the properties iterated over by `az_iot_message_properties_next()`.
- Add `AZ_IOT_MESSAGE_PROPERTIES_USER_ID` and `AZ_IOT_MESSAGE_PROPERTIES_CREATION_TIME` helper macros.
- Add new `az_result` value `AZ_ERROR_DEPENDENCY_NOT_PROVIDED` which is returned by the HTTP adapter.

### Breaking Changes

- Rename `az_iot_hub_client_properties` to `az_iot_message_properties` and move it from `az_iot_hub_client.h` to `az_iot_common.h`.
- Remove `az_pair`, and its usage from `az_http_request_append_header()`, `az_http_response_get_next_header()`, and `az_iot_message_properties_next()` in favor of individual name and value `az_span` parameters.
- Remove `az_credential_client_secret` structure, and `az_credential_client_secret_init()` function.
- Remove `az_platform_atomic_compare_exchange()` from platform.
- In `az_result.h`, rename `az_failed()` to `az_result_failed()` and `az_succeeded()` to `az_result_succeeded()`.
- `az_iot_is_success_status()` renamed to `az_iot_status_succeeded()`.
- `az_iot_is_retriable_status()` renamed to `az_iot_status_retriable()`.
- `az_iot_retry_calc_delay()` renamed to `az_iot_calculate_retry_delay()`.
- `az_iot_hub_client_sas_get_password()` parameter `token_expiration_epoch_time` moved to second parameter.
- `az_iot_provisioning_client_init()` parameter `global_device_endpoint` renamed to `global_device_hostname`.
- `az_iot_provisioning_client_query_status_get_publish_topic()` now accepts the `operation_id` from the `register_response` as the second parameter instead of the whole `az_iot_provisioning_client_register_response` struct.
- Renamed the macro `AZ_SPAN_NULL` to `AZ_SPAN_EMPTY`.
- Renamed the `az_result` value `AZ_ERROR_INSUFFICIENT_SPAN_SIZE` to `AZ_ERROR_NOT_ENOUGH_SPACE`.
- Removed the helper macros `AZ_RETURN_IF_FAILED()` and `AZ_RETURN_IF_NOT_ENOUGH_SIZE()` from `az_result.h`.
- Behavioral change to disallow passing `NULL` pointers to `az_context` APIs and update documentation.
- Removed `AZ_HUB_CLIENT_DEFAULT_MQTT_TELEMETRY_DUPLICATE` and `AZ_HUB_CLIENT_DEFAULT_MQTT_TELEMETRY_RETAIN` named constants from `az_iot_hub_client.h`.

### Bug Fixes

- Fix the strict-aliasing issue in `az_span_dtoa()` and `az_span_atod()`.
- Fix the SDK warnings for the release configurations.
- Do not use a shared static scratch buffer for JSON token parsing. Instead use stack space.

### Other Changes and Improvements

- Refactor and update IoT samples.
- Optimize the code size for URL encoding and setting HTTP query parameters.
- Add support for building the SDK on ARM (Cortex M4) and adding it to CI.

## 1.0.0-preview.4 (2020-08-10)

### New Features

- Support for writing JSON to non-contiguous buffers.
- Support for reading JSON from non-contiguous buffers.
- Add support for national cloud auth URLs.

### Breaking Changes

- `az_span.h`:
  - `az_span_init()` is renamed to `az_span_create()`.
  - `az_span_from_str()` is renamed to `az_span_create_from_str()`.
  - Removed `az_pair_from_str()`.
- `az_context`:
  - `key` and `value` are `const`.
  - `az_context_with_expiration()` is renamed to `az_context_create_with_expiration()`.
  - `az_context_with_value()` is renamed to `az_context_create_with_value()`.
  - `az_context_app` is renamed to `az_context_application`.
- `az_credential_client_secret_init()` now takes fourth parameter, `authority`.
- `az_http_policy_retry_options`:
  - `status_codes` now should be terminated by `AZ_HTTP_STATUS_CODE_END_OF_LIST`.
  - `max_retries` is now `int32_t` instead of `int16_t`.
- `az_config.h`:
  - `AZ_HTTP_REQUEST_URL_BUF_SIZE` renamed to `AZ_HTTP_REQUEST_URL_BUFFER_SIZE`.
  - `AZ_HTTP_REQUEST_BODY_BUF_SIZE` renamed to `AZ_HTTP_REQUEST_BODY_BUFFER_SIZE`.
  - `AZ_LOG_MSG_BUF_SIZE` renamed to `AZ_LOG_MESSAGE_BUFFER_SIZE`.
- `az_result`:
  - `AZ_ERROR_HTTP_PLATFORM` renamed to `AZ_ERROR_HTTP_ADAPTER`.
  - `AZ_ERROR_EOF` renamed to `AZ_ERROR_UNEXPECTED_END`.
  - Removed `AZ_CONTINUE`.
- `az_storage_blobs_blob_client`:
  - `retry` field renamed to `retry_options` in `az_storage_blobs_blob_client_options`.
  - Moved `az_context* context` parameter from `az_storage_blobs_blob_upload()` into a public field on `az_storage_blobs_blob_upload_options`.
- `az_json_writer`:
  - `az_json_writer_get_json()` is renamed to `az_json_writer_get_bytes_used_in_destination()`.

### Bug Fixes

- Remove support for non-finite double values while parsing/formatting.
- Use custom, portable implementation of IEEE 754 compliant `isfinite()` since some embedded platforms don't have it.
- Limit use of `sscanf` only to double parsing, using a custom implementation for {u}int{32|64} parsing because of incompatibility with `sscanf` format and the `GCC newlib-nano` implementation.

### Other Changes and Improvements

- Made `az_http_request` and related APIs to get URL, body, and headers, public.
- Add and update IoT samples, including DPS.
- Add samples for IoT Hub Plug and Play.

## 1.0.0-preview.3 (2020-07-20)

- Updated `az_result` values:
  - Rename `az_result` value `AZ_ERROR_PARSER_UNEXPECTED_CHAR` to `AZ_ERROR_UNEXPECTED_CHAR`.
  - Remove unused `az_result` error codes: `AZ_ERROR_JSON_STRING_END`, `AZ_ERROR_JSON_POINTER_TOKEN_END`, and `AZ_ERROR_MUTEX`.
- Add permutations of numeric type parsing and formatting APIs on span - ato[u|i][32|64], atod and the inverse [u|i][32|64]toa, dtoa.
- Updates to the JSON APIs:
  - Rename JSON parser/builder APIs to reader/writer.
  - Add double parsing and formatting support to JSON reader and JSON writer.
  - Redesign JSON reader and JSON token APIs with lazy evaluation of tokens, proper unescaping support, and hardened validation.
- Update samples, README docs along with deep dive video, and VSCode and CMake instructions.
  - Add PnP sample for Azure IoT Hub.
- Add log classification for the IoT convenience layer.
- Fixed SAS token generation by URL-encoding the components.
- Rename the http response function `az_http_response_write_span` to `az_http_response_append`.
- Add thread safety for client secret credential.
- Transform `apply_credential` into an HTTP policy.
- Default behavior for failed preconditions changed to infinite loop instead of thread sleep.

## 1.0.0-preview.2 (2020-05-18)

- Update top-level CMakeLists.txt to only add subdirectory for specified platform.
- Add compilation option to remove all logging from SDK code.

## 1.0.0-preview.1 (2020-05-12)

Initial release. Please see the [README](https://github.com/Azure/azure-sdk-for-c/blob/main/README.md) for more information.<|MERGE_RESOLUTION|>--- conflicted
+++ resolved
@@ -4,13 +4,8 @@
 
 ### Bugs Fixed
 
-<<<<<<< HEAD
-=======
 - [[#2152]](https://github.com/Azure/azure-sdk-for-c/pull/2152) Fix value in user agent string.
 
-### Other Changes
-
->>>>>>> 28dfc637
 ## 1.3.0 (2022-02-08)
 
 ### Features Added
