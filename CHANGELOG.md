# Release History

## 1.3.0-beta.1 (Unreleased)

### Features Added

<<<<<<< HEAD
- Added Azure Blob Storage APIs for blob upload and download.
=======
- Added `az_http_response_get_status_code()` convenience function to get HTTP status code from requests.
- Improved HTTP request telemetry.
>>>>>>> 994916db

### Breaking Changes

### Bugs Fixed

- Fixed `az_curl` CMake dependency propagation on `libcurl`.

### Other Changes

## 1.2.0 (2021-09-08)

### Features Added

- Add `az_iot_provisioning_client_get_request_payload()` to create MQTT payload bodies during Device Provisioning.
- This version provides new APIs to follow the IoT Plug and Play convention to implement Telemetry, Commands, Properties and Components defined in a DTDL model.
  - To read/write properties, the SDK now provides functions to produce the right payload for components, as shown in the header `azure/iot/az_iot_hub_client_properties.h`.
  - To send telemetry messages, the required header is added to identify components.
  - When responding to a command invocation the component name is automatically parsed and provided when available.
  - All new samples follow the IoT Plug and Play convention and can be connected to IoT Hub (with or without DPS), or IoT Central.

### Bugs Fixed

- [[#1905]](https://github.com/Azure/azure-sdk-for-c/pull/1905) Fix the internal state of the JSON writer during calls to `az_json_writer_append_json_text()` by taking into account the required buffer space for commas. (A community contribution, courtesy of _[hwmaier](https://github.com/hwmaier)_)

### Acknowledgments

Thank you to our developer community members who helped to make Azure SDK for C better with their contributions to this release:

- Henrik Maier _([GitHub](https://github.com/hwmaier))_

## 1.2.0-beta.1 (2021-07-09)

### New Features

- Added a current depth field to the JSON reader.
- Added base64 encoding and decoding APIs that accept `az_span`, available from the `azure/core/az_base64.h` header.
- Public preview version of a new set of APIs to simplify the experience using Azure IoT Plug and Play. To consume this new feature, the `az::iot::hub` CMake target has been updated. The APIs can be found in the header files: `az_iot_hub_client.h` and `az_iot_hub_client_properties.h`.
- New samples showing how to consume the new IoT Plug and Play APIs:
  - paho_iot_pnp_component_sample.c
  - paho_iot_pnp_sample.c
  - paho_iot_pnp_with_provisioning_sample.c

### Bug Fixes

- [[#1640]](https://github.com/Azure/azure-sdk-for-c/pull/1640) Update precondition on `az_iot_provisioning_client_parse_received_topic_and_payload()` to require topic and payload minimum size of 1 instead of 0.
- [[#1699]](https://github.com/Azure/azure-sdk-for-c/pull/1699) Update precondition on `az_iot_message_properties_init()` to not allow `written_length` larger than the passed span.

## 1.1.0 (2021-03-09)

### Breaking Changes

- Compared to the previous 1.0.0 release, there are **no** breaking changes.
- Removed `az_iot_pnp_client.h`, which included some beta APIs related to IoT Plug and Play such as `az_iot_pnp_client()`.
  - These will ship in a future release (1.2.0).

### Bug Fixes

- [[#1600]](https://github.com/Azure/azure-sdk-for-c/pull/1600) Make sure `az_json_writer_append_json_text()` appends a comma between elements of a JSON array.
- [[#1580]](https://github.com/Azure/azure-sdk-for-c/pull/1580) Fix build on Ubuntu 18.04 by updating CMake policy and MSVC runtime libraries.

## 1.1.0-beta.2 (2020-11-11)

### Bug Fixes

- [[#1472]](https://github.com/Azure/azure-sdk-for-c/pull/1472) Fix `az_iot_message_properties_next()` when the buffer in which the properties were kept was bigger than the length of characters in the buffer.

### Other Changes and Improvements

- [[#1473]](https://github.com/Azure/azure-sdk-for-c/pull/1473) Add remote server certificate validation on paho and ESP8266 samples.
- [[#1449]](https://github.com/Azure/azure-sdk-for-c/pull/1449) Add basic reconnection capability for the ESP8266 sample.
- [[#1490]](https://github.com/Azure/azure-sdk-for-c/pull/1490) Fix static analyzer flagging of non-checked return value in `az_iot_hub_client_c2d_parse_received_topic()`.

## 1.1.0-beta.1 (2020-10-06)

### New Features

- Added an `az_log_classification_filter_fn` callback function type along with a setter `az_log_set_classification_filter_callback()`, allowing the caller to filter log messages.

### Bug Fixes

- Fix bounds check while processing incomplete JSON string containing escaped characters to avoid out-of-range access.
- Fix Windows to use /MT when building the CRT and static libraries.
- Fail gracefully on invalid/incomplete HTTP response processing by avoiding reading from size 0 span.

### Other Changes and Improvements

- Add precondition check to validate clients are initialized before passed in to public APIs.
- Add high-level and simplified az_core.h and az_iot.h files for simpler include experience for customers.

## 1.0.0 (2020-09-21)

### Breaking Changes

- Removed `az_storage_blobs.h`, including APIs related to storage service such as `az_storage_blobs_blob_client_init()` and `az_storage_blobs_blob_upload()`, and types such as `az_storage_blobs_blob_client` and `az_storage_blobs_blob_client_options`.
  - These will ship in the upcoming 1.1.0 release and will continue to be available as preview from the following branch: https://github.com/Azure/azure-sdk-for-c/tree/feature/StorageBlobs
- Updated provisioning client struct member name in `az_iot_provisioning_client_register_response` from `registration_result` to `registration_state`.
- Changed `operation_status` in `az_iot_provisioning_client_register_response` from `az_span` to `az_iot_provisioning_client_operation_status` enum.
- Removed `az_iot_provisioning_client_parse_operation_status()` from `az_iot_provisioning_client.h`.
- Renamed `az_iot_hub_client_twin_response_type` enum names:
  - `AZ_IOT_CLIENT_TWIN_RESPONSE_TYPE_GET` to `AZ_IOT_HUB_CLIENT_TWIN_RESPONSE_TYPE_GET`
  - `AZ_IOT_CLIENT_TWIN_RESPONSE_TYPE_DESIRED_PROPERTIES` to `AZ_IOT_HUB_CLIENT_TWIN_RESPONSE_TYPE_DESIRED_PROPERTIES`
  - `AZ_IOT_CLIENT_TWIN_RESPONSE_TYPE_REPORTED_PROPERTIES` to `AZ_IOT_HUB_CLIENT_TWIN_RESPONSE_TYPE_REPORTED_PROPERTIES`
- Platform: `az_platform_clock_msec()`, and `az_platform_sleep_msec()` return `az_result`, which is `AZ_ERROR_DEPENDENCY_NOT_PROVIDED` when `az_noplatform` implementation is used.
- Moved these IoT specific result codes from `az_result.h` to `az_iot_common.h`:
  - `AZ_ERROR_IOT_TOPIC_NO_MATCH`
  - `AZ_ERROR_IOT_END_OF_PROPERTIES`
- Moved these IoT specific log classifications from `az_log.h` to `az_iot_common.h`:
  - `AZ_LOG_MQTT_RECEIVED_TOPIC`
  - `AZ_LOG_MQTT_RECEIVED_PAYLOAD`
  - `AZ_LOG_IOT_RETRY`
  - `AZ_LOG_IOT_SAS_TOKEN`
  - `AZ_LOG_IOT_AZURERTOS`
- Removed `AZ_LOG_END_OF_LIST` log classification and `az_log_set_classifications()` from `az_log.h`.
- Renamed `az_log_set_callback()` to `az_log_set_message_callback()`.
- Removed `AZ_HTTP_STATUS_CODE_END_OF_LIST` HTTP status code and `status_codes` field from `az_http_policy_retry_options`.

### Bug Fixes

- Fixed [Pe188] warning from IAR when initializing structs using `{ 0 }`.

## 1.0.0-preview.5 (2020-09-08)

### New Features

- Add `az_json_writer_append_json_text()` to support appending existing JSON with the JSON writer.
- Add support for system properties for IoT Hub messages to `az_iot_common.h`.
- Add new HTTP result named `AZ_ERROR_HTTP_END_OF_HEADERS` to designate the end of the headers iterated over by `az_http_response_get_next_header()`.
- Add new IoT result named `AZ_ERROR_IOT_END_OF_PROPERTIES` to designate the end of the properties iterated over by `az_iot_message_properties_next()`.
- Add `AZ_IOT_MESSAGE_PROPERTIES_USER_ID` and `AZ_IOT_MESSAGE_PROPERTIES_CREATION_TIME` helper macros.
- Add new `az_result` value `AZ_ERROR_DEPENDENCY_NOT_PROVIDED` which is returned by the HTTP adapter.

### Breaking Changes

- Rename `az_iot_hub_client_properties` to `az_iot_message_properties` and move it from `az_iot_hub_client.h` to `az_iot_common.h`.
- Remove `az_pair`, and its usage from `az_http_request_append_header()`, `az_http_response_get_next_header()`, and `az_iot_message_properties_next()` in favor of individual name and value `az_span` parameters.
- Remove `az_credential_client_secret` structure, and `az_credential_client_secret_init()` function.
- Remove `az_platform_atomic_compare_exchange()` from platform.
- In `az_result.h`, rename `az_failed()` to `az_result_failed()` and `az_succeeded()` to `az_result_succeeded()`.
- `az_iot_is_success_status()` renamed to `az_iot_status_succeeded()`.
- `az_iot_is_retriable_status()` renamed to `az_iot_status_retriable()`.
- `az_iot_retry_calc_delay()` renamed to `az_iot_calculate_retry_delay()`.
- `az_iot_hub_client_sas_get_password()` parameter `token_expiration_epoch_time` moved to second parameter.
- `az_iot_provisioning_client_init()` parameter `global_device_endpoint` renamed to `global_device_hostname`.
- `az_iot_provisioning_client_query_status_get_publish_topic()` now accepts the `operation_id` from the `register_response` as the second parameter instead of the whole `az_iot_provisioning_client_register_response` struct.
- Renamed the macro `AZ_SPAN_NULL` to `AZ_SPAN_EMPTY`.
- Renamed the `az_result` value `AZ_ERROR_INSUFFICIENT_SPAN_SIZE` to `AZ_ERROR_NOT_ENOUGH_SPACE`.
- Removed the helper macros `AZ_RETURN_IF_FAILED()` and `AZ_RETURN_IF_NOT_ENOUGH_SIZE()` from `az_result.h`.
- Behavioral change to disallow passing `NULL` pointers to `az_context` APIs and update documentation.
- Removed `AZ_HUB_CLIENT_DEFAULT_MQTT_TELEMETRY_DUPLICATE` and `AZ_HUB_CLIENT_DEFAULT_MQTT_TELEMETRY_RETAIN` named constants from `az_iot_hub_client.h`.

### Bug Fixes

- Fix the strict-aliasing issue in `az_span_dtoa()` and `az_span_atod()`.
- Fix the SDK warnings for the release configurations.
- Do not use a shared static scratch buffer for JSON token parsing. Instead use stack space.

### Other Changes and Improvements

- Refactor and update IoT samples.
- Optimize the code size for URL encoding and setting HTTP query parameters.
- Add support for building the SDK on ARM (Cortex M4) and adding it to CI.

## 1.0.0-preview.4 (2020-08-10)

### New Features

- Support for writing JSON to non-contiguous buffers.
- Support for reading JSON from non-contiguous buffers.
- Add support for national cloud auth URLs.

### Breaking Changes

- `az_span.h`:
  - `az_span_init()` is renamed to `az_span_create()`.
  - `az_span_from_str()` is renamed to `az_span_create_from_str()`.
  - Removed `az_pair_from_str()`.
- `az_context`:
  - `key` and `value` are `const`.
  - `az_context_with_expiration()` is renamed to `az_context_create_with_expiration()`.
  - `az_context_with_value()` is renamed to `az_context_create_with_value()`.
  - `az_context_app` is renamed to `az_context_application`.
- `az_credential_client_secret_init()` now takes fourth parameter, `authority`.
- `az_http_policy_retry_options`:
  - `status_codes` now should be terminated by `AZ_HTTP_STATUS_CODE_END_OF_LIST`.
  - `max_retries` is now `int32_t` instead of `int16_t`.
- `az_config.h`:
  - `AZ_HTTP_REQUEST_URL_BUF_SIZE` renamed to `AZ_HTTP_REQUEST_URL_BUFFER_SIZE`.
  - `AZ_HTTP_REQUEST_BODY_BUF_SIZE` renamed to `AZ_HTTP_REQUEST_BODY_BUFFER_SIZE`.
  - `AZ_LOG_MSG_BUF_SIZE` renamed to `AZ_LOG_MESSAGE_BUFFER_SIZE`.
- `az_result`:
  - `AZ_ERROR_HTTP_PLATFORM` renamed to `AZ_ERROR_HTTP_ADAPTER`.
  - `AZ_ERROR_EOF` renamed to `AZ_ERROR_UNEXPECTED_END`.
  - Removed `AZ_CONTINUE`.
- `az_storage_blobs_blob_client`:
  - `retry` field renamed to `retry_options` in `az_storage_blobs_blob_client_options`.
  - Moved `az_context* context` parameter from `az_storage_blobs_blob_upload()` into a public field on `az_storage_blobs_blob_upload_options`.
- `az_json_writer`:
  - `az_json_writer_get_json()` is renamed to `az_json_writer_get_bytes_used_in_destination()`.

### Bug Fixes

- Remove support for non-finite double values while parsing/formatting.
- Use custom, portable implementation of IEEE 754 compliant `isfinite()` since some embedded platforms don't have it.
- Limit use of `sscanf` only to double parsing, using a custom implementation for {u}int{32|64} parsing because of incompatibility with `sscanf` format and the `GCC newlib-nano` implementation.

### Other Changes and Improvements

- Made `az_http_request` and related APIs to get URL, body, and headers, public.
- Add and update IoT samples, including DPS.
- Add samples for IoT Hub Plug and Play.

## 1.0.0-preview.3 (2020-07-20)

- Updated `az_result` values:
  - Rename `az_result` value `AZ_ERROR_PARSER_UNEXPECTED_CHAR` to `AZ_ERROR_UNEXPECTED_CHAR`.
  - Remove unused `az_result` error codes: `AZ_ERROR_JSON_STRING_END`, `AZ_ERROR_JSON_POINTER_TOKEN_END`, and `AZ_ERROR_MUTEX`.
- Add permutations of numeric type parsing and formatting APIs on span - ato[u|i][32|64], atod and the inverse [u|i][32|64]toa, dtoa.
- Updates to the JSON APIs:
  - Rename JSON parser/builder APIs to reader/writer.
  - Add double parsing and formatting support to JSON reader and JSON writer.
  - Redesign JSON reader and JSON token APIs with lazy evaluation of tokens, proper unescaping support, and hardened validation.
- Update samples, README docs along with deep dive video, and VSCode and CMake instructions.
  - Add PnP sample for Azure IoT Hub.
- Add log classification for the IoT convenience layer.
- Fixed SAS token generation by URL-encoding the components.
- Rename the http response function `az_http_response_write_span` to `az_http_response_append`.
- Add thread safety for client secret credential.
- Transform `apply_credential` into an HTTP policy.
- Default behavior for failed preconditions changed to infinite loop instead of thread sleep.

## 1.0.0-preview.2 (2020-05-18)

- Update top-level CMakeLists.txt to only add subdirectory for specified platform.
- Add compilation option to remove all logging from SDK code.

## 1.0.0-preview.1 (2020-05-12)

Initial release. Please see the [README](https://github.com/Azure/azure-sdk-for-c/blob/main/README.md) for more information.<|MERGE_RESOLUTION|>--- conflicted
+++ resolved
@@ -4,12 +4,9 @@
 
 ### Features Added
 
-<<<<<<< HEAD
-- Added Azure Blob Storage APIs for blob upload and download.
-=======
 - Added `az_http_response_get_status_code()` convenience function to get HTTP status code from requests.
 - Improved HTTP request telemetry.
->>>>>>> 994916db
+- Added Azure Blob Storage APIs for blob upload and download.
 
 ### Breaking Changes
 
